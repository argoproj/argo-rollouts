--- conflicted
+++ resolved
@@ -48,8 +48,6 @@
 * Metric provider integration: Prometheus, Wavefront, Kayenta, Web, Kubernetes Jobs, Datadog, New Relic, InfluxDB
 
 ## Supported Traffic Shaping Integrations
-<<<<<<< HEAD
-
 | Traffic Shaping Integration       | SetWeight                    | SetWeightExperiments        | SetMirror                  | SetHeader                  |
 |-----------------------------------|------------------------------|-----------------------------|----------------------------|----------------------------|
 | ALB Ingress Controller            | :white_check_mark: (stable)  | :white_check_mark: (stable) | :x:                        | :white_check_mark: (alpha) |
@@ -59,16 +57,6 @@
 | Nginx Ingress Controller          | :white_check_mark: (stable)  | :x:                         | :x:                        | :x:                        |
 | SMI                               | :white_check_mark: (stable)  | :white_check_mark: (stable) | :x:                        | :x:                        |
 | Traefik                           | :white_check_mark: (beta)    | :x:                         | :x:                        | :x:                        |
-=======
-| Traffic Shaping Integration  | SetWeight                    | SetWeightExperiments        | SetMirror                  | SetHeader                  |
-|------------------------------|------------------------------|-----------------------------|----------------------------|----------------------------|
-| ALB Ingress Controller       | :white_check_mark: (stable)  | :white_check_mark: (stable) | :x:                        | :white_check_mark: (alpha) |
-| Ambassador                   | :white_check_mark: (stable)  | :x:                         | :x:                        | :x:                        |
-| Istio                        | :white_check_mark: (stable)  | :white_check_mark: (stable) | :white_check_mark: (alpha) | :white_check_mark: (alpha) |
-| Nginx Ingress Controller     | :white_check_mark: (stable)  | :x:                         | :x:                        | :x:                        |
-| SMI                          | :white_check_mark: (stable)  | :white_check_mark: (stable) | :x:                        | :x:                        |
-| Traefik                      | :white_check_mark: (beta)    | :x:                         | :x:                        | :x:                        |
->>>>>>> a50c0bf0
 
 :white_check_mark: = Supported
 
