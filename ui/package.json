--- conflicted
+++ resolved
@@ -17,11 +17,7 @@
         "@types/react-dom": "^16.9.3",
         "@types/react-helmet": "^6.1.0",
         "@types/react-router-dom": "^5.1.7",
-<<<<<<< HEAD
         "argo-ux": "^1.1.4",
-=======
-        "argo-ux": "^1.1.3",
->>>>>>> 07354b35
         "moment": "^2.29.1",
         "moment-timezone": "^0.5.33",
         "portable-fetch": "^3.0.0",
