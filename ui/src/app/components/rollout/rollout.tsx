--- conflicted
+++ resolved
@@ -277,7 +277,8 @@
 
 const Step = (props: {step: GithubComArgoprojArgoRolloutsPkgApisRolloutsV1alpha1CanaryStep; complete?: boolean; current?: boolean; last?: boolean}) => {
     const [openedTemplate, setOpenedTemplate] = React.useState('');
-    const [open, setOpen] = React.useState(false);
+    const [openCanary, setOpenCanary] = React.useState(false);
+    const [openAnalysis, setOpenAnalysis] = React.useState(false);
 
     let icon: string;
     let content = '';
@@ -310,12 +311,20 @@
     return (
         <React.Fragment>
             <EffectDiv className={`steps__step ${props.complete ? 'steps__step--complete' : ''} ${props.current ? 'steps__step--current' : ''}`}>
-                <div className={`steps__step-title ${props.step.experiment || (props.step.setCanaryScale && open) ? 'steps__step-title--experiment' : ''}`}>
+                <div
+                    className={`steps__step-title ${
+                        props.step.experiment || (props.step.setCanaryScale && openCanary) || (props.step.analysis && openAnalysis) ? 'steps__step-title--experiment' : ''
+                    }`}>
                     {icon && <i className={`fa ${icon}`} />} {content}
                     {unit}
                     {props.step.setCanaryScale && (
-                        <ThemeDiv style={{marginLeft: 'auto'}} onClick={() => setOpen(!open)}>
-                            <i className={`fa ${open ? 'fa-chevron-circle-up' : 'fa-chevron-circle-down'}`} />
+                        <ThemeDiv style={{marginLeft: 'auto'}} onClick={() => setOpenCanary(!openCanary)}>
+                            <i className={`fa ${openCanary ? 'fa-chevron-circle-up' : 'fa-chevron-circle-down'}`} />
+                        </ThemeDiv>
+                    )}
+                    {props.step.analysis && (
+                        <ThemeDiv style={{marginLeft: 'auto'}} onClick={() => setOpenAnalysis(!openAnalysis)}>
+                            <i className={`fa ${openAnalysis ? 'fa-chevron-circle-up' : 'fa-chevron-circle-down'}`} />
                         </ThemeDiv>
                     )}
                 </div>
@@ -326,18 +335,22 @@
                         })}
                     </div>
                 )}
-<<<<<<< HEAD
-                {props.step.analysis?.templates && (
+
+                {props.step.analysis?.templates && openAnalysis && (
                     <div className='steps__step__content'>
-                        <div>Templates</div>
-                        {props.step.analysis?.templates.map((template) => {
-                            return <div>{template.templateName}</div>;
-                        })}
+                        <div style={{paddingLeft: 15}}>Templates</div>
+                        <ul>
+                            {props.step.analysis?.templates.map((template) => {
+                                return (
+                                    <div style={{paddingLeft: 25, fontWeight: 600}}>
+                                        <li>{template.templateName}</li>
+                                    </div>
+                                );
+                            })}
+                        </ul>
                     </div>
                 )}
-=======
-                {props.step?.setCanaryScale && open && <WidgetItem values={props.step.setCanaryScale} />}
->>>>>>> 589e8964
+                {props.step?.setCanaryScale && openCanary && <WidgetItem values={props.step.setCanaryScale} />}
             </EffectDiv>
             {!props.last && <ThemeDiv className='steps__connector' />}
         </React.Fragment>
@@ -381,22 +394,4 @@
             })}
         </EffectDiv>
     );
-};
-// const AnalysisWidget = ({
-//     templates,
-//     opened,
-//     onToggle,
-// }: {
-//     templates: GithubComArgoprojArgoRolloutsPkgApisRolloutsV1alpha1RolloutAnalysis;
-//     opened: boolean;
-//     onToggle: (name: string) => void;
-// }) => {
-//     return (
-//         <EffectDiv className='steps__step__content-body'>
-//             <ThemeDiv className={`steps__step__content-header ${opened ? 'steps__step__content-value' : ''}`}>Templates</ThemeDiv>
-//             {templates?.templates.map((template) => {
-//                 return <div>template</div>;
-//             })}
-//         </EffectDiv>
-//     );
-// };+};