--- conflicted
+++ resolved
@@ -2506,105 +2506,94 @@
                                 format: int32
                                 type: integer
                             required:
-<<<<<<< HEAD
-                            - spec
-                            type: object
-                          kayenta:
-                            properties:
-                              address:
-                                type: string
-                              application:
-                                type: string
-                              canaryConfigId:
-                                type: string
-                              canaryConfigName:
-                                type: string
-                              configurationAccountName:
-                                type: string
-                              metricsAccountName:
-                                type: string
-                              scopes:
-                                items:
-                                  properties:
-                                    controlScope:
-                                      properties:
-                                        end:
-                                          type: string
-                                        region:
-                                          type: string
-                                        scope:
-                                          type: string
-                                        start:
-                                          type: string
-                                        step:
-                                          type: integer
-                                      required:
-                                      - end
-                                      - region
-                                      - scope
-                                      - start
-                                      - step
-                                      type: object
-                                    experimentScope:
-                                      properties:
-                                        end:
-                                          type: string
-                                        region:
-                                          type: string
-                                        scope:
-                                          type: string
-                                        start:
-                                          type: string
-                                        step:
-                                          type: integer
-                                      required:
-                                      - end
-                                      - region
-                                      - scope
-                                      - start
-                                      - step
-                                      type: object
-                                    name:
-                                      type: string
-                                  required:
-                                  - controlScope
-                                  - experimentScope
-                                  - name
-                                  type: object
-                                type: array
-                              storageAccountName:
-                                type: string
-                              threshold:
-                                properties:
-                                  marginal:
-                                    type: integer
-                                  pass:
-                                    type: integer
-                                required:
-                                - marginal
-                                - pass
-                                type: object
-                            required:
-                            - address
-                            - application
-                            - configurationAccountName
-                            - metricsAccountName
-                            - scopes
-                            - storageAccountName
-                            - threshold
-                            type: object
-                          prometheus:
-                            properties:
-                              address:
-                                type: string
-                              query:
-                                type: string
-=======
                             - template
->>>>>>> b38a1e40
                             type: object
                         required:
                         - spec
+                        type: object
+                      kayenta:
+                        properties:
+                          address:
+                            type: string
+                          application:
+                            type: string
+                          canaryConfigId:
+                            type: string
+                          canaryConfigName:
+                            type: string
+                          configurationAccountName:
+                            type: string
+                          metricsAccountName:
+                            type: string
+                          scopes:
+                            items:
+                              properties:
+                                controlScope:
+                                  properties:
+                                    end:
+                                      type: string
+                                    region:
+                                      type: string
+                                    scope:
+                                      type: string
+                                    start:
+                                      type: string
+                                    step:
+                                      type: integer
+                                  required:
+                                  - end
+                                  - region
+                                  - scope
+                                  - start
+                                  - step
+                                  type: object
+                                experimentScope:
+                                  properties:
+                                    end:
+                                      type: string
+                                    region:
+                                      type: string
+                                    scope:
+                                      type: string
+                                    start:
+                                      type: string
+                                    step:
+                                      type: integer
+                                  required:
+                                  - end
+                                  - region
+                                  - scope
+                                  - start
+                                  - step
+                                  type: object
+                                name:
+                                  type: string
+                              required:
+                              - controlScope
+                              - experimentScope
+                              - name
+                              type: object
+                            type: array
+                          storageAccountName:
+                            type: string
+                          threshold:
+                            properties:
+                              marginal:
+                                type: integer
+                              pass:
+                                type: integer
+                            required:
+                            - marginal
+                            - pass
+                            type: object
+                        required:
+                        - address
+                        - application
+                        - configurationAccountName
+                        - metricsAccountName
+                        - scopes
+                        - storageAccountName
+                        - threshold
                         type: object
                       prometheus:
                         properties:
