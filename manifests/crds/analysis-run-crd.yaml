apiVersion: apiextensions.k8s.io/v1
kind: CustomResourceDefinition
metadata:
  annotations:
    controller-gen.kubebuilder.io/version: v0.4.1
  name: analysisruns.argoproj.io
spec:
  group: argoproj.io
  names:
    kind: AnalysisRun
    listKind: AnalysisRunList
    plural: analysisruns
    shortNames:
    - ar
    singular: analysisrun
  scope: Namespaced
  versions:
  - additionalPrinterColumns:
    - description: AnalysisRun status
      jsonPath: .status.phase
      name: Status
      type: string
    name: v1alpha1
    schema:
      openAPIV3Schema:
        properties:
          apiVersion:
            type: string
          kind:
            type: string
          metadata:
            type: object
          spec:
            properties:
              args:
                items:
                  properties:
                    name:
                      type: string
                    value:
                      type: string
                    valueFrom:
                      properties:
                        fieldRef:
                          properties:
                            fieldPath:
                              type: string
                          required:
                          - fieldPath
                          type: object
                        secretKeyRef:
                          properties:
                            key:
                              type: string
                            name:
                              type: string
                          required:
                          - key
                          - name
                          type: object
                      type: object
                  required:
                  - name
                  type: object
                type: array
              metrics:
                items:
                  properties:
                    consecutiveErrorLimit:
                      anyOf:
                      - type: integer
                      - type: string
                      x-kubernetes-int-or-string: true
                    count:
                      anyOf:
                      - type: integer
                      - type: string
                      x-kubernetes-int-or-string: true
                    failureCondition:
                      type: string
                    failureLimit:
                      anyOf:
                      - type: integer
                      - type: string
                      x-kubernetes-int-or-string: true
                    inconclusiveLimit:
                      anyOf:
                      - type: integer
                      - type: string
                      x-kubernetes-int-or-string: true
                    initialDelay:
                      type: string
                    interval:
                      type: string
                    name:
                      type: string
                    provider:
                      properties:
                        datadog:
                          properties:
                            interval:
                              type: string
                            query:
                              type: string
                          required:
                          - query
                          type: object
                        job:
                          properties:
                            metadata:
                              properties:
                                annotations:
                                  additionalProperties:
                                    type: string
                                  type: object
                                labels:
                                  additionalProperties:
                                    type: string
                                  type: object
                              type: object
                            spec:
                              properties:
                                activeDeadlineSeconds:
                                  format: int64
                                  type: integer
                                backoffLimit:
                                  format: int32
                                  type: integer
                                completions:
                                  format: int32
                                  type: integer
                                manualSelector:
                                  type: boolean
                                parallelism:
                                  format: int32
                                  type: integer
                                selector:
                                  properties:
                                    matchExpressions:
                                      items:
                                        properties:
                                          key:
                                            type: string
                                          operator:
                                            type: string
                                          values:
                                            items:
                                              type: string
                                            type: array
                                        required:
                                        - key
                                        - operator
                                        type: object
                                      type: array
                                    matchLabels:
                                      additionalProperties:
                                        type: string
                                      type: object
                                  type: object
                                template:
                                  properties:
                                    metadata:
                                      properties:
                                        annotations:
                                          additionalProperties:
                                            type: string
                                          type: object
                                        labels:
                                          additionalProperties:
                                            type: string
                                          type: object
                                      type: object
                                    spec:
                                      properties:
                                        activeDeadlineSeconds:
                                          format: int64
                                          type: integer
                                        affinity:
                                          properties:
                                            nodeAffinity:
                                              properties:
                                                preferredDuringSchedulingIgnoredDuringExecution:
                                                  items:
                                                    properties:
                                                      preference:
                                                        properties:
                                                          matchExpressions:
                                                            items:
                                                              properties:
                                                                key:
                                                                  type: string
                                                                operator:
                                                                  type: string
                                                                values:
                                                                  items:
                                                                    type: string
                                                                  type: array
                                                              required:
                                                              - key
                                                              - operator
                                                              type: object
                                                            type: array
                                                          matchFields:
                                                            items:
                                                              properties:
                                                                key:
                                                                  type: string
                                                                operator:
                                                                  type: string
                                                                values:
                                                                  items:
                                                                    type: string
                                                                  type: array
                                                              required:
                                                              - key
                                                              - operator
                                                              type: object
                                                            type: array
                                                        type: object
                                                      weight:
                                                        format: int32
                                                        type: integer
                                                    required:
                                                    - preference
                                                    - weight
                                                    type: object
                                                  type: array
                                                requiredDuringSchedulingIgnoredDuringExecution:
                                                  properties:
                                                    nodeSelectorTerms:
                                                      items:
                                                        properties:
                                                          matchExpressions:
                                                            items:
                                                              properties:
                                                                key:
                                                                  type: string
                                                                operator:
                                                                  type: string
                                                                values:
                                                                  items:
                                                                    type: string
                                                                  type: array
                                                              required:
                                                              - key
                                                              - operator
                                                              type: object
                                                            type: array
                                                          matchFields:
                                                            items:
                                                              properties:
                                                                key:
                                                                  type: string
                                                                operator:
                                                                  type: string
                                                                values:
                                                                  items:
                                                                    type: string
                                                                  type: array
                                                              required:
                                                              - key
                                                              - operator
                                                              type: object
                                                            type: array
                                                        type: object
                                                      type: array
                                                  required:
                                                  - nodeSelectorTerms
                                                  type: object
                                              type: object
                                            podAffinity:
                                              properties:
                                                preferredDuringSchedulingIgnoredDuringExecution:
                                                  items:
                                                    properties:
                                                      podAffinityTerm:
                                                        properties:
                                                          labelSelector:
                                                            properties:
                                                              matchExpressions:
                                                                items:
                                                                  properties:
                                                                    key:
                                                                      type: string
                                                                    operator:
                                                                      type: string
                                                                    values:
                                                                      items:
                                                                        type: string
                                                                      type: array
                                                                  required:
                                                                  - key
                                                                  - operator
                                                                  type: object
                                                                type: array
                                                              matchLabels:
                                                                additionalProperties:
                                                                  type: string
                                                                type: object
                                                            type: object
                                                          namespaces:
                                                            items:
                                                              type: string
                                                            type: array
                                                          topologyKey:
                                                            type: string
                                                        required:
                                                        - topologyKey
                                                        type: object
                                                      weight:
                                                        format: int32
                                                        type: integer
                                                    required:
                                                    - podAffinityTerm
                                                    - weight
                                                    type: object
                                                  type: array
                                                requiredDuringSchedulingIgnoredDuringExecution:
                                                  items:
                                                    properties:
                                                      labelSelector:
                                                        properties:
                                                          matchExpressions:
                                                            items:
                                                              properties:
                                                                key:
                                                                  type: string
                                                                operator:
                                                                  type: string
                                                                values:
                                                                  items:
                                                                    type: string
                                                                  type: array
                                                              required:
                                                              - key
                                                              - operator
                                                              type: object
                                                            type: array
                                                          matchLabels:
                                                            additionalProperties:
                                                              type: string
                                                            type: object
                                                        type: object
                                                      namespaces:
                                                        items:
                                                          type: string
                                                        type: array
                                                      topologyKey:
                                                        type: string
                                                    required:
                                                    - topologyKey
                                                    type: object
                                                  type: array
                                              type: object
                                            podAntiAffinity:
                                              properties:
                                                preferredDuringSchedulingIgnoredDuringExecution:
                                                  items:
                                                    properties:
                                                      podAffinityTerm:
                                                        properties:
                                                          labelSelector:
                                                            properties:
                                                              matchExpressions:
                                                                items:
                                                                  properties:
                                                                    key:
                                                                      type: string
                                                                    operator:
                                                                      type: string
                                                                    values:
                                                                      items:
                                                                        type: string
                                                                      type: array
                                                                  required:
                                                                  - key
                                                                  - operator
                                                                  type: object
                                                                type: array
                                                              matchLabels:
                                                                additionalProperties:
                                                                  type: string
                                                                type: object
                                                            type: object
                                                          namespaces:
                                                            items:
                                                              type: string
                                                            type: array
                                                          topologyKey:
                                                            type: string
                                                        required:
                                                        - topologyKey
                                                        type: object
                                                      weight:
                                                        format: int32
                                                        type: integer
                                                    required:
                                                    - podAffinityTerm
                                                    - weight
                                                    type: object
                                                  type: array
                                                requiredDuringSchedulingIgnoredDuringExecution:
                                                  items:
                                                    properties:
                                                      labelSelector:
                                                        properties:
                                                          matchExpressions:
                                                            items:
                                                              properties:
                                                                key:
                                                                  type: string
                                                                operator:
                                                                  type: string
                                                                values:
                                                                  items:
                                                                    type: string
                                                                  type: array
                                                              required:
                                                              - key
                                                              - operator
                                                              type: object
                                                            type: array
                                                          matchLabels:
                                                            additionalProperties:
                                                              type: string
                                                            type: object
                                                        type: object
                                                      namespaces:
                                                        items:
                                                          type: string
                                                        type: array
                                                      topologyKey:
                                                        type: string
                                                    required:
                                                    - topologyKey
                                                    type: object
                                                  type: array
                                              type: object
                                          type: object
                                        automountServiceAccountToken:
                                          type: boolean
                                        containers:
                                          items:
                                            properties:
                                              args:
                                                items:
                                                  type: string
                                                type: array
                                              command:
                                                items:
                                                  type: string
                                                type: array
                                              env:
                                                items:
                                                  properties:
                                                    name:
                                                      type: string
                                                    value:
                                                      type: string
                                                    valueFrom:
                                                      properties:
                                                        configMapKeyRef:
                                                          properties:
                                                            key:
                                                              type: string
                                                            name:
                                                              type: string
                                                            optional:
                                                              type: boolean
                                                          required:
                                                          - key
                                                          type: object
                                                        fieldRef:
                                                          properties:
                                                            apiVersion:
                                                              type: string
                                                            fieldPath:
                                                              type: string
                                                          required:
                                                          - fieldPath
                                                          type: object
                                                        resourceFieldRef:
                                                          properties:
                                                            containerName:
                                                              type: string
                                                            divisor:
                                                              anyOf:
                                                              - type: integer
                                                              - type: string
                                                              pattern: ^(\+|-)?(([0-9]+(\.[0-9]*)?)|(\.[0-9]+))(([KMGTPE]i)|[numkMGTPE]|([eE](\+|-)?(([0-9]+(\.[0-9]*)?)|(\.[0-9]+))))?$
                                                              x-kubernetes-int-or-string: true
                                                            resource:
                                                              type: string
                                                          required:
                                                          - resource
                                                          type: object
                                                        secretKeyRef:
                                                          properties:
                                                            key:
                                                              type: string
                                                            name:
                                                              type: string
                                                            optional:
                                                              type: boolean
                                                          required:
                                                          - key
                                                          type: object
                                                      type: object
                                                  required:
                                                  - name
                                                  type: object
                                                type: array
                                              envFrom:
                                                items:
                                                  properties:
                                                    configMapRef:
                                                      properties:
                                                        name:
                                                          type: string
                                                        optional:
                                                          type: boolean
                                                      type: object
                                                    prefix:
                                                      type: string
                                                    secretRef:
                                                      properties:
                                                        name:
                                                          type: string
                                                        optional:
                                                          type: boolean
                                                      type: object
                                                  type: object
                                                type: array
                                              image:
                                                type: string
                                              imagePullPolicy:
                                                type: string
                                              lifecycle:
                                                properties:
                                                  postStart:
                                                    properties:
                                                      exec:
                                                        properties:
                                                          command:
                                                            items:
                                                              type: string
                                                            type: array
                                                        type: object
                                                      httpGet:
                                                        properties:
                                                          host:
                                                            type: string
                                                          httpHeaders:
                                                            items:
                                                              properties:
                                                                name:
                                                                  type: string
                                                                value:
                                                                  type: string
                                                              required:
                                                              - name
                                                              - value
                                                              type: object
                                                            type: array
                                                          path:
                                                            type: string
                                                          port:
                                                            anyOf:
                                                            - type: integer
                                                            - type: string
                                                            x-kubernetes-int-or-string: true
                                                          scheme:
                                                            type: string
                                                        required:
                                                        - port
                                                        type: object
                                                      tcpSocket:
                                                        properties:
                                                          host:
                                                            type: string
                                                          port:
                                                            anyOf:
                                                            - type: integer
                                                            - type: string
                                                            x-kubernetes-int-or-string: true
                                                        required:
                                                        - port
                                                        type: object
                                                    type: object
                                                  preStop:
                                                    properties:
                                                      exec:
                                                        properties:
                                                          command:
                                                            items:
                                                              type: string
                                                            type: array
                                                        type: object
                                                      httpGet:
                                                        properties:
                                                          host:
                                                            type: string
                                                          httpHeaders:
                                                            items:
                                                              properties:
                                                                name:
                                                                  type: string
                                                                value:
                                                                  type: string
                                                              required:
                                                              - name
                                                              - value
                                                              type: object
                                                            type: array
                                                          path:
                                                            type: string
                                                          port:
                                                            anyOf:
                                                            - type: integer
                                                            - type: string
                                                            x-kubernetes-int-or-string: true
                                                          scheme:
                                                            type: string
                                                        required:
                                                        - port
                                                        type: object
                                                      tcpSocket:
                                                        properties:
                                                          host:
                                                            type: string
                                                          port:
                                                            anyOf:
                                                            - type: integer
                                                            - type: string
                                                            x-kubernetes-int-or-string: true
                                                        required:
                                                        - port
                                                        type: object
                                                    type: object
                                                type: object
                                              livenessProbe:
                                                properties:
                                                  exec:
                                                    properties:
                                                      command:
                                                        items:
                                                          type: string
                                                        type: array
                                                    type: object
                                                  failureThreshold:
                                                    format: int32
                                                    type: integer
                                                  httpGet:
                                                    properties:
                                                      host:
                                                        type: string
                                                      httpHeaders:
                                                        items:
                                                          properties:
                                                            name:
                                                              type: string
                                                            value:
                                                              type: string
                                                          required:
                                                          - name
                                                          - value
                                                          type: object
                                                        type: array
                                                      path:
                                                        type: string
                                                      port:
                                                        anyOf:
                                                        - type: integer
                                                        - type: string
                                                        x-kubernetes-int-or-string: true
                                                      scheme:
                                                        type: string
                                                    required:
                                                    - port
                                                    type: object
                                                  initialDelaySeconds:
                                                    format: int32
                                                    type: integer
                                                  periodSeconds:
                                                    format: int32
                                                    type: integer
                                                  successThreshold:
                                                    format: int32
                                                    type: integer
                                                  tcpSocket:
                                                    properties:
                                                      host:
                                                        type: string
                                                      port:
                                                        anyOf:
                                                        - type: integer
                                                        - type: string
                                                        x-kubernetes-int-or-string: true
                                                    required:
                                                    - port
                                                    type: object
                                                  timeoutSeconds:
                                                    format: int32
                                                    type: integer
                                                type: object
                                              name:
                                                type: string
                                              ports:
                                                items:
                                                  properties:
                                                    containerPort:
                                                      format: int32
                                                      type: integer
                                                    hostIP:
                                                      type: string
                                                    hostPort:
                                                      format: int32
                                                      type: integer
                                                    name:
                                                      type: string
                                                    protocol:
                                                      default: TCP
                                                      type: string
                                                  required:
                                                  - containerPort
                                                  type: object
                                                type: array
                                                x-kubernetes-list-map-keys:
                                                - containerPort
                                                - protocol
                                                x-kubernetes-list-type: map
                                              readinessProbe:
                                                properties:
                                                  exec:
                                                    properties:
                                                      command:
                                                        items:
                                                          type: string
                                                        type: array
                                                    type: object
                                                  failureThreshold:
                                                    format: int32
                                                    type: integer
                                                  httpGet:
                                                    properties:
                                                      host:
                                                        type: string
                                                      httpHeaders:
                                                        items:
                                                          properties:
                                                            name:
                                                              type: string
                                                            value:
                                                              type: string
                                                          required:
                                                          - name
                                                          - value
                                                          type: object
                                                        type: array
                                                      path:
                                                        type: string
                                                      port:
                                                        anyOf:
                                                        - type: integer
                                                        - type: string
                                                        x-kubernetes-int-or-string: true
                                                      scheme:
                                                        type: string
                                                    required:
                                                    - port
                                                    type: object
                                                  initialDelaySeconds:
                                                    format: int32
                                                    type: integer
                                                  periodSeconds:
                                                    format: int32
                                                    type: integer
                                                  successThreshold:
                                                    format: int32
                                                    type: integer
                                                  tcpSocket:
                                                    properties:
                                                      host:
                                                        type: string
                                                      port:
                                                        anyOf:
                                                        - type: integer
                                                        - type: string
                                                        x-kubernetes-int-or-string: true
                                                    required:
                                                    - port
                                                    type: object
                                                  timeoutSeconds:
                                                    format: int32
                                                    type: integer
                                                type: object
                                              resources:
                                                properties:
                                                  limits:
                                                    x-kubernetes-preserve-unknown-fields: true
                                                  requests:
                                                    x-kubernetes-preserve-unknown-fields: true
                                                type: object
                                              securityContext:
                                                properties:
                                                  allowPrivilegeEscalation:
                                                    type: boolean
                                                  capabilities:
                                                    properties:
                                                      add:
                                                        items:
                                                          type: string
                                                        type: array
                                                      drop:
                                                        items:
                                                          type: string
                                                        type: array
                                                    type: object
                                                  privileged:
                                                    type: boolean
                                                  procMount:
                                                    type: string
                                                  readOnlyRootFilesystem:
                                                    type: boolean
                                                  runAsGroup:
                                                    format: int64
                                                    type: integer
                                                  runAsNonRoot:
                                                    type: boolean
                                                  runAsUser:
                                                    format: int64
                                                    type: integer
                                                  seLinuxOptions:
                                                    properties:
                                                      level:
                                                        type: string
                                                      role:
                                                        type: string
                                                      type:
                                                        type: string
                                                      user:
                                                        type: string
                                                    type: object
                                                  seccompProfile:
                                                    properties:
                                                      localhostProfile:
                                                        type: string
                                                      type:
                                                        type: string
                                                    required:
                                                    - type
                                                    type: object
                                                  windowsOptions:
                                                    properties:
                                                      gmsaCredentialSpec:
                                                        type: string
                                                      gmsaCredentialSpecName:
                                                        type: string
                                                      runAsUserName:
                                                        type: string
                                                    type: object
                                                type: object
                                              startupProbe:
                                                properties:
                                                  exec:
                                                    properties:
                                                      command:
                                                        items:
                                                          type: string
                                                        type: array
                                                    type: object
                                                  failureThreshold:
                                                    format: int32
                                                    type: integer
                                                  httpGet:
                                                    properties:
                                                      host:
                                                        type: string
                                                      httpHeaders:
                                                        items:
                                                          properties:
                                                            name:
                                                              type: string
                                                            value:
                                                              type: string
                                                          required:
                                                          - name
                                                          - value
                                                          type: object
                                                        type: array
                                                      path:
                                                        type: string
                                                      port:
                                                        anyOf:
                                                        - type: integer
                                                        - type: string
                                                        x-kubernetes-int-or-string: true
                                                      scheme:
                                                        type: string
                                                    required:
                                                    - port
                                                    type: object
                                                  initialDelaySeconds:
                                                    format: int32
                                                    type: integer
                                                  periodSeconds:
                                                    format: int32
                                                    type: integer
                                                  successThreshold:
                                                    format: int32
                                                    type: integer
                                                  tcpSocket:
                                                    properties:
                                                      host:
                                                        type: string
                                                      port:
                                                        anyOf:
                                                        - type: integer
                                                        - type: string
                                                        x-kubernetes-int-or-string: true
                                                    required:
                                                    - port
                                                    type: object
                                                  timeoutSeconds:
                                                    format: int32
                                                    type: integer
                                                type: object
                                              stdin:
                                                type: boolean
                                              stdinOnce:
                                                type: boolean
                                              terminationMessagePath:
                                                type: string
                                              terminationMessagePolicy:
                                                type: string
                                              tty:
                                                type: boolean
                                              volumeDevices:
                                                items:
                                                  properties:
                                                    devicePath:
                                                      type: string
                                                    name:
                                                      type: string
                                                  required:
                                                  - devicePath
                                                  - name
                                                  type: object
                                                type: array
                                              volumeMounts:
                                                items:
                                                  properties:
                                                    mountPath:
                                                      type: string
                                                    mountPropagation:
                                                      type: string
                                                    name:
                                                      type: string
                                                    readOnly:
                                                      type: boolean
                                                    subPath:
                                                      type: string
                                                    subPathExpr:
                                                      type: string
                                                  required:
                                                  - mountPath
                                                  - name
                                                  type: object
                                                type: array
                                              workingDir:
                                                type: string
                                            required:
                                            - name
                                            type: object
                                          type: array
                                        dnsConfig:
                                          properties:
                                            nameservers:
                                              items:
                                                type: string
                                              type: array
                                            options:
                                              items:
                                                properties:
                                                  name:
                                                    type: string
                                                  value:
                                                    type: string
                                                type: object
                                              type: array
                                            searches:
                                              items:
                                                type: string
                                              type: array
                                          type: object
                                        dnsPolicy:
                                          type: string
                                        enableServiceLinks:
                                          type: boolean
                                        ephemeralContainers:
                                          items:
                                            properties:
                                              args:
                                                items:
                                                  type: string
                                                type: array
                                              command:
                                                items:
                                                  type: string
                                                type: array
                                              env:
                                                items:
                                                  properties:
                                                    name:
                                                      type: string
                                                    value:
                                                      type: string
                                                    valueFrom:
                                                      properties:
                                                        configMapKeyRef:
                                                          properties:
                                                            key:
                                                              type: string
                                                            name:
                                                              type: string
                                                            optional:
                                                              type: boolean
                                                          required:
                                                          - key
                                                          type: object
                                                        fieldRef:
                                                          properties:
                                                            apiVersion:
                                                              type: string
                                                            fieldPath:
                                                              type: string
                                                          required:
                                                          - fieldPath
                                                          type: object
                                                        resourceFieldRef:
                                                          properties:
                                                            containerName:
                                                              type: string
                                                            divisor:
                                                              anyOf:
                                                              - type: integer
                                                              - type: string
                                                              pattern: ^(\+|-)?(([0-9]+(\.[0-9]*)?)|(\.[0-9]+))(([KMGTPE]i)|[numkMGTPE]|([eE](\+|-)?(([0-9]+(\.[0-9]*)?)|(\.[0-9]+))))?$
                                                              x-kubernetes-int-or-string: true
                                                            resource:
                                                              type: string
                                                          required:
                                                          - resource
                                                          type: object
                                                        secretKeyRef:
                                                          properties:
                                                            key:
                                                              type: string
                                                            name:
                                                              type: string
                                                            optional:
                                                              type: boolean
                                                          required:
                                                          - key
                                                          type: object
                                                      type: object
                                                  required:
                                                  - name
                                                  type: object
                                                type: array
                                              envFrom:
                                                items:
                                                  properties:
                                                    configMapRef:
                                                      properties:
                                                        name:
                                                          type: string
                                                        optional:
                                                          type: boolean
                                                      type: object
                                                    prefix:
                                                      type: string
                                                    secretRef:
                                                      properties:
                                                        name:
                                                          type: string
                                                        optional:
                                                          type: boolean
                                                      type: object
                                                  type: object
                                                type: array
                                              image:
                                                type: string
                                              imagePullPolicy:
                                                type: string
                                              lifecycle:
                                                properties:
                                                  postStart:
                                                    properties:
                                                      exec:
                                                        properties:
                                                          command:
                                                            items:
                                                              type: string
                                                            type: array
                                                        type: object
                                                      httpGet:
                                                        properties:
                                                          host:
                                                            type: string
                                                          httpHeaders:
                                                            items:
                                                              properties:
                                                                name:
                                                                  type: string
                                                                value:
                                                                  type: string
                                                              required:
                                                              - name
                                                              - value
                                                              type: object
                                                            type: array
                                                          path:
                                                            type: string
                                                          port:
                                                            anyOf:
                                                            - type: integer
                                                            - type: string
                                                            x-kubernetes-int-or-string: true
                                                          scheme:
                                                            type: string
                                                        required:
                                                        - port
                                                        type: object
                                                      tcpSocket:
                                                        properties:
                                                          host:
                                                            type: string
                                                          port:
                                                            anyOf:
                                                            - type: integer
                                                            - type: string
                                                            x-kubernetes-int-or-string: true
                                                        required:
                                                        - port
                                                        type: object
                                                    type: object
                                                  preStop:
                                                    properties:
                                                      exec:
                                                        properties:
                                                          command:
                                                            items:
                                                              type: string
                                                            type: array
                                                        type: object
                                                      httpGet:
                                                        properties:
                                                          host:
                                                            type: string
                                                          httpHeaders:
                                                            items:
                                                              properties:
                                                                name:
                                                                  type: string
                                                                value:
                                                                  type: string
                                                              required:
                                                              - name
                                                              - value
                                                              type: object
                                                            type: array
                                                          path:
                                                            type: string
                                                          port:
                                                            anyOf:
                                                            - type: integer
                                                            - type: string
                                                            x-kubernetes-int-or-string: true
                                                          scheme:
                                                            type: string
                                                        required:
                                                        - port
                                                        type: object
                                                      tcpSocket:
                                                        properties:
                                                          host:
                                                            type: string
                                                          port:
                                                            anyOf:
                                                            - type: integer
                                                            - type: string
                                                            x-kubernetes-int-or-string: true
                                                        required:
                                                        - port
                                                        type: object
                                                    type: object
                                                type: object
                                              livenessProbe:
                                                properties:
                                                  exec:
                                                    properties:
                                                      command:
                                                        items:
                                                          type: string
                                                        type: array
                                                    type: object
                                                  failureThreshold:
                                                    format: int32
                                                    type: integer
                                                  httpGet:
                                                    properties:
                                                      host:
                                                        type: string
                                                      httpHeaders:
                                                        items:
                                                          properties:
                                                            name:
                                                              type: string
                                                            value:
                                                              type: string
                                                          required:
                                                          - name
                                                          - value
                                                          type: object
                                                        type: array
                                                      path:
                                                        type: string
                                                      port:
                                                        anyOf:
                                                        - type: integer
                                                        - type: string
                                                        x-kubernetes-int-or-string: true
                                                      scheme:
                                                        type: string
                                                    required:
                                                    - port
                                                    type: object
                                                  initialDelaySeconds:
                                                    format: int32
                                                    type: integer
                                                  periodSeconds:
                                                    format: int32
                                                    type: integer
                                                  successThreshold:
                                                    format: int32
                                                    type: integer
                                                  tcpSocket:
                                                    properties:
                                                      host:
                                                        type: string
                                                      port:
                                                        anyOf:
                                                        - type: integer
                                                        - type: string
                                                        x-kubernetes-int-or-string: true
                                                    required:
                                                    - port
                                                    type: object
                                                  timeoutSeconds:
                                                    format: int32
                                                    type: integer
                                                type: object
                                              name:
                                                type: string
                                              ports:
                                                items:
                                                  properties:
                                                    containerPort:
                                                      format: int32
                                                      type: integer
                                                    hostIP:
                                                      type: string
                                                    hostPort:
                                                      format: int32
                                                      type: integer
                                                    name:
                                                      type: string
                                                    protocol:
                                                      default: TCP
                                                      type: string
                                                  required:
                                                  - containerPort
                                                  type: object
                                                type: array
                                              readinessProbe:
                                                properties:
                                                  exec:
                                                    properties:
                                                      command:
                                                        items:
                                                          type: string
                                                        type: array
                                                    type: object
                                                  failureThreshold:
                                                    format: int32
                                                    type: integer
                                                  httpGet:
                                                    properties:
                                                      host:
                                                        type: string
                                                      httpHeaders:
                                                        items:
                                                          properties:
                                                            name:
                                                              type: string
                                                            value:
                                                              type: string
                                                          required:
                                                          - name
                                                          - value
                                                          type: object
                                                        type: array
                                                      path:
                                                        type: string
                                                      port:
                                                        anyOf:
                                                        - type: integer
                                                        - type: string
                                                        x-kubernetes-int-or-string: true
                                                      scheme:
                                                        type: string
                                                    required:
                                                    - port
                                                    type: object
                                                  initialDelaySeconds:
                                                    format: int32
                                                    type: integer
                                                  periodSeconds:
                                                    format: int32
                                                    type: integer
                                                  successThreshold:
                                                    format: int32
                                                    type: integer
                                                  tcpSocket:
                                                    properties:
                                                      host:
                                                        type: string
                                                      port:
                                                        anyOf:
                                                        - type: integer
                                                        - type: string
                                                        x-kubernetes-int-or-string: true
                                                    required:
                                                    - port
                                                    type: object
                                                  timeoutSeconds:
                                                    format: int32
                                                    type: integer
                                                type: object
                                              resources:
                                                properties:
                                                  limits:
                                                    x-kubernetes-preserve-unknown-fields: true
                                                  requests:
                                                    x-kubernetes-preserve-unknown-fields: true
                                                type: object
                                              securityContext:
                                                properties:
                                                  allowPrivilegeEscalation:
                                                    type: boolean
                                                  capabilities:
                                                    properties:
                                                      add:
                                                        items:
                                                          type: string
                                                        type: array
                                                      drop:
                                                        items:
                                                          type: string
                                                        type: array
                                                    type: object
                                                  privileged:
                                                    type: boolean
                                                  procMount:
                                                    type: string
                                                  readOnlyRootFilesystem:
                                                    type: boolean
                                                  runAsGroup:
                                                    format: int64
                                                    type: integer
                                                  runAsNonRoot:
                                                    type: boolean
                                                  runAsUser:
                                                    format: int64
                                                    type: integer
                                                  seLinuxOptions:
                                                    properties:
                                                      level:
                                                        type: string
                                                      role:
                                                        type: string
                                                      type:
                                                        type: string
                                                      user:
                                                        type: string
                                                    type: object
                                                  seccompProfile:
                                                    properties:
                                                      localhostProfile:
                                                        type: string
                                                      type:
                                                        type: string
                                                    required:
                                                    - type
                                                    type: object
                                                  windowsOptions:
                                                    properties:
                                                      gmsaCredentialSpec:
                                                        type: string
                                                      gmsaCredentialSpecName:
                                                        type: string
                                                      runAsUserName:
                                                        type: string
                                                    type: object
                                                type: object
                                              startupProbe:
                                                properties:
                                                  exec:
                                                    properties:
                                                      command:
                                                        items:
                                                          type: string
                                                        type: array
                                                    type: object
                                                  failureThreshold:
                                                    format: int32
                                                    type: integer
                                                  httpGet:
                                                    properties:
                                                      host:
                                                        type: string
                                                      httpHeaders:
                                                        items:
                                                          properties:
                                                            name:
                                                              type: string
                                                            value:
                                                              type: string
                                                          required:
                                                          - name
                                                          - value
                                                          type: object
                                                        type: array
                                                      path:
                                                        type: string
                                                      port:
                                                        anyOf:
                                                        - type: integer
                                                        - type: string
                                                        x-kubernetes-int-or-string: true
                                                      scheme:
                                                        type: string
                                                    required:
                                                    - port
                                                    type: object
                                                  initialDelaySeconds:
                                                    format: int32
                                                    type: integer
                                                  periodSeconds:
                                                    format: int32
                                                    type: integer
                                                  successThreshold:
                                                    format: int32
                                                    type: integer
                                                  tcpSocket:
                                                    properties:
                                                      host:
                                                        type: string
                                                      port:
                                                        anyOf:
                                                        - type: integer
                                                        - type: string
                                                        x-kubernetes-int-or-string: true
                                                    required:
                                                    - port
                                                    type: object
                                                  timeoutSeconds:
                                                    format: int32
                                                    type: integer
                                                type: object
                                              stdin:
                                                type: boolean
                                              stdinOnce:
                                                type: boolean
                                              targetContainerName:
                                                type: string
                                              terminationMessagePath:
                                                type: string
                                              terminationMessagePolicy:
                                                type: string
                                              tty:
                                                type: boolean
                                              volumeDevices:
                                                items:
                                                  properties:
                                                    devicePath:
                                                      type: string
                                                    name:
                                                      type: string
                                                  required:
                                                  - devicePath
                                                  - name
                                                  type: object
                                                type: array
                                              volumeMounts:
                                                items:
                                                  properties:
                                                    mountPath:
                                                      type: string
                                                    mountPropagation:
                                                      type: string
                                                    name:
                                                      type: string
                                                    readOnly:
                                                      type: boolean
                                                    subPath:
                                                      type: string
                                                    subPathExpr:
                                                      type: string
                                                  required:
                                                  - mountPath
                                                  - name
                                                  type: object
                                                type: array
                                              workingDir:
                                                type: string
                                            required:
                                            - name
                                            type: object
                                          type: array
                                        hostAliases:
                                          items:
                                            properties:
                                              hostnames:
                                                items:
                                                  type: string
                                                type: array
                                              ip:
                                                type: string
                                            type: object
                                          type: array
                                        hostIPC:
                                          type: boolean
                                        hostNetwork:
                                          type: boolean
                                        hostPID:
                                          type: boolean
                                        hostname:
                                          type: string
                                        imagePullSecrets:
                                          items:
                                            properties:
                                              name:
                                                type: string
                                            type: object
                                          type: array
                                        initContainers:
                                          items:
                                            properties:
                                              args:
                                                items:
                                                  type: string
                                                type: array
                                              command:
                                                items:
                                                  type: string
                                                type: array
                                              env:
                                                items:
                                                  properties:
                                                    name:
                                                      type: string
                                                    value:
                                                      type: string
                                                    valueFrom:
                                                      properties:
                                                        configMapKeyRef:
                                                          properties:
                                                            key:
                                                              type: string
                                                            name:
                                                              type: string
                                                            optional:
                                                              type: boolean
                                                          required:
                                                          - key
                                                          type: object
                                                        fieldRef:
                                                          properties:
                                                            apiVersion:
                                                              type: string
                                                            fieldPath:
                                                              type: string
                                                          required:
                                                          - fieldPath
                                                          type: object
                                                        resourceFieldRef:
                                                          properties:
                                                            containerName:
                                                              type: string
                                                            divisor:
                                                              anyOf:
                                                              - type: integer
                                                              - type: string
                                                              pattern: ^(\+|-)?(([0-9]+(\.[0-9]*)?)|(\.[0-9]+))(([KMGTPE]i)|[numkMGTPE]|([eE](\+|-)?(([0-9]+(\.[0-9]*)?)|(\.[0-9]+))))?$
                                                              x-kubernetes-int-or-string: true
                                                            resource:
                                                              type: string
                                                          required:
                                                          - resource
                                                          type: object
                                                        secretKeyRef:
                                                          properties:
                                                            key:
                                                              type: string
                                                            name:
                                                              type: string
                                                            optional:
                                                              type: boolean
                                                          required:
                                                          - key
                                                          type: object
                                                      type: object
                                                  required:
                                                  - name
                                                  type: object
                                                type: array
                                              envFrom:
                                                items:
                                                  properties:
                                                    configMapRef:
                                                      properties:
                                                        name:
                                                          type: string
                                                        optional:
                                                          type: boolean
                                                      type: object
                                                    prefix:
                                                      type: string
                                                    secretRef:
                                                      properties:
                                                        name:
                                                          type: string
                                                        optional:
                                                          type: boolean
                                                      type: object
                                                  type: object
                                                type: array
                                              image:
                                                type: string
                                              imagePullPolicy:
                                                type: string
                                              lifecycle:
                                                properties:
                                                  postStart:
                                                    properties:
                                                      exec:
                                                        properties:
                                                          command:
                                                            items:
                                                              type: string
                                                            type: array
                                                        type: object
                                                      httpGet:
                                                        properties:
                                                          host:
                                                            type: string
                                                          httpHeaders:
                                                            items:
                                                              properties:
                                                                name:
                                                                  type: string
                                                                value:
                                                                  type: string
                                                              required:
                                                              - name
                                                              - value
                                                              type: object
                                                            type: array
                                                          path:
                                                            type: string
                                                          port:
                                                            anyOf:
                                                            - type: integer
                                                            - type: string
                                                            x-kubernetes-int-or-string: true
                                                          scheme:
                                                            type: string
                                                        required:
                                                        - port
                                                        type: object
                                                      tcpSocket:
                                                        properties:
                                                          host:
                                                            type: string
                                                          port:
                                                            anyOf:
                                                            - type: integer
                                                            - type: string
                                                            x-kubernetes-int-or-string: true
                                                        required:
                                                        - port
                                                        type: object
                                                    type: object
                                                  preStop:
                                                    properties:
                                                      exec:
                                                        properties:
                                                          command:
                                                            items:
                                                              type: string
                                                            type: array
                                                        type: object
                                                      httpGet:
                                                        properties:
                                                          host:
                                                            type: string
                                                          httpHeaders:
                                                            items:
                                                              properties:
                                                                name:
                                                                  type: string
                                                                value:
                                                                  type: string
                                                              required:
                                                              - name
                                                              - value
                                                              type: object
                                                            type: array
                                                          path:
                                                            type: string
                                                          port:
                                                            anyOf:
                                                            - type: integer
                                                            - type: string
                                                            x-kubernetes-int-or-string: true
                                                          scheme:
                                                            type: string
                                                        required:
                                                        - port
                                                        type: object
                                                      tcpSocket:
                                                        properties:
                                                          host:
                                                            type: string
                                                          port:
                                                            anyOf:
                                                            - type: integer
                                                            - type: string
                                                            x-kubernetes-int-or-string: true
                                                        required:
                                                        - port
                                                        type: object
                                                    type: object
                                                type: object
                                              livenessProbe:
                                                properties:
                                                  exec:
                                                    properties:
                                                      command:
                                                        items:
                                                          type: string
                                                        type: array
                                                    type: object
                                                  failureThreshold:
                                                    format: int32
                                                    type: integer
                                                  httpGet:
                                                    properties:
                                                      host:
                                                        type: string
                                                      httpHeaders:
                                                        items:
                                                          properties:
                                                            name:
                                                              type: string
                                                            value:
                                                              type: string
                                                          required:
                                                          - name
                                                          - value
                                                          type: object
                                                        type: array
                                                      path:
                                                        type: string
                                                      port:
                                                        anyOf:
                                                        - type: integer
                                                        - type: string
                                                        x-kubernetes-int-or-string: true
                                                      scheme:
                                                        type: string
                                                    required:
                                                    - port
                                                    type: object
                                                  initialDelaySeconds:
                                                    format: int32
                                                    type: integer
                                                  periodSeconds:
                                                    format: int32
                                                    type: integer
                                                  successThreshold:
                                                    format: int32
                                                    type: integer
                                                  tcpSocket:
                                                    properties:
                                                      host:
                                                        type: string
                                                      port:
                                                        anyOf:
                                                        - type: integer
                                                        - type: string
                                                        x-kubernetes-int-or-string: true
                                                    required:
                                                    - port
                                                    type: object
                                                  timeoutSeconds:
                                                    format: int32
                                                    type: integer
                                                type: object
                                              name:
                                                type: string
                                              ports:
                                                items:
                                                  properties:
                                                    containerPort:
                                                      format: int32
                                                      type: integer
                                                    hostIP:
                                                      type: string
                                                    hostPort:
                                                      format: int32
                                                      type: integer
                                                    name:
                                                      type: string
                                                    protocol:
                                                      default: TCP
                                                      type: string
                                                  required:
                                                  - containerPort
                                                  type: object
                                                type: array
                                                x-kubernetes-list-map-keys:
                                                - containerPort
                                                - protocol
                                                x-kubernetes-list-type: map
                                              readinessProbe:
                                                properties:
                                                  exec:
                                                    properties:
                                                      command:
                                                        items:
                                                          type: string
                                                        type: array
                                                    type: object
                                                  failureThreshold:
                                                    format: int32
                                                    type: integer
                                                  httpGet:
                                                    properties:
                                                      host:
                                                        type: string
                                                      httpHeaders:
                                                        items:
                                                          properties:
                                                            name:
                                                              type: string
                                                            value:
                                                              type: string
                                                          required:
                                                          - name
                                                          - value
                                                          type: object
                                                        type: array
                                                      path:
                                                        type: string
                                                      port:
                                                        anyOf:
                                                        - type: integer
                                                        - type: string
                                                        x-kubernetes-int-or-string: true
                                                      scheme:
                                                        type: string
                                                    required:
                                                    - port
                                                    type: object
                                                  initialDelaySeconds:
                                                    format: int32
                                                    type: integer
                                                  periodSeconds:
                                                    format: int32
                                                    type: integer
                                                  successThreshold:
                                                    format: int32
                                                    type: integer
                                                  tcpSocket:
                                                    properties:
                                                      host:
                                                        type: string
                                                      port:
                                                        anyOf:
                                                        - type: integer
                                                        - type: string
                                                        x-kubernetes-int-or-string: true
                                                    required:
                                                    - port
                                                    type: object
                                                  timeoutSeconds:
                                                    format: int32
                                                    type: integer
                                                type: object
                                              resources:
                                                properties:
                                                  limits:
                                                    x-kubernetes-preserve-unknown-fields: true
                                                  requests:
                                                    x-kubernetes-preserve-unknown-fields: true
                                                type: object
                                              securityContext:
                                                properties:
                                                  allowPrivilegeEscalation:
                                                    type: boolean
                                                  capabilities:
                                                    properties:
                                                      add:
                                                        items:
                                                          type: string
                                                        type: array
                                                      drop:
                                                        items:
                                                          type: string
                                                        type: array
                                                    type: object
                                                  privileged:
                                                    type: boolean
                                                  procMount:
                                                    type: string
                                                  readOnlyRootFilesystem:
                                                    type: boolean
                                                  runAsGroup:
                                                    format: int64
                                                    type: integer
                                                  runAsNonRoot:
                                                    type: boolean
                                                  runAsUser:
                                                    format: int64
                                                    type: integer
                                                  seLinuxOptions:
                                                    properties:
                                                      level:
                                                        type: string
                                                      role:
                                                        type: string
                                                      type:
                                                        type: string
                                                      user:
                                                        type: string
                                                    type: object
                                                  seccompProfile:
                                                    properties:
                                                      localhostProfile:
                                                        type: string
                                                      type:
                                                        type: string
                                                    required:
                                                    - type
                                                    type: object
                                                  windowsOptions:
                                                    properties:
                                                      gmsaCredentialSpec:
                                                        type: string
                                                      gmsaCredentialSpecName:
                                                        type: string
                                                      runAsUserName:
                                                        type: string
                                                    type: object
                                                type: object
                                              startupProbe:
                                                properties:
                                                  exec:
                                                    properties:
                                                      command:
                                                        items:
                                                          type: string
                                                        type: array
                                                    type: object
                                                  failureThreshold:
                                                    format: int32
                                                    type: integer
                                                  httpGet:
                                                    properties:
                                                      host:
                                                        type: string
                                                      httpHeaders:
                                                        items:
                                                          properties:
                                                            name:
                                                              type: string
                                                            value:
                                                              type: string
                                                          required:
                                                          - name
                                                          - value
                                                          type: object
                                                        type: array
                                                      path:
                                                        type: string
                                                      port:
                                                        anyOf:
                                                        - type: integer
                                                        - type: string
                                                        x-kubernetes-int-or-string: true
                                                      scheme:
                                                        type: string
                                                    required:
                                                    - port
                                                    type: object
                                                  initialDelaySeconds:
                                                    format: int32
                                                    type: integer
                                                  periodSeconds:
                                                    format: int32
                                                    type: integer
                                                  successThreshold:
                                                    format: int32
                                                    type: integer
                                                  tcpSocket:
                                                    properties:
                                                      host:
                                                        type: string
                                                      port:
                                                        anyOf:
                                                        - type: integer
                                                        - type: string
                                                        x-kubernetes-int-or-string: true
                                                    required:
                                                    - port
                                                    type: object
                                                  timeoutSeconds:
                                                    format: int32
                                                    type: integer
                                                type: object
                                              stdin:
                                                type: boolean
                                              stdinOnce:
                                                type: boolean
                                              terminationMessagePath:
                                                type: string
                                              terminationMessagePolicy:
                                                type: string
                                              tty:
                                                type: boolean
                                              volumeDevices:
                                                items:
                                                  properties:
                                                    devicePath:
                                                      type: string
                                                    name:
                                                      type: string
                                                  required:
                                                  - devicePath
                                                  - name
                                                  type: object
                                                type: array
                                              volumeMounts:
                                                items:
                                                  properties:
                                                    mountPath:
                                                      type: string
                                                    mountPropagation:
                                                      type: string
                                                    name:
                                                      type: string
                                                    readOnly:
                                                      type: boolean
                                                    subPath:
                                                      type: string
                                                    subPathExpr:
                                                      type: string
                                                  required:
                                                  - mountPath
                                                  - name
                                                  type: object
                                                type: array
                                              workingDir:
                                                type: string
                                            required:
                                            - name
                                            type: object
                                          type: array
                                        nodeName:
                                          type: string
                                        nodeSelector:
                                          additionalProperties:
                                            type: string
                                          type: object
                                        overhead:
                                          additionalProperties:
                                            anyOf:
                                            - type: integer
                                            - type: string
                                            pattern: ^(\+|-)?(([0-9]+(\.[0-9]*)?)|(\.[0-9]+))(([KMGTPE]i)|[numkMGTPE]|([eE](\+|-)?(([0-9]+(\.[0-9]*)?)|(\.[0-9]+))))?$
                                            x-kubernetes-int-or-string: true
                                          type: object
                                        preemptionPolicy:
                                          type: string
                                        priority:
                                          format: int32
                                          type: integer
                                        priorityClassName:
                                          type: string
                                        readinessGates:
                                          items:
                                            properties:
                                              conditionType:
                                                type: string
                                            required:
                                            - conditionType
                                            type: object
                                          type: array
                                        restartPolicy:
                                          type: string
                                        runtimeClassName:
                                          type: string
                                        schedulerName:
                                          type: string
                                        securityContext:
                                          properties:
                                            fsGroup:
                                              format: int64
                                              type: integer
                                            fsGroupChangePolicy:
                                              type: string
                                            runAsGroup:
                                              format: int64
                                              type: integer
                                            runAsNonRoot:
                                              type: boolean
                                            runAsUser:
                                              format: int64
                                              type: integer
                                            seLinuxOptions:
                                              properties:
                                                level:
                                                  type: string
                                                role:
                                                  type: string
                                                type:
                                                  type: string
                                                user:
                                                  type: string
                                              type: object
                                            seccompProfile:
                                              properties:
                                                localhostProfile:
                                                  type: string
                                                type:
                                                  type: string
                                              required:
                                              - type
                                              type: object
                                            supplementalGroups:
                                              items:
                                                format: int64
                                                type: integer
                                              type: array
                                            sysctls:
                                              items:
                                                properties:
                                                  name:
                                                    type: string
                                                  value:
                                                    type: string
                                                required:
                                                - name
                                                - value
                                                type: object
                                              type: array
                                            windowsOptions:
                                              properties:
                                                gmsaCredentialSpec:
                                                  type: string
                                                gmsaCredentialSpecName:
                                                  type: string
                                                runAsUserName:
                                                  type: string
                                              type: object
                                          type: object
                                        serviceAccount:
                                          type: string
                                        serviceAccountName:
                                          type: string
                                        setHostnameAsFQDN:
                                          type: boolean
                                        shareProcessNamespace:
                                          type: boolean
                                        subdomain:
                                          type: string
                                        terminationGracePeriodSeconds:
                                          format: int64
                                          type: integer
                                        tolerations:
                                          items:
                                            properties:
                                              effect:
                                                type: string
                                              key:
                                                type: string
                                              operator:
                                                type: string
                                              tolerationSeconds:
                                                format: int64
                                                type: integer
                                              value:
                                                type: string
                                            type: object
                                          type: array
                                        topologySpreadConstraints:
                                          items:
                                            properties:
                                              labelSelector:
                                                properties:
                                                  matchExpressions:
                                                    items:
                                                      properties:
                                                        key:
                                                          type: string
                                                        operator:
                                                          type: string
                                                        values:
                                                          items:
                                                            type: string
                                                          type: array
                                                      required:
                                                      - key
                                                      - operator
                                                      type: object
                                                    type: array
                                                  matchLabels:
                                                    additionalProperties:
                                                      type: string
                                                    type: object
                                                type: object
                                              maxSkew:
                                                format: int32
                                                type: integer
                                              topologyKey:
                                                type: string
                                              whenUnsatisfiable:
                                                type: string
                                            required:
                                            - maxSkew
                                            - topologyKey
                                            - whenUnsatisfiable
                                            type: object
                                          type: array
                                          x-kubernetes-list-map-keys:
                                          - topologyKey
                                          - whenUnsatisfiable
                                          x-kubernetes-list-type: map
                                        volumes:
                                          x-kubernetes-preserve-unknown-fields: true
                                      required:
                                      - containers
                                      type: object
                                  type: object
                                ttlSecondsAfterFinished:
                                  format: int32
                                  type: integer
                              required:
                              - template
                              type: object
                          required:
                          - spec
                          type: object
                        kayenta:
                          properties:
                            address:
                              type: string
                            application:
                              type: string
                            canaryConfigName:
                              type: string
                            configurationAccountName:
                              type: string
                            metricsAccountName:
                              type: string
                            scopes:
                              items:
                                properties:
                                  controlScope:
                                    properties:
                                      end:
                                        type: string
                                      region:
                                        type: string
                                      scope:
                                        type: string
                                      start:
                                        type: string
                                      step:
                                        type: integer
                                    required:
                                    - end
                                    - region
                                    - scope
                                    - start
                                    - step
                                    type: object
                                  experimentScope:
                                    properties:
                                      end:
                                        type: string
                                      region:
                                        type: string
                                      scope:
                                        type: string
                                      start:
                                        type: string
                                      step:
                                        type: integer
                                    required:
                                    - end
                                    - region
                                    - scope
                                    - start
                                    - step
                                    type: object
                                  name:
                                    type: string
                                required:
                                - controlScope
                                - experimentScope
                                - name
                                type: object
                              type: array
                            storageAccountName:
                              type: string
                            threshold:
                              properties:
<<<<<<< HEAD
                                controlScope:
                                  properties:
                                    end:
                                      type: string
                                    region:
                                      type: string
                                    scope:
                                      type: string
                                    start:
                                      type: string
                                    step:
                                      format: int64
                                      type: integer
                                  required:
                                  - end
                                  - region
                                  - scope
                                  - start
                                  - step
                                  type: object
                                experimentScope:
                                  properties:
                                    end:
                                      type: string
                                    region:
                                      type: string
                                    scope:
                                      type: string
                                    start:
                                      type: string
                                    step:
                                      format: int64
                                      type: integer
                                  required:
                                  - end
                                  - region
                                  - scope
                                  - start
                                  - step
                                  type: object
                                name:
                                  type: string
=======
                                marginal:
                                  type: integer
                                pass:
                                  type: integer
>>>>>>> 01adc2e8
                              required:
                              - marginal
                              - pass
                              type: object
<<<<<<< HEAD
                            type: array
                          storageAccountName:
                            type: string
                          threshold:
                            properties:
                              marginal:
                                format: int64
                                type: integer
                              pass:
                                format: int64
                                type: integer
                            required:
                            - marginal
                            - pass
                            type: object
                        required:
                        - address
                        - application
                        - canaryConfigName
                        - configurationAccountName
                        - metricsAccountName
                        - scopes
                        - storageAccountName
                        - threshold
                        type: object
                      newRelic:
                        properties:
                          profile:
                            type: string
                          query:
                            type: string
                        required:
                        - query
                        type: object
                      prometheus:
=======
                          required:
                          - address
                          - application
                          - canaryConfigName
                          - configurationAccountName
                          - metricsAccountName
                          - scopes
                          - storageAccountName
                          - threshold
                          type: object
                        newRelic:
                          properties:
                            profile:
                              type: string
                            query:
                              type: string
                          required:
                          - query
                          type: object
                        prometheus:
                          properties:
                            address:
                              type: string
                            query:
                              type: string
                          type: object
                        wavefront:
                          properties:
                            address:
                              type: string
                            query:
                              type: string
                          type: object
                        web:
                          properties:
                            headers:
                              items:
                                properties:
                                  key:
                                    type: string
                                  value:
                                    type: string
                                required:
                                - key
                                - value
                                type: object
                              type: array
                            insecure:
                              type: boolean
                            jsonPath:
                              type: string
                            timeoutSeconds:
                              type: integer
                            url:
                              type: string
                          required:
                          - url
                          type: object
                      type: object
                    successCondition:
                      type: string
                  required:
                  - name
                  - provider
                  type: object
                type: array
              terminate:
                type: boolean
            required:
            - metrics
            type: object
          status:
            properties:
              message:
                type: string
              metricResults:
                items:
                  properties:
                    consecutiveError:
                      format: int32
                      type: integer
                    count:
                      format: int32
                      type: integer
                    error:
                      format: int32
                      type: integer
                    failed:
                      format: int32
                      type: integer
                    inconclusive:
                      format: int32
                      type: integer
                    measurements:
                      items:
>>>>>>> 01adc2e8
                        properties:
                          finishedAt:
                            format: date-time
                            type: string
                          message:
                            type: string
                          metadata:
                            additionalProperties:
                              type: string
                            type: object
                          phase:
                            type: string
                          resumeAt:
                            format: date-time
                            type: string
                          startedAt:
                            format: date-time
                            type: string
<<<<<<< HEAD
                          timeoutSeconds:
                            format: int64
                            type: integer
                          url:
=======
                          value:
>>>>>>> 01adc2e8
                            type: string
                        required:
                        - phase
                        type: object
                      type: array
                    message:
                      type: string
                    name:
                      type: string
                    phase:
                      type: string
                    successful:
                      format: int32
                      type: integer
                  required:
                  - name
                  - phase
                  type: object
                type: array
              phase:
                type: string
              startedAt:
                format: date-time
                type: string
            required:
            - phase
            type: object
        required:
        - spec
        type: object
    served: true
    storage: true
    subresources: {}<|MERGE_RESOLUTION|>--- conflicted
+++ resolved
@@ -2300,6 +2300,7 @@
                                       start:
                                         type: string
                                       step:
+                                        format: int64
                                         type: integer
                                     required:
                                     - end
@@ -2319,6 +2320,7 @@
                                       start:
                                         type: string
                                       step:
+                                        format: int64
                                         type: integer
                                     required:
                                     - end
@@ -2339,96 +2341,16 @@
                               type: string
                             threshold:
                               properties:
-<<<<<<< HEAD
-                                controlScope:
-                                  properties:
-                                    end:
-                                      type: string
-                                    region:
-                                      type: string
-                                    scope:
-                                      type: string
-                                    start:
-                                      type: string
-                                    step:
-                                      format: int64
-                                      type: integer
-                                  required:
-                                  - end
-                                  - region
-                                  - scope
-                                  - start
-                                  - step
-                                  type: object
-                                experimentScope:
-                                  properties:
-                                    end:
-                                      type: string
-                                    region:
-                                      type: string
-                                    scope:
-                                      type: string
-                                    start:
-                                      type: string
-                                    step:
-                                      format: int64
-                                      type: integer
-                                  required:
-                                  - end
-                                  - region
-                                  - scope
-                                  - start
-                                  - step
-                                  type: object
-                                name:
-                                  type: string
-=======
                                 marginal:
+                                  format: int64
                                   type: integer
                                 pass:
+                                  format: int64
                                   type: integer
->>>>>>> 01adc2e8
                               required:
                               - marginal
                               - pass
                               type: object
-<<<<<<< HEAD
-                            type: array
-                          storageAccountName:
-                            type: string
-                          threshold:
-                            properties:
-                              marginal:
-                                format: int64
-                                type: integer
-                              pass:
-                                format: int64
-                                type: integer
-                            required:
-                            - marginal
-                            - pass
-                            type: object
-                        required:
-                        - address
-                        - application
-                        - canaryConfigName
-                        - configurationAccountName
-                        - metricsAccountName
-                        - scopes
-                        - storageAccountName
-                        - threshold
-                        type: object
-                      newRelic:
-                        properties:
-                          profile:
-                            type: string
-                          query:
-                            type: string
-                        required:
-                        - query
-                        type: object
-                      prometheus:
-=======
                           required:
                           - address
                           - application
@@ -2481,6 +2403,7 @@
                             jsonPath:
                               type: string
                             timeoutSeconds:
+                              format: int64
                               type: integer
                             url:
                               type: string
@@ -2524,7 +2447,6 @@
                       type: integer
                     measurements:
                       items:
->>>>>>> 01adc2e8
                         properties:
                           finishedAt:
                             format: date-time
@@ -2543,14 +2465,7 @@
                           startedAt:
                             format: date-time
                             type: string
-<<<<<<< HEAD
-                          timeoutSeconds:
-                            format: int64
-                            type: integer
-                          url:
-=======
                           value:
->>>>>>> 01adc2e8
                             type: string
                         required:
                         - phase
