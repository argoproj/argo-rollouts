apiVersion: apiextensions.k8s.io/v1
kind: CustomResourceDefinition
metadata:
  annotations:
    controller-gen.kubebuilder.io/version: v0.4.1
  name: analysistemplates.argoproj.io
spec:
  group: argoproj.io
  names:
    kind: AnalysisTemplate
    listKind: AnalysisTemplateList
    plural: analysistemplates
    shortNames:
    - at
    singular: analysistemplate
  scope: Namespaced
  versions:
  - name: v1alpha1
    schema:
      openAPIV3Schema:
        properties:
          apiVersion:
            type: string
          kind:
            type: string
          metadata:
            type: object
          spec:
            properties:
              args:
                items:
                  properties:
                    name:
                      type: string
                    value:
                      type: string
                    valueFrom:
                      properties:
                        fieldRef:
                          properties:
                            fieldPath:
                              type: string
                          required:
                          - fieldPath
                          type: object
                        secretKeyRef:
                          properties:
                            key:
                              type: string
                            name:
                              type: string
                          required:
                          - key
                          - name
                          type: object
                      type: object
                  required:
                  - name
                  type: object
                type: array
              metrics:
                items:
                  properties:
                    consecutiveErrorLimit:
                      anyOf:
                      - type: integer
                      - type: string
                      x-kubernetes-int-or-string: true
                    count:
                      anyOf:
                      - type: integer
                      - type: string
                      x-kubernetes-int-or-string: true
                    failureCondition:
                      type: string
                    failureLimit:
                      anyOf:
                      - type: integer
                      - type: string
                      x-kubernetes-int-or-string: true
                    inconclusiveLimit:
                      anyOf:
                      - type: integer
                      - type: string
                      x-kubernetes-int-or-string: true
                    initialDelay:
                      type: string
                    interval:
                      type: string
                    name:
                      type: string
                    provider:
                      properties:
                        datadog:
                          properties:
                            interval:
                              type: string
                            query:
                              type: string
                          required:
                          - query
                          type: object
                        job:
                          properties:
                            metadata:
                              properties:
                                annotations:
                                  additionalProperties:
                                    type: string
                                  type: object
                                labels:
                                  additionalProperties:
                                    type: string
                                  type: object
                              type: object
                            spec:
                              properties:
                                activeDeadlineSeconds:
                                  format: int64
                                  type: integer
                                backoffLimit:
                                  format: int32
                                  type: integer
                                completions:
                                  format: int32
                                  type: integer
                                manualSelector:
                                  type: boolean
                                parallelism:
                                  format: int32
                                  type: integer
                                selector:
                                  properties:
                                    matchExpressions:
                                      items:
                                        properties:
                                          key:
                                            type: string
                                          operator:
                                            type: string
                                          values:
                                            items:
                                              type: string
                                            type: array
                                        required:
                                        - key
                                        - operator
                                        type: object
                                      type: array
                                    matchLabels:
                                      additionalProperties:
                                        type: string
                                      type: object
                                  type: object
                                template:
                                  properties:
                                    metadata:
                                      properties:
                                        annotations:
                                          additionalProperties:
                                            type: string
                                          type: object
                                        labels:
                                          additionalProperties:
                                            type: string
                                          type: object
                                      type: object
                                    spec:
                                      properties:
                                        activeDeadlineSeconds:
                                          format: int64
                                          type: integer
                                        affinity:
                                          properties:
                                            nodeAffinity:
                                              properties:
                                                preferredDuringSchedulingIgnoredDuringExecution:
                                                  items:
                                                    properties:
                                                      preference:
                                                        properties:
                                                          matchExpressions:
                                                            items:
                                                              properties:
                                                                key:
                                                                  type: string
                                                                operator:
                                                                  type: string
                                                                values:
                                                                  items:
                                                                    type: string
                                                                  type: array
                                                              required:
                                                              - key
                                                              - operator
                                                              type: object
                                                            type: array
                                                          matchFields:
                                                            items:
                                                              properties:
                                                                key:
                                                                  type: string
                                                                operator:
                                                                  type: string
                                                                values:
                                                                  items:
                                                                    type: string
                                                                  type: array
                                                              required:
                                                              - key
                                                              - operator
                                                              type: object
                                                            type: array
                                                        type: object
                                                      weight:
                                                        format: int32
                                                        type: integer
                                                    required:
                                                    - preference
                                                    - weight
                                                    type: object
                                                  type: array
                                                requiredDuringSchedulingIgnoredDuringExecution:
                                                  properties:
                                                    nodeSelectorTerms:
                                                      items:
                                                        properties:
                                                          matchExpressions:
                                                            items:
                                                              properties:
                                                                key:
                                                                  type: string
                                                                operator:
                                                                  type: string
                                                                values:
                                                                  items:
                                                                    type: string
                                                                  type: array
                                                              required:
                                                              - key
                                                              - operator
                                                              type: object
                                                            type: array
                                                          matchFields:
                                                            items:
                                                              properties:
                                                                key:
                                                                  type: string
                                                                operator:
                                                                  type: string
                                                                values:
                                                                  items:
                                                                    type: string
                                                                  type: array
                                                              required:
                                                              - key
                                                              - operator
                                                              type: object
                                                            type: array
                                                        type: object
                                                      type: array
                                                  required:
                                                  - nodeSelectorTerms
                                                  type: object
                                              type: object
                                            podAffinity:
                                              properties:
                                                preferredDuringSchedulingIgnoredDuringExecution:
                                                  items:
                                                    properties:
                                                      podAffinityTerm:
                                                        properties:
                                                          labelSelector:
                                                            properties:
                                                              matchExpressions:
                                                                items:
                                                                  properties:
                                                                    key:
                                                                      type: string
                                                                    operator:
                                                                      type: string
                                                                    values:
                                                                      items:
                                                                        type: string
                                                                      type: array
                                                                  required:
                                                                  - key
                                                                  - operator
                                                                  type: object
                                                                type: array
                                                              matchLabels:
                                                                additionalProperties:
                                                                  type: string
                                                                type: object
                                                            type: object
                                                          namespaces:
                                                            items:
                                                              type: string
                                                            type: array
                                                          topologyKey:
                                                            type: string
                                                        required:
                                                        - topologyKey
                                                        type: object
                                                      weight:
                                                        format: int32
                                                        type: integer
                                                    required:
                                                    - podAffinityTerm
                                                    - weight
                                                    type: object
                                                  type: array
                                                requiredDuringSchedulingIgnoredDuringExecution:
                                                  items:
                                                    properties:
                                                      labelSelector:
                                                        properties:
                                                          matchExpressions:
                                                            items:
                                                              properties:
                                                                key:
                                                                  type: string
                                                                operator:
                                                                  type: string
                                                                values:
                                                                  items:
                                                                    type: string
                                                                  type: array
                                                              required:
                                                              - key
                                                              - operator
                                                              type: object
                                                            type: array
                                                          matchLabels:
                                                            additionalProperties:
                                                              type: string
                                                            type: object
                                                        type: object
                                                      namespaces:
                                                        items:
                                                          type: string
                                                        type: array
                                                      topologyKey:
                                                        type: string
                                                    required:
                                                    - topologyKey
                                                    type: object
                                                  type: array
                                              type: object
                                            podAntiAffinity:
                                              properties:
                                                preferredDuringSchedulingIgnoredDuringExecution:
                                                  items:
                                                    properties:
                                                      podAffinityTerm:
                                                        properties:
                                                          labelSelector:
                                                            properties:
                                                              matchExpressions:
                                                                items:
                                                                  properties:
                                                                    key:
                                                                      type: string
                                                                    operator:
                                                                      type: string
                                                                    values:
                                                                      items:
                                                                        type: string
                                                                      type: array
                                                                  required:
                                                                  - key
                                                                  - operator
                                                                  type: object
                                                                type: array
                                                              matchLabels:
                                                                additionalProperties:
                                                                  type: string
                                                                type: object
                                                            type: object
                                                          namespaces:
                                                            items:
                                                              type: string
                                                            type: array
                                                          topologyKey:
                                                            type: string
                                                        required:
                                                        - topologyKey
                                                        type: object
                                                      weight:
                                                        format: int32
                                                        type: integer
                                                    required:
                                                    - podAffinityTerm
                                                    - weight
                                                    type: object
                                                  type: array
                                                requiredDuringSchedulingIgnoredDuringExecution:
                                                  items:
                                                    properties:
                                                      labelSelector:
                                                        properties:
                                                          matchExpressions:
                                                            items:
                                                              properties:
                                                                key:
                                                                  type: string
                                                                operator:
                                                                  type: string
                                                                values:
                                                                  items:
                                                                    type: string
                                                                  type: array
                                                              required:
                                                              - key
                                                              - operator
                                                              type: object
                                                            type: array
                                                          matchLabels:
                                                            additionalProperties:
                                                              type: string
                                                            type: object
                                                        type: object
                                                      namespaces:
                                                        items:
                                                          type: string
                                                        type: array
                                                      topologyKey:
                                                        type: string
                                                    required:
                                                    - topologyKey
                                                    type: object
                                                  type: array
                                              type: object
                                          type: object
                                        automountServiceAccountToken:
                                          type: boolean
                                        containers:
                                          items:
                                            properties:
                                              args:
                                                items:
                                                  type: string
                                                type: array
                                              command:
                                                items:
                                                  type: string
                                                type: array
                                              env:
                                                items:
                                                  properties:
                                                    name:
                                                      type: string
                                                    value:
                                                      type: string
                                                    valueFrom:
                                                      properties:
                                                        configMapKeyRef:
                                                          properties:
                                                            key:
                                                              type: string
                                                            name:
                                                              type: string
                                                            optional:
                                                              type: boolean
                                                          required:
                                                          - key
                                                          type: object
                                                        fieldRef:
                                                          properties:
                                                            apiVersion:
                                                              type: string
                                                            fieldPath:
                                                              type: string
                                                          required:
                                                          - fieldPath
                                                          type: object
                                                        resourceFieldRef:
                                                          properties:
                                                            containerName:
                                                              type: string
                                                            divisor:
                                                              anyOf:
                                                              - type: integer
                                                              - type: string
                                                              pattern: ^(\+|-)?(([0-9]+(\.[0-9]*)?)|(\.[0-9]+))(([KMGTPE]i)|[numkMGTPE]|([eE](\+|-)?(([0-9]+(\.[0-9]*)?)|(\.[0-9]+))))?$
                                                              x-kubernetes-int-or-string: true
                                                            resource:
                                                              type: string
                                                          required:
                                                          - resource
                                                          type: object
                                                        secretKeyRef:
                                                          properties:
                                                            key:
                                                              type: string
                                                            name:
                                                              type: string
                                                            optional:
                                                              type: boolean
                                                          required:
                                                          - key
                                                          type: object
                                                      type: object
                                                  required:
                                                  - name
                                                  type: object
                                                type: array
                                              envFrom:
                                                items:
                                                  properties:
                                                    configMapRef:
                                                      properties:
                                                        name:
                                                          type: string
                                                        optional:
                                                          type: boolean
                                                      type: object
                                                    prefix:
                                                      type: string
                                                    secretRef:
                                                      properties:
                                                        name:
                                                          type: string
                                                        optional:
                                                          type: boolean
                                                      type: object
                                                  type: object
                                                type: array
                                              image:
                                                type: string
                                              imagePullPolicy:
                                                type: string
                                              lifecycle:
                                                properties:
                                                  postStart:
                                                    properties:
                                                      exec:
                                                        properties:
                                                          command:
                                                            items:
                                                              type: string
                                                            type: array
                                                        type: object
                                                      httpGet:
                                                        properties:
                                                          host:
                                                            type: string
                                                          httpHeaders:
                                                            items:
                                                              properties:
                                                                name:
                                                                  type: string
                                                                value:
                                                                  type: string
                                                              required:
                                                              - name
                                                              - value
                                                              type: object
                                                            type: array
                                                          path:
                                                            type: string
                                                          port:
                                                            anyOf:
                                                            - type: integer
                                                            - type: string
                                                            x-kubernetes-int-or-string: true
                                                          scheme:
                                                            type: string
                                                        required:
                                                        - port
                                                        type: object
                                                      tcpSocket:
                                                        properties:
                                                          host:
                                                            type: string
                                                          port:
                                                            anyOf:
                                                            - type: integer
                                                            - type: string
                                                            x-kubernetes-int-or-string: true
                                                        required:
                                                        - port
                                                        type: object
                                                    type: object
                                                  preStop:
                                                    properties:
                                                      exec:
                                                        properties:
                                                          command:
                                                            items:
                                                              type: string
                                                            type: array
                                                        type: object
                                                      httpGet:
                                                        properties:
                                                          host:
                                                            type: string
                                                          httpHeaders:
                                                            items:
                                                              properties:
                                                                name:
                                                                  type: string
                                                                value:
                                                                  type: string
                                                              required:
                                                              - name
                                                              - value
                                                              type: object
                                                            type: array
                                                          path:
                                                            type: string
                                                          port:
                                                            anyOf:
                                                            - type: integer
                                                            - type: string
                                                            x-kubernetes-int-or-string: true
                                                          scheme:
                                                            type: string
                                                        required:
                                                        - port
                                                        type: object
                                                      tcpSocket:
                                                        properties:
                                                          host:
                                                            type: string
                                                          port:
                                                            anyOf:
                                                            - type: integer
                                                            - type: string
                                                            x-kubernetes-int-or-string: true
                                                        required:
                                                        - port
                                                        type: object
                                                    type: object
                                                type: object
                                              livenessProbe:
                                                properties:
                                                  exec:
                                                    properties:
                                                      command:
                                                        items:
                                                          type: string
                                                        type: array
                                                    type: object
                                                  failureThreshold:
                                                    format: int32
                                                    type: integer
                                                  httpGet:
                                                    properties:
                                                      host:
                                                        type: string
                                                      httpHeaders:
                                                        items:
                                                          properties:
                                                            name:
                                                              type: string
                                                            value:
                                                              type: string
                                                          required:
                                                          - name
                                                          - value
                                                          type: object
                                                        type: array
                                                      path:
                                                        type: string
                                                      port:
                                                        anyOf:
                                                        - type: integer
                                                        - type: string
                                                        x-kubernetes-int-or-string: true
                                                      scheme:
                                                        type: string
                                                    required:
                                                    - port
                                                    type: object
                                                  initialDelaySeconds:
                                                    format: int32
                                                    type: integer
                                                  periodSeconds:
                                                    format: int32
                                                    type: integer
                                                  successThreshold:
                                                    format: int32
                                                    type: integer
                                                  tcpSocket:
                                                    properties:
                                                      host:
                                                        type: string
                                                      port:
                                                        anyOf:
                                                        - type: integer
                                                        - type: string
                                                        x-kubernetes-int-or-string: true
                                                    required:
                                                    - port
                                                    type: object
                                                  timeoutSeconds:
                                                    format: int32
                                                    type: integer
                                                type: object
                                              name:
                                                type: string
                                              ports:
                                                items:
                                                  properties:
                                                    containerPort:
                                                      format: int32
                                                      type: integer
                                                    hostIP:
                                                      type: string
                                                    hostPort:
                                                      format: int32
                                                      type: integer
                                                    name:
                                                      type: string
                                                    protocol:
                                                      default: TCP
                                                      type: string
                                                  required:
                                                  - containerPort
                                                  type: object
                                                type: array
                                                x-kubernetes-list-map-keys:
                                                - containerPort
                                                - protocol
                                                x-kubernetes-list-type: map
                                              readinessProbe:
                                                properties:
                                                  exec:
                                                    properties:
                                                      command:
                                                        items:
                                                          type: string
                                                        type: array
                                                    type: object
                                                  failureThreshold:
                                                    format: int32
                                                    type: integer
                                                  httpGet:
                                                    properties:
                                                      host:
                                                        type: string
                                                      httpHeaders:
                                                        items:
                                                          properties:
                                                            name:
                                                              type: string
                                                            value:
                                                              type: string
                                                          required:
                                                          - name
                                                          - value
                                                          type: object
                                                        type: array
                                                      path:
                                                        type: string
                                                      port:
                                                        anyOf:
                                                        - type: integer
                                                        - type: string
                                                        x-kubernetes-int-or-string: true
                                                      scheme:
                                                        type: string
                                                    required:
                                                    - port
                                                    type: object
                                                  initialDelaySeconds:
                                                    format: int32
                                                    type: integer
                                                  periodSeconds:
                                                    format: int32
                                                    type: integer
                                                  successThreshold:
                                                    format: int32
                                                    type: integer
                                                  tcpSocket:
                                                    properties:
                                                      host:
                                                        type: string
                                                      port:
                                                        anyOf:
                                                        - type: integer
                                                        - type: string
                                                        x-kubernetes-int-or-string: true
                                                    required:
                                                    - port
                                                    type: object
                                                  timeoutSeconds:
                                                    format: int32
                                                    type: integer
                                                type: object
                                              resources:
                                                properties:
                                                  limits:
                                                    x-kubernetes-preserve-unknown-fields: true
                                                  requests:
                                                    x-kubernetes-preserve-unknown-fields: true
                                                type: object
                                              securityContext:
                                                properties:
                                                  allowPrivilegeEscalation:
                                                    type: boolean
                                                  capabilities:
                                                    properties:
                                                      add:
                                                        items:
                                                          type: string
                                                        type: array
                                                      drop:
                                                        items:
                                                          type: string
                                                        type: array
                                                    type: object
                                                  privileged:
                                                    type: boolean
                                                  procMount:
                                                    type: string
                                                  readOnlyRootFilesystem:
                                                    type: boolean
                                                  runAsGroup:
                                                    format: int64
                                                    type: integer
                                                  runAsNonRoot:
                                                    type: boolean
                                                  runAsUser:
                                                    format: int64
                                                    type: integer
                                                  seLinuxOptions:
                                                    properties:
                                                      level:
                                                        type: string
                                                      role:
                                                        type: string
                                                      type:
                                                        type: string
                                                      user:
                                                        type: string
                                                    type: object
                                                  seccompProfile:
                                                    properties:
                                                      localhostProfile:
                                                        type: string
                                                      type:
                                                        type: string
                                                    required:
                                                    - type
                                                    type: object
                                                  windowsOptions:
                                                    properties:
                                                      gmsaCredentialSpec:
                                                        type: string
                                                      gmsaCredentialSpecName:
                                                        type: string
                                                      runAsUserName:
                                                        type: string
                                                    type: object
                                                type: object
                                              startupProbe:
                                                properties:
                                                  exec:
                                                    properties:
                                                      command:
                                                        items:
                                                          type: string
                                                        type: array
                                                    type: object
                                                  failureThreshold:
                                                    format: int32
                                                    type: integer
                                                  httpGet:
                                                    properties:
                                                      host:
                                                        type: string
                                                      httpHeaders:
                                                        items:
                                                          properties:
                                                            name:
                                                              type: string
                                                            value:
                                                              type: string
                                                          required:
                                                          - name
                                                          - value
                                                          type: object
                                                        type: array
                                                      path:
                                                        type: string
                                                      port:
                                                        anyOf:
                                                        - type: integer
                                                        - type: string
                                                        x-kubernetes-int-or-string: true
                                                      scheme:
                                                        type: string
                                                    required:
                                                    - port
                                                    type: object
                                                  initialDelaySeconds:
                                                    format: int32
                                                    type: integer
                                                  periodSeconds:
                                                    format: int32
                                                    type: integer
                                                  successThreshold:
                                                    format: int32
                                                    type: integer
                                                  tcpSocket:
                                                    properties:
                                                      host:
                                                        type: string
                                                      port:
                                                        anyOf:
                                                        - type: integer
                                                        - type: string
                                                        x-kubernetes-int-or-string: true
                                                    required:
                                                    - port
                                                    type: object
                                                  timeoutSeconds:
                                                    format: int32
                                                    type: integer
                                                type: object
                                              stdin:
                                                type: boolean
                                              stdinOnce:
                                                type: boolean
                                              terminationMessagePath:
                                                type: string
                                              terminationMessagePolicy:
                                                type: string
                                              tty:
                                                type: boolean
                                              volumeDevices:
                                                items:
                                                  properties:
                                                    devicePath:
                                                      type: string
                                                    name:
                                                      type: string
                                                  required:
                                                  - devicePath
                                                  - name
                                                  type: object
                                                type: array
                                              volumeMounts:
                                                items:
                                                  properties:
                                                    mountPath:
                                                      type: string
                                                    mountPropagation:
                                                      type: string
                                                    name:
                                                      type: string
                                                    readOnly:
                                                      type: boolean
                                                    subPath:
                                                      type: string
                                                    subPathExpr:
                                                      type: string
                                                  required:
                                                  - mountPath
                                                  - name
                                                  type: object
                                                type: array
                                              workingDir:
                                                type: string
                                            required:
                                            - name
                                            type: object
                                          type: array
                                        dnsConfig:
                                          properties:
                                            nameservers:
                                              items:
                                                type: string
                                              type: array
                                            options:
                                              items:
                                                properties:
                                                  name:
                                                    type: string
                                                  value:
                                                    type: string
                                                type: object
                                              type: array
                                            searches:
                                              items:
                                                type: string
                                              type: array
                                          type: object
                                        dnsPolicy:
                                          type: string
                                        enableServiceLinks:
                                          type: boolean
                                        ephemeralContainers:
                                          items:
                                            properties:
                                              args:
                                                items:
                                                  type: string
                                                type: array
                                              command:
                                                items:
                                                  type: string
                                                type: array
                                              env:
                                                items:
                                                  properties:
                                                    name:
                                                      type: string
                                                    value:
                                                      type: string
                                                    valueFrom:
                                                      properties:
                                                        configMapKeyRef:
                                                          properties:
                                                            key:
                                                              type: string
                                                            name:
                                                              type: string
                                                            optional:
                                                              type: boolean
                                                          required:
                                                          - key
                                                          type: object
                                                        fieldRef:
                                                          properties:
                                                            apiVersion:
                                                              type: string
                                                            fieldPath:
                                                              type: string
                                                          required:
                                                          - fieldPath
                                                          type: object
                                                        resourceFieldRef:
                                                          properties:
                                                            containerName:
                                                              type: string
                                                            divisor:
                                                              anyOf:
                                                              - type: integer
                                                              - type: string
                                                              pattern: ^(\+|-)?(([0-9]+(\.[0-9]*)?)|(\.[0-9]+))(([KMGTPE]i)|[numkMGTPE]|([eE](\+|-)?(([0-9]+(\.[0-9]*)?)|(\.[0-9]+))))?$
                                                              x-kubernetes-int-or-string: true
                                                            resource:
                                                              type: string
                                                          required:
                                                          - resource
                                                          type: object
                                                        secretKeyRef:
                                                          properties:
                                                            key:
                                                              type: string
                                                            name:
                                                              type: string
                                                            optional:
                                                              type: boolean
                                                          required:
                                                          - key
                                                          type: object
                                                      type: object
                                                  required:
                                                  - name
                                                  type: object
                                                type: array
                                              envFrom:
                                                items:
                                                  properties:
                                                    configMapRef:
                                                      properties:
                                                        name:
                                                          type: string
                                                        optional:
                                                          type: boolean
                                                      type: object
                                                    prefix:
                                                      type: string
                                                    secretRef:
                                                      properties:
                                                        name:
                                                          type: string
                                                        optional:
                                                          type: boolean
                                                      type: object
                                                  type: object
                                                type: array
                                              image:
                                                type: string
                                              imagePullPolicy:
                                                type: string
                                              lifecycle:
                                                properties:
                                                  postStart:
                                                    properties:
                                                      exec:
                                                        properties:
                                                          command:
                                                            items:
                                                              type: string
                                                            type: array
                                                        type: object
                                                      httpGet:
                                                        properties:
                                                          host:
                                                            type: string
                                                          httpHeaders:
                                                            items:
                                                              properties:
                                                                name:
                                                                  type: string
                                                                value:
                                                                  type: string
                                                              required:
                                                              - name
                                                              - value
                                                              type: object
                                                            type: array
                                                          path:
                                                            type: string
                                                          port:
                                                            anyOf:
                                                            - type: integer
                                                            - type: string
                                                            x-kubernetes-int-or-string: true
                                                          scheme:
                                                            type: string
                                                        required:
                                                        - port
                                                        type: object
                                                      tcpSocket:
                                                        properties:
                                                          host:
                                                            type: string
                                                          port:
                                                            anyOf:
                                                            - type: integer
                                                            - type: string
                                                            x-kubernetes-int-or-string: true
                                                        required:
                                                        - port
                                                        type: object
                                                    type: object
                                                  preStop:
                                                    properties:
                                                      exec:
                                                        properties:
                                                          command:
                                                            items:
                                                              type: string
                                                            type: array
                                                        type: object
                                                      httpGet:
                                                        properties:
                                                          host:
                                                            type: string
                                                          httpHeaders:
                                                            items:
                                                              properties:
                                                                name:
                                                                  type: string
                                                                value:
                                                                  type: string
                                                              required:
                                                              - name
                                                              - value
                                                              type: object
                                                            type: array
                                                          path:
                                                            type: string
                                                          port:
                                                            anyOf:
                                                            - type: integer
                                                            - type: string
                                                            x-kubernetes-int-or-string: true
                                                          scheme:
                                                            type: string
                                                        required:
                                                        - port
                                                        type: object
                                                      tcpSocket:
                                                        properties:
                                                          host:
                                                            type: string
                                                          port:
                                                            anyOf:
                                                            - type: integer
                                                            - type: string
                                                            x-kubernetes-int-or-string: true
                                                        required:
                                                        - port
                                                        type: object
                                                    type: object
                                                type: object
                                              livenessProbe:
                                                properties:
                                                  exec:
                                                    properties:
                                                      command:
                                                        items:
                                                          type: string
                                                        type: array
                                                    type: object
                                                  failureThreshold:
                                                    format: int32
                                                    type: integer
                                                  httpGet:
                                                    properties:
                                                      host:
                                                        type: string
                                                      httpHeaders:
                                                        items:
                                                          properties:
                                                            name:
                                                              type: string
                                                            value:
                                                              type: string
                                                          required:
                                                          - name
                                                          - value
                                                          type: object
                                                        type: array
                                                      path:
                                                        type: string
                                                      port:
                                                        anyOf:
                                                        - type: integer
                                                        - type: string
                                                        x-kubernetes-int-or-string: true
                                                      scheme:
                                                        type: string
                                                    required:
                                                    - port
                                                    type: object
                                                  initialDelaySeconds:
                                                    format: int32
                                                    type: integer
                                                  periodSeconds:
                                                    format: int32
                                                    type: integer
                                                  successThreshold:
                                                    format: int32
                                                    type: integer
                                                  tcpSocket:
                                                    properties:
                                                      host:
                                                        type: string
                                                      port:
                                                        anyOf:
                                                        - type: integer
                                                        - type: string
                                                        x-kubernetes-int-or-string: true
                                                    required:
                                                    - port
                                                    type: object
                                                  timeoutSeconds:
                                                    format: int32
                                                    type: integer
                                                type: object
                                              name:
                                                type: string
                                              ports:
                                                items:
                                                  properties:
                                                    containerPort:
                                                      format: int32
                                                      type: integer
                                                    hostIP:
                                                      type: string
                                                    hostPort:
                                                      format: int32
                                                      type: integer
                                                    name:
                                                      type: string
                                                    protocol:
                                                      default: TCP
                                                      type: string
                                                  required:
                                                  - containerPort
                                                  type: object
                                                type: array
                                              readinessProbe:
                                                properties:
                                                  exec:
                                                    properties:
                                                      command:
                                                        items:
                                                          type: string
                                                        type: array
                                                    type: object
                                                  failureThreshold:
                                                    format: int32
                                                    type: integer
                                                  httpGet:
                                                    properties:
                                                      host:
                                                        type: string
                                                      httpHeaders:
                                                        items:
                                                          properties:
                                                            name:
                                                              type: string
                                                            value:
                                                              type: string
                                                          required:
                                                          - name
                                                          - value
                                                          type: object
                                                        type: array
                                                      path:
                                                        type: string
                                                      port:
                                                        anyOf:
                                                        - type: integer
                                                        - type: string
                                                        x-kubernetes-int-or-string: true
                                                      scheme:
                                                        type: string
                                                    required:
                                                    - port
                                                    type: object
                                                  initialDelaySeconds:
                                                    format: int32
                                                    type: integer
                                                  periodSeconds:
                                                    format: int32
                                                    type: integer
                                                  successThreshold:
                                                    format: int32
                                                    type: integer
                                                  tcpSocket:
                                                    properties:
                                                      host:
                                                        type: string
                                                      port:
                                                        anyOf:
                                                        - type: integer
                                                        - type: string
                                                        x-kubernetes-int-or-string: true
                                                    required:
                                                    - port
                                                    type: object
                                                  timeoutSeconds:
                                                    format: int32
                                                    type: integer
                                                type: object
                                              resources:
                                                properties:
                                                  limits:
                                                    x-kubernetes-preserve-unknown-fields: true
                                                  requests:
                                                    x-kubernetes-preserve-unknown-fields: true
                                                type: object
                                              securityContext:
                                                properties:
                                                  allowPrivilegeEscalation:
                                                    type: boolean
                                                  capabilities:
                                                    properties:
                                                      add:
                                                        items:
                                                          type: string
                                                        type: array
                                                      drop:
                                                        items:
                                                          type: string
                                                        type: array
                                                    type: object
                                                  privileged:
                                                    type: boolean
                                                  procMount:
                                                    type: string
                                                  readOnlyRootFilesystem:
                                                    type: boolean
                                                  runAsGroup:
                                                    format: int64
                                                    type: integer
                                                  runAsNonRoot:
                                                    type: boolean
                                                  runAsUser:
                                                    format: int64
                                                    type: integer
                                                  seLinuxOptions:
                                                    properties:
                                                      level:
                                                        type: string
                                                      role:
                                                        type: string
                                                      type:
                                                        type: string
                                                      user:
                                                        type: string
                                                    type: object
                                                  seccompProfile:
                                                    properties:
                                                      localhostProfile:
                                                        type: string
                                                      type:
                                                        type: string
                                                    required:
                                                    - type
                                                    type: object
                                                  windowsOptions:
                                                    properties:
                                                      gmsaCredentialSpec:
                                                        type: string
                                                      gmsaCredentialSpecName:
                                                        type: string
                                                      runAsUserName:
                                                        type: string
                                                    type: object
                                                type: object
                                              startupProbe:
                                                properties:
                                                  exec:
                                                    properties:
                                                      command:
                                                        items:
                                                          type: string
                                                        type: array
                                                    type: object
                                                  failureThreshold:
                                                    format: int32
                                                    type: integer
                                                  httpGet:
                                                    properties:
                                                      host:
                                                        type: string
                                                      httpHeaders:
                                                        items:
                                                          properties:
                                                            name:
                                                              type: string
                                                            value:
                                                              type: string
                                                          required:
                                                          - name
                                                          - value
                                                          type: object
                                                        type: array
                                                      path:
                                                        type: string
                                                      port:
                                                        anyOf:
                                                        - type: integer
                                                        - type: string
                                                        x-kubernetes-int-or-string: true
                                                      scheme:
                                                        type: string
                                                    required:
                                                    - port
                                                    type: object
                                                  initialDelaySeconds:
                                                    format: int32
                                                    type: integer
                                                  periodSeconds:
                                                    format: int32
                                                    type: integer
                                                  successThreshold:
                                                    format: int32
                                                    type: integer
                                                  tcpSocket:
                                                    properties:
                                                      host:
                                                        type: string
                                                      port:
                                                        anyOf:
                                                        - type: integer
                                                        - type: string
                                                        x-kubernetes-int-or-string: true
                                                    required:
                                                    - port
                                                    type: object
                                                  timeoutSeconds:
                                                    format: int32
                                                    type: integer
                                                type: object
                                              stdin:
                                                type: boolean
                                              stdinOnce:
                                                type: boolean
                                              targetContainerName:
                                                type: string
                                              terminationMessagePath:
                                                type: string
                                              terminationMessagePolicy:
                                                type: string
                                              tty:
                                                type: boolean
                                              volumeDevices:
                                                items:
                                                  properties:
                                                    devicePath:
                                                      type: string
                                                    name:
                                                      type: string
                                                  required:
                                                  - devicePath
                                                  - name
                                                  type: object
                                                type: array
                                              volumeMounts:
                                                items:
                                                  properties:
                                                    mountPath:
                                                      type: string
                                                    mountPropagation:
                                                      type: string
                                                    name:
                                                      type: string
                                                    readOnly:
                                                      type: boolean
                                                    subPath:
                                                      type: string
                                                    subPathExpr:
                                                      type: string
                                                  required:
                                                  - mountPath
                                                  - name
                                                  type: object
                                                type: array
                                              workingDir:
                                                type: string
                                            required:
                                            - name
                                            type: object
                                          type: array
                                        hostAliases:
                                          items:
                                            properties:
                                              hostnames:
                                                items:
                                                  type: string
                                                type: array
                                              ip:
                                                type: string
                                            type: object
                                          type: array
                                        hostIPC:
                                          type: boolean
                                        hostNetwork:
                                          type: boolean
                                        hostPID:
                                          type: boolean
                                        hostname:
                                          type: string
                                        imagePullSecrets:
                                          items:
                                            properties:
                                              name:
                                                type: string
                                            type: object
                                          type: array
                                        initContainers:
                                          items:
                                            properties:
                                              args:
                                                items:
                                                  type: string
                                                type: array
                                              command:
                                                items:
                                                  type: string
                                                type: array
                                              env:
                                                items:
                                                  properties:
                                                    name:
                                                      type: string
                                                    value:
                                                      type: string
                                                    valueFrom:
                                                      properties:
                                                        configMapKeyRef:
                                                          properties:
                                                            key:
                                                              type: string
                                                            name:
                                                              type: string
                                                            optional:
                                                              type: boolean
                                                          required:
                                                          - key
                                                          type: object
                                                        fieldRef:
                                                          properties:
                                                            apiVersion:
                                                              type: string
                                                            fieldPath:
                                                              type: string
                                                          required:
                                                          - fieldPath
                                                          type: object
                                                        resourceFieldRef:
                                                          properties:
                                                            containerName:
                                                              type: string
                                                            divisor:
                                                              anyOf:
                                                              - type: integer
                                                              - type: string
                                                              pattern: ^(\+|-)?(([0-9]+(\.[0-9]*)?)|(\.[0-9]+))(([KMGTPE]i)|[numkMGTPE]|([eE](\+|-)?(([0-9]+(\.[0-9]*)?)|(\.[0-9]+))))?$
                                                              x-kubernetes-int-or-string: true
                                                            resource:
                                                              type: string
                                                          required:
                                                          - resource
                                                          type: object
                                                        secretKeyRef:
                                                          properties:
                                                            key:
                                                              type: string
                                                            name:
                                                              type: string
                                                            optional:
                                                              type: boolean
                                                          required:
                                                          - key
                                                          type: object
                                                      type: object
                                                  required:
                                                  - name
                                                  type: object
                                                type: array
                                              envFrom:
                                                items:
                                                  properties:
                                                    configMapRef:
                                                      properties:
                                                        name:
                                                          type: string
                                                        optional:
                                                          type: boolean
                                                      type: object
                                                    prefix:
                                                      type: string
                                                    secretRef:
                                                      properties:
                                                        name:
                                                          type: string
                                                        optional:
                                                          type: boolean
                                                      type: object
                                                  type: object
                                                type: array
                                              image:
                                                type: string
                                              imagePullPolicy:
                                                type: string
                                              lifecycle:
                                                properties:
                                                  postStart:
                                                    properties:
                                                      exec:
                                                        properties:
                                                          command:
                                                            items:
                                                              type: string
                                                            type: array
                                                        type: object
                                                      httpGet:
                                                        properties:
                                                          host:
                                                            type: string
                                                          httpHeaders:
                                                            items:
                                                              properties:
                                                                name:
                                                                  type: string
                                                                value:
                                                                  type: string
                                                              required:
                                                              - name
                                                              - value
                                                              type: object
                                                            type: array
                                                          path:
                                                            type: string
                                                          port:
                                                            anyOf:
                                                            - type: integer
                                                            - type: string
                                                            x-kubernetes-int-or-string: true
                                                          scheme:
                                                            type: string
                                                        required:
                                                        - port
                                                        type: object
                                                      tcpSocket:
                                                        properties:
                                                          host:
                                                            type: string
                                                          port:
                                                            anyOf:
                                                            - type: integer
                                                            - type: string
                                                            x-kubernetes-int-or-string: true
                                                        required:
                                                        - port
                                                        type: object
                                                    type: object
                                                  preStop:
                                                    properties:
                                                      exec:
                                                        properties:
                                                          command:
                                                            items:
                                                              type: string
                                                            type: array
                                                        type: object
                                                      httpGet:
                                                        properties:
                                                          host:
                                                            type: string
                                                          httpHeaders:
                                                            items:
                                                              properties:
                                                                name:
                                                                  type: string
                                                                value:
                                                                  type: string
                                                              required:
                                                              - name
                                                              - value
                                                              type: object
                                                            type: array
                                                          path:
                                                            type: string
                                                          port:
                                                            anyOf:
                                                            - type: integer
                                                            - type: string
                                                            x-kubernetes-int-or-string: true
                                                          scheme:
                                                            type: string
                                                        required:
                                                        - port
                                                        type: object
                                                      tcpSocket:
                                                        properties:
                                                          host:
                                                            type: string
                                                          port:
                                                            anyOf:
                                                            - type: integer
                                                            - type: string
                                                            x-kubernetes-int-or-string: true
                                                        required:
                                                        - port
                                                        type: object
                                                    type: object
                                                type: object
                                              livenessProbe:
                                                properties:
                                                  exec:
                                                    properties:
                                                      command:
                                                        items:
                                                          type: string
                                                        type: array
                                                    type: object
                                                  failureThreshold:
                                                    format: int32
                                                    type: integer
                                                  httpGet:
                                                    properties:
                                                      host:
                                                        type: string
                                                      httpHeaders:
                                                        items:
                                                          properties:
                                                            name:
                                                              type: string
                                                            value:
                                                              type: string
                                                          required:
                                                          - name
                                                          - value
                                                          type: object
                                                        type: array
                                                      path:
                                                        type: string
                                                      port:
                                                        anyOf:
                                                        - type: integer
                                                        - type: string
                                                        x-kubernetes-int-or-string: true
                                                      scheme:
                                                        type: string
                                                    required:
                                                    - port
                                                    type: object
                                                  initialDelaySeconds:
                                                    format: int32
                                                    type: integer
                                                  periodSeconds:
                                                    format: int32
                                                    type: integer
                                                  successThreshold:
                                                    format: int32
                                                    type: integer
                                                  tcpSocket:
                                                    properties:
                                                      host:
                                                        type: string
                                                      port:
                                                        anyOf:
                                                        - type: integer
                                                        - type: string
                                                        x-kubernetes-int-or-string: true
                                                    required:
                                                    - port
                                                    type: object
                                                  timeoutSeconds:
                                                    format: int32
                                                    type: integer
                                                type: object
                                              name:
                                                type: string
                                              ports:
                                                items:
                                                  properties:
                                                    containerPort:
                                                      format: int32
                                                      type: integer
                                                    hostIP:
                                                      type: string
                                                    hostPort:
                                                      format: int32
                                                      type: integer
                                                    name:
                                                      type: string
                                                    protocol:
                                                      default: TCP
                                                      type: string
                                                  required:
                                                  - containerPort
                                                  type: object
                                                type: array
                                                x-kubernetes-list-map-keys:
                                                - containerPort
                                                - protocol
                                                x-kubernetes-list-type: map
                                              readinessProbe:
                                                properties:
                                                  exec:
                                                    properties:
                                                      command:
                                                        items:
                                                          type: string
                                                        type: array
                                                    type: object
                                                  failureThreshold:
                                                    format: int32
                                                    type: integer
                                                  httpGet:
                                                    properties:
                                                      host:
                                                        type: string
                                                      httpHeaders:
                                                        items:
                                                          properties:
                                                            name:
                                                              type: string
                                                            value:
                                                              type: string
                                                          required:
                                                          - name
                                                          - value
                                                          type: object
                                                        type: array
                                                      path:
                                                        type: string
                                                      port:
                                                        anyOf:
                                                        - type: integer
                                                        - type: string
                                                        x-kubernetes-int-or-string: true
                                                      scheme:
                                                        type: string
                                                    required:
                                                    - port
                                                    type: object
                                                  initialDelaySeconds:
                                                    format: int32
                                                    type: integer
                                                  periodSeconds:
                                                    format: int32
                                                    type: integer
                                                  successThreshold:
                                                    format: int32
                                                    type: integer
                                                  tcpSocket:
                                                    properties:
                                                      host:
                                                        type: string
                                                      port:
                                                        anyOf:
                                                        - type: integer
                                                        - type: string
                                                        x-kubernetes-int-or-string: true
                                                    required:
                                                    - port
                                                    type: object
                                                  timeoutSeconds:
                                                    format: int32
                                                    type: integer
                                                type: object
                                              resources:
                                                properties:
                                                  limits:
                                                    x-kubernetes-preserve-unknown-fields: true
                                                  requests:
                                                    x-kubernetes-preserve-unknown-fields: true
                                                type: object
                                              securityContext:
                                                properties:
                                                  allowPrivilegeEscalation:
                                                    type: boolean
                                                  capabilities:
                                                    properties:
                                                      add:
                                                        items:
                                                          type: string
                                                        type: array
                                                      drop:
                                                        items:
                                                          type: string
                                                        type: array
                                                    type: object
                                                  privileged:
                                                    type: boolean
                                                  procMount:
                                                    type: string
                                                  readOnlyRootFilesystem:
                                                    type: boolean
                                                  runAsGroup:
                                                    format: int64
                                                    type: integer
                                                  runAsNonRoot:
                                                    type: boolean
                                                  runAsUser:
                                                    format: int64
                                                    type: integer
                                                  seLinuxOptions:
                                                    properties:
                                                      level:
                                                        type: string
                                                      role:
                                                        type: string
                                                      type:
                                                        type: string
                                                      user:
                                                        type: string
                                                    type: object
                                                  seccompProfile:
                                                    properties:
                                                      localhostProfile:
                                                        type: string
                                                      type:
                                                        type: string
                                                    required:
                                                    - type
                                                    type: object
                                                  windowsOptions:
                                                    properties:
                                                      gmsaCredentialSpec:
                                                        type: string
                                                      gmsaCredentialSpecName:
                                                        type: string
                                                      runAsUserName:
                                                        type: string
                                                    type: object
                                                type: object
                                              startupProbe:
                                                properties:
                                                  exec:
                                                    properties:
                                                      command:
                                                        items:
                                                          type: string
                                                        type: array
                                                    type: object
                                                  failureThreshold:
                                                    format: int32
                                                    type: integer
                                                  httpGet:
                                                    properties:
                                                      host:
                                                        type: string
                                                      httpHeaders:
                                                        items:
                                                          properties:
                                                            name:
                                                              type: string
                                                            value:
                                                              type: string
                                                          required:
                                                          - name
                                                          - value
                                                          type: object
                                                        type: array
                                                      path:
                                                        type: string
                                                      port:
                                                        anyOf:
                                                        - type: integer
                                                        - type: string
                                                        x-kubernetes-int-or-string: true
                                                      scheme:
                                                        type: string
                                                    required:
                                                    - port
                                                    type: object
                                                  initialDelaySeconds:
                                                    format: int32
                                                    type: integer
                                                  periodSeconds:
                                                    format: int32
                                                    type: integer
                                                  successThreshold:
                                                    format: int32
                                                    type: integer
                                                  tcpSocket:
                                                    properties:
                                                      host:
                                                        type: string
                                                      port:
                                                        anyOf:
                                                        - type: integer
                                                        - type: string
                                                        x-kubernetes-int-or-string: true
                                                    required:
                                                    - port
                                                    type: object
                                                  timeoutSeconds:
                                                    format: int32
                                                    type: integer
                                                type: object
                                              stdin:
                                                type: boolean
                                              stdinOnce:
                                                type: boolean
                                              terminationMessagePath:
                                                type: string
                                              terminationMessagePolicy:
                                                type: string
                                              tty:
                                                type: boolean
                                              volumeDevices:
                                                items:
                                                  properties:
                                                    devicePath:
                                                      type: string
                                                    name:
                                                      type: string
                                                  required:
                                                  - devicePath
                                                  - name
                                                  type: object
                                                type: array
                                              volumeMounts:
                                                items:
                                                  properties:
                                                    mountPath:
                                                      type: string
                                                    mountPropagation:
                                                      type: string
                                                    name:
                                                      type: string
                                                    readOnly:
                                                      type: boolean
                                                    subPath:
                                                      type: string
                                                    subPathExpr:
                                                      type: string
                                                  required:
                                                  - mountPath
                                                  - name
                                                  type: object
                                                type: array
                                              workingDir:
                                                type: string
                                            required:
                                            - name
                                            type: object
                                          type: array
                                        nodeName:
                                          type: string
                                        nodeSelector:
                                          additionalProperties:
                                            type: string
                                          type: object
                                        overhead:
                                          additionalProperties:
                                            anyOf:
                                            - type: integer
                                            - type: string
                                            pattern: ^(\+|-)?(([0-9]+(\.[0-9]*)?)|(\.[0-9]+))(([KMGTPE]i)|[numkMGTPE]|([eE](\+|-)?(([0-9]+(\.[0-9]*)?)|(\.[0-9]+))))?$
                                            x-kubernetes-int-or-string: true
                                          type: object
                                        preemptionPolicy:
                                          type: string
                                        priority:
                                          format: int32
                                          type: integer
                                        priorityClassName:
                                          type: string
                                        readinessGates:
                                          items:
                                            properties:
                                              conditionType:
                                                type: string
                                            required:
                                            - conditionType
                                            type: object
                                          type: array
                                        restartPolicy:
                                          type: string
                                        runtimeClassName:
                                          type: string
                                        schedulerName:
                                          type: string
                                        securityContext:
                                          properties:
                                            fsGroup:
                                              format: int64
                                              type: integer
                                            fsGroupChangePolicy:
                                              type: string
                                            runAsGroup:
                                              format: int64
                                              type: integer
                                            runAsNonRoot:
                                              type: boolean
                                            runAsUser:
                                              format: int64
                                              type: integer
                                            seLinuxOptions:
                                              properties:
                                                level:
                                                  type: string
                                                role:
                                                  type: string
                                                type:
                                                  type: string
                                                user:
                                                  type: string
                                              type: object
                                            seccompProfile:
                                              properties:
                                                localhostProfile:
                                                  type: string
                                                type:
                                                  type: string
                                              required:
                                              - type
                                              type: object
                                            supplementalGroups:
                                              items:
                                                format: int64
                                                type: integer
                                              type: array
                                            sysctls:
                                              items:
                                                properties:
                                                  name:
                                                    type: string
                                                  value:
                                                    type: string
                                                required:
                                                - name
                                                - value
                                                type: object
                                              type: array
                                            windowsOptions:
                                              properties:
                                                gmsaCredentialSpec:
                                                  type: string
                                                gmsaCredentialSpecName:
                                                  type: string
                                                runAsUserName:
                                                  type: string
                                              type: object
                                          type: object
<<<<<<< HEAD
                                        type: array
                                    required:
                                    - containers
                                    type: object
                                type: object
                              ttlSecondsAfterFinished:
                                format: int32
                                type: integer
                            required:
                            - template
                            type: object
                        required:
                        - spec
                        type: object
                      kayenta:
                        properties:
                          address:
                            type: string
                          application:
                            type: string
                          canaryConfigName:
                            type: string
                          configurationAccountName:
                            type: string
                          metricsAccountName:
                            type: string
                          scopes:
                            items:
                              properties:
                                controlScope:
                                  properties:
                                    end:
                                      type: string
                                    region:
                                      type: string
                                    scope:
                                      type: string
                                    start:
                                      type: string
                                    step:
                                      format: int64
                                      type: integer
                                  required:
                                  - end
                                  - region
                                  - scope
                                  - start
                                  - step
                                  type: object
                                experimentScope:
                                  properties:
                                    end:
                                      type: string
                                    region:
                                      type: string
                                    scope:
                                      type: string
                                    start:
                                      type: string
                                    step:
                                      format: int64
                                      type: integer
                                  required:
                                  - end
                                  - region
                                  - scope
                                  - start
                                  - step
=======
                                        serviceAccount:
                                          type: string
                                        serviceAccountName:
                                          type: string
                                        setHostnameAsFQDN:
                                          type: boolean
                                        shareProcessNamespace:
                                          type: boolean
                                        subdomain:
                                          type: string
                                        terminationGracePeriodSeconds:
                                          format: int64
                                          type: integer
                                        tolerations:
                                          items:
                                            properties:
                                              effect:
                                                type: string
                                              key:
                                                type: string
                                              operator:
                                                type: string
                                              tolerationSeconds:
                                                format: int64
                                                type: integer
                                              value:
                                                type: string
                                            type: object
                                          type: array
                                        topologySpreadConstraints:
                                          items:
                                            properties:
                                              labelSelector:
                                                properties:
                                                  matchExpressions:
                                                    items:
                                                      properties:
                                                        key:
                                                          type: string
                                                        operator:
                                                          type: string
                                                        values:
                                                          items:
                                                            type: string
                                                          type: array
                                                      required:
                                                      - key
                                                      - operator
                                                      type: object
                                                    type: array
                                                  matchLabels:
                                                    additionalProperties:
                                                      type: string
                                                    type: object
                                                type: object
                                              maxSkew:
                                                format: int32
                                                type: integer
                                              topologyKey:
                                                type: string
                                              whenUnsatisfiable:
                                                type: string
                                            required:
                                            - maxSkew
                                            - topologyKey
                                            - whenUnsatisfiable
                                            type: object
                                          type: array
                                          x-kubernetes-list-map-keys:
                                          - topologyKey
                                          - whenUnsatisfiable
                                          x-kubernetes-list-type: map
                                        volumes:
                                          x-kubernetes-preserve-unknown-fields: true
                                      required:
                                      - containers
                                      type: object
>>>>>>> 01adc2e8
                                  type: object
                                ttlSecondsAfterFinished:
                                  format: int32
                                  type: integer
                              required:
                              - template
                              type: object
<<<<<<< HEAD
                            type: array
                          storageAccountName:
                            type: string
                          threshold:
                            properties:
                              marginal:
                                format: int64
                                type: integer
                              pass:
                                format: int64
                                type: integer
                            required:
                            - marginal
                            - pass
                            type: object
                        required:
                        - address
                        - application
                        - canaryConfigName
                        - configurationAccountName
                        - metricsAccountName
                        - scopes
                        - storageAccountName
                        - threshold
                        type: object
                      newRelic:
                        properties:
                          profile:
                            type: string
                          query:
                            type: string
                        required:
                        - query
                        type: object
                      prometheus:
                        properties:
                          address:
                            type: string
                          query:
                            type: string
                        type: object
                      wavefront:
                        properties:
                          address:
                            type: string
                          query:
                            type: string
                        type: object
                      web:
                        properties:
                          headers:
                            items:
=======
                          required:
                          - spec
                          type: object
                        kayenta:
                          properties:
                            address:
                              type: string
                            application:
                              type: string
                            canaryConfigName:
                              type: string
                            configurationAccountName:
                              type: string
                            metricsAccountName:
                              type: string
                            scopes:
                              items:
                                properties:
                                  controlScope:
                                    properties:
                                      end:
                                        type: string
                                      region:
                                        type: string
                                      scope:
                                        type: string
                                      start:
                                        type: string
                                      step:
                                        type: integer
                                    required:
                                    - end
                                    - region
                                    - scope
                                    - start
                                    - step
                                    type: object
                                  experimentScope:
                                    properties:
                                      end:
                                        type: string
                                      region:
                                        type: string
                                      scope:
                                        type: string
                                      start:
                                        type: string
                                      step:
                                        type: integer
                                    required:
                                    - end
                                    - region
                                    - scope
                                    - start
                                    - step
                                    type: object
                                  name:
                                    type: string
                                required:
                                - controlScope
                                - experimentScope
                                - name
                                type: object
                              type: array
                            storageAccountName:
                              type: string
                            threshold:
>>>>>>> 01adc2e8
                              properties:
                                marginal:
                                  type: integer
                                pass:
                                  type: integer
                              required:
                              - marginal
                              - pass
                              type: object
<<<<<<< HEAD
                            type: array
                          insecure:
                            type: boolean
                          jsonPath:
                            type: string
                          timeoutSeconds:
                            format: int64
                            type: integer
                          url:
                            type: string
                        required:
                        - url
                        type: object
                    type: object
                  successCondition:
                    type: string
                required:
                - name
                - provider
                type: object
              type: array
          required:
          - metrics
          type: object
      required:
      - spec
      type: object
  version: v1alpha1
  versions:
  - name: v1alpha1
=======
                          required:
                          - address
                          - application
                          - canaryConfigName
                          - configurationAccountName
                          - metricsAccountName
                          - scopes
                          - storageAccountName
                          - threshold
                          type: object
                        newRelic:
                          properties:
                            profile:
                              type: string
                            query:
                              type: string
                          required:
                          - query
                          type: object
                        prometheus:
                          properties:
                            address:
                              type: string
                            query:
                              type: string
                          type: object
                        wavefront:
                          properties:
                            address:
                              type: string
                            query:
                              type: string
                          type: object
                        web:
                          properties:
                            headers:
                              items:
                                properties:
                                  key:
                                    type: string
                                  value:
                                    type: string
                                required:
                                - key
                                - value
                                type: object
                              type: array
                            insecure:
                              type: boolean
                            jsonPath:
                              type: string
                            timeoutSeconds:
                              type: integer
                            url:
                              type: string
                          required:
                          - url
                          type: object
                      type: object
                    successCondition:
                      type: string
                  required:
                  - name
                  - provider
                  type: object
                type: array
            required:
            - metrics
            type: object
        required:
        - spec
        type: object
>>>>>>> 01adc2e8
    served: true
    storage: true<|MERGE_RESOLUTION|>--- conflicted
+++ resolved
@@ -2182,76 +2182,6 @@
                                                   type: string
                                               type: object
                                           type: object
-<<<<<<< HEAD
-                                        type: array
-                                    required:
-                                    - containers
-                                    type: object
-                                type: object
-                              ttlSecondsAfterFinished:
-                                format: int32
-                                type: integer
-                            required:
-                            - template
-                            type: object
-                        required:
-                        - spec
-                        type: object
-                      kayenta:
-                        properties:
-                          address:
-                            type: string
-                          application:
-                            type: string
-                          canaryConfigName:
-                            type: string
-                          configurationAccountName:
-                            type: string
-                          metricsAccountName:
-                            type: string
-                          scopes:
-                            items:
-                              properties:
-                                controlScope:
-                                  properties:
-                                    end:
-                                      type: string
-                                    region:
-                                      type: string
-                                    scope:
-                                      type: string
-                                    start:
-                                      type: string
-                                    step:
-                                      format: int64
-                                      type: integer
-                                  required:
-                                  - end
-                                  - region
-                                  - scope
-                                  - start
-                                  - step
-                                  type: object
-                                experimentScope:
-                                  properties:
-                                    end:
-                                      type: string
-                                    region:
-                                      type: string
-                                    scope:
-                                      type: string
-                                    start:
-                                      type: string
-                                    step:
-                                      format: int64
-                                      type: integer
-                                  required:
-                                  - end
-                                  - region
-                                  - scope
-                                  - start
-                                  - step
-=======
                                         serviceAccount:
                                           type: string
                                         serviceAccountName:
@@ -2329,7 +2259,6 @@
                                       required:
                                       - containers
                                       type: object
->>>>>>> 01adc2e8
                                   type: object
                                 ttlSecondsAfterFinished:
                                   format: int32
@@ -2337,60 +2266,6 @@
                               required:
                               - template
                               type: object
-<<<<<<< HEAD
-                            type: array
-                          storageAccountName:
-                            type: string
-                          threshold:
-                            properties:
-                              marginal:
-                                format: int64
-                                type: integer
-                              pass:
-                                format: int64
-                                type: integer
-                            required:
-                            - marginal
-                            - pass
-                            type: object
-                        required:
-                        - address
-                        - application
-                        - canaryConfigName
-                        - configurationAccountName
-                        - metricsAccountName
-                        - scopes
-                        - storageAccountName
-                        - threshold
-                        type: object
-                      newRelic:
-                        properties:
-                          profile:
-                            type: string
-                          query:
-                            type: string
-                        required:
-                        - query
-                        type: object
-                      prometheus:
-                        properties:
-                          address:
-                            type: string
-                          query:
-                            type: string
-                        type: object
-                      wavefront:
-                        properties:
-                          address:
-                            type: string
-                          query:
-                            type: string
-                        type: object
-                      web:
-                        properties:
-                          headers:
-                            items:
-=======
                           required:
                           - spec
                           type: object
@@ -2420,6 +2295,7 @@
                                       start:
                                         type: string
                                       step:
+                                        format: int64
                                         type: integer
                                     required:
                                     - end
@@ -2439,6 +2315,7 @@
                                       start:
                                         type: string
                                       step:
+                                        format: int64
                                         type: integer
                                     required:
                                     - end
@@ -2458,48 +2335,17 @@
                             storageAccountName:
                               type: string
                             threshold:
->>>>>>> 01adc2e8
                               properties:
                                 marginal:
+                                  format: int64
                                   type: integer
                                 pass:
+                                  format: int64
                                   type: integer
                               required:
                               - marginal
                               - pass
                               type: object
-<<<<<<< HEAD
-                            type: array
-                          insecure:
-                            type: boolean
-                          jsonPath:
-                            type: string
-                          timeoutSeconds:
-                            format: int64
-                            type: integer
-                          url:
-                            type: string
-                        required:
-                        - url
-                        type: object
-                    type: object
-                  successCondition:
-                    type: string
-                required:
-                - name
-                - provider
-                type: object
-              type: array
-          required:
-          - metrics
-          type: object
-      required:
-      - spec
-      type: object
-  version: v1alpha1
-  versions:
-  - name: v1alpha1
-=======
                           required:
                           - address
                           - application
@@ -2552,6 +2398,7 @@
                             jsonPath:
                               type: string
                             timeoutSeconds:
+                              format: int64
                               type: integer
                             url:
                               type: string
@@ -2572,6 +2419,5 @@
         required:
         - spec
         type: object
->>>>>>> 01adc2e8
     served: true
     storage: true