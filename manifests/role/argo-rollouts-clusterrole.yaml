--- conflicted
+++ resolved
@@ -230,18 +230,19 @@
   - watch
   - get
   - update
-<<<<<<< HEAD
 # GatewayAPI httproutes CRD r/w access needed for using the Gateway API provider
 - apiGroups:
   - gateway.networking.k8s.io
   resources:
   - httproutes
-=======
+  verbs:
+  - watch
+  - get
+  - update
 - apiGroups:
   - apisix.apache.org
   resources:
   - apisixroutes
->>>>>>> 93add01b
   verbs:
   - watch
   - get
