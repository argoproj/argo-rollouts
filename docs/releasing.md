--- conflicted
+++ resolved
@@ -23,11 +23,6 @@
 
 Once the script is executed successfully, a GitHub workflow will start
 execution. You can follow its progress under the [Actions](https://github.com/argoproj/argo-rollouts/actions/workflows/release.yaml) tab, the name of the action is `Release`.
-
-<<<<<<< HEAD
-=======
-[![GitHub Release Action](contributing-assets/release-action.png)](contributing-assets/release-action.png)
->>>>>>> 9d98d14a
 
 1. When the action completes, visit the generated draft [Github releases](https://github.com/argoproj/argo-rollouts/releases) and enter the details about the release:
    * Getting started (copy from previous release and new version)
