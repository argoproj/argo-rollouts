--- conflicted
+++ resolved
@@ -58,11 +58,7 @@
 
 The VirtualService must contain an HTTP route with a name referenced in the Rollout, containing
 two route destinations with `host` values that match the `canaryService` and `stableService`
-<<<<<<< HEAD
 referenced in the Rollout. If the VirtualService is defined in a different namespace than the rollout,
-=======
-referenced in the Rollout.  If the VirtualService is defined in a different namespace than the rollout,
->>>>>>> 9fee0373
 its name should be `rollout-vsvc.<vsvc namespace name>`. Note that Istio requires that all weights add to
 100, so the initial weights can be 100% to stable, and 0% to canary.
 
