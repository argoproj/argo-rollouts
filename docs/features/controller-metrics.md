# Controller Metrics

The Argo Rollouts controller is already instrumented with [Prometheus metrics](https://prometheus.io/) available at `/metrics` in port 8090. You can use these metrics to look at the health of the controller either via dashboards or via other Prometheus integrations.


## Installing and configuring Prometheus

To take advantage of the metrics you need to have Prometheus installed in your Kubernetes cluster. If you don't have an existing installation of Prometheus
you can use any of the common methods to install it in your cluster. Popular options include the [Prometheus Helm chart](https://github.com/prometheus-community/helm-charts) or the [Prometheus Operator](https://prometheus-operator.dev/).

Once Prometheus is running in your cluster you need to make sure that it scrapes the Argo Rollouts endpoint. Prometheus already contains a service discovery mechanism
for Kubernetes, but you need to [configure it first](https://prometheus.io/docs/prometheus/latest/configuration/configuration/#kubernetes_sd_config). Depending on your installation method you might need to take additional actions to scrape the Argo Rollouts endpoint.

For example, if you used the Helm chart of Prometheus you need to annotate your Argo Rollouts Controller with the following:

```yaml
spec:
  template:
    metadata:
      annotations:
        prometheus.io/scrape: "true"
        prometheus.io/path: /metrics
        prometheus.io/port: "8090"
```

You can always see if the controller is reached successfully in the Prometheus "Targets" screen:

[![Prometheus Scraping Argo Rollouts metrics](controller-metrics-assets/prometheus-target.png)](controller-metrics-assets/prometheus-target.png)

Once the controller metrics are read by your Prometheus instance, you can use them like any other Prometheus data source.

## Creating Grafana Dashboards

You can easily visualize the metrics from the controller using [Grafana](https://grafana.com/) dashboards. [Install Grafana](https://grafana.com/docs/grafana/latest/installation/kubernetes/) in your cluster and [connect it your Prometheus instance](https://prometheus.io/docs/visualization/grafana/).
Then you can create any dashboard by using the available metrics (described in detail in the next sections).

As a starting point you can find an existing dashboard at [https://github.com/argoproj/argo-rollouts/blob/master/examples/dashboard.json](https://github.com/argoproj/argo-rollouts/blob/master/examples/dashboard.json)

[![Example Grafana Dashboard](controller-metrics-assets/argo-rollouts-metrics.png)](controller-metrics-assets/argo-rollouts-metrics.png)

You can import this Dashboard in your Grafana installation [as a JSON file](https://grafana.com/docs/grafana/latest/dashboards/export-import/#importing-a-dashboard).


## Available metrics for Rollout Objects

The Argo Rollouts controller publishes the following prometheus metrics about Argo Rollout objects.

| Name                                | Description |
|-------------------------------------| ----------- |
| `rollout_info`                      | Information about rollout. |
| `rollout_info_replicas_available`   | The number of available replicas per rollout. |
| `rollout_info_replicas_unavailable` | The number of unavailable replicas per rollout. |
<<<<<<< HEAD
| `rollout_info_replicas_desired`     | The number of desired replicas per rollout. |
| `rollout_info_replicas_updated`     | The number of updated replicas per rollout. |
| `rollout_phase`                     | Information on the state of the rollout. |
=======
| `rollout_phase`                     | [**DEPRECATED - use rollout_info**] Information on the state of the rollout. |
>>>>>>> 75b7a6e3
| `rollout_reconcile`                 | Rollout reconciliation performance. |
| `rollout_reconcile_error`           | Error occurring during the rollout. |
| `experiment_info`                   | Information about Experiment. |
| `experiment_phase`                  | Information on the state of the experiment. |
| `experiment_reconcile`              | Experiments reconciliation performance. |
| `experiment_reconcile_error`        | Error occurring during the experiment. |
| `analysis_run_info`                 | Information about analysis run. |
| `analysis_run_metric_phase`         | Information on the duration of a specific metric in the Analysis Run. |
| `analysis_run_metric_type`          | Information on the type of a specific metric in the Analysis Runs. |
| `analysis_run_phase`                | Information on the state of the Analysis Run. |
| `analysis_run_reconcile`            | Analysis Run reconciliation performance. |
| `analysis_run_reconcile_error`      | Error occurring during the analysis run. |

## Available metrics for the controller itself

The controller also publishes the following Prometheus metrics to describe the controller health.

| Name                                          | Description |
| --------------------------------------------- | ----------- |
| `controller_clientset_k8s_request_total`      | Number of kubernetes requests executed during application reconciliation. |
| `workqueue_adds_total`                        | Total number of adds handled by workqueue |
| `workqueue_depth`                             | Current depth of workqueue |
| `workqueue_queue_duration_seconds`            | How long in seconds an item stays in workqueue before being requested. |
| `workqueue_work_duration_seconds`             | How long in seconds processing an item from workqueue takes. |
| `workqueue_unfinished_work_seconds`           | How many seconds of work has done that is in progress and hasn't been observed by work_duration. Large values indicate stuck threads. One can deduce the number of stuck threads by observing the rate at which this increases. |
| `workqueue_longest_running_processor_seconds` | How many seconds has the longest running processor for workqueue been running |
| `workqueue_retries_total`                     | Total number of retries handled by workqueue |

In addition, the Argo-rollouts offers metrics on CPU, memory and file descriptor usage as well as the process start time and memory stats of current Go processes.<|MERGE_RESOLUTION|>--- conflicted
+++ resolved
@@ -50,13 +50,9 @@
 | `rollout_info`                      | Information about rollout. |
 | `rollout_info_replicas_available`   | The number of available replicas per rollout. |
 | `rollout_info_replicas_unavailable` | The number of unavailable replicas per rollout. |
-<<<<<<< HEAD
 | `rollout_info_replicas_desired`     | The number of desired replicas per rollout. |
 | `rollout_info_replicas_updated`     | The number of updated replicas per rollout. |
-| `rollout_phase`                     | Information on the state of the rollout. |
-=======
 | `rollout_phase`                     | [**DEPRECATED - use rollout_info**] Information on the state of the rollout. |
->>>>>>> 75b7a6e3
 | `rollout_reconcile`                 | Rollout reconciliation performance. |
 | `rollout_reconcile_error`           | Error occurring during the rollout. |
 | `experiment_info`                   | Information about Experiment. |
