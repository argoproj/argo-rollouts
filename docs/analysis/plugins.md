# Metric Plugins

<<<<<<< HEAD
!!! warning "Alpha Feature (Since 1.5.0)"
=======
!!! important
Available since v1.5 - Status: Alpha
>>>>>>> 9ea0de1f

    This is an experimental, [alpha-quality](https://github.com/argoproj/argoproj/blob/main/community/feature-status.md#alpha)
    feature that allows you to support metric providers that are not natively supported.

Argo Rollouts supports getting analysis metrics via 3rd party [plugin system](../plugins.md). This allows users to extend the capabilities of Rollouts
to support metric providers that are not natively supported. Rollout's uses a plugin library called
[go-plugin](https://github.com/hashicorp/go-plugin) to do this. You can find a sample plugin
here: [rollouts-plugin-metric-sample-prometheus](https://github.com/argoproj-labs/rollouts-plugin-metric-sample-prometheus)

## Installing

There are two methods of installing and using an argo rollouts plugin. The first method is to mount up the plugin executable
into the rollouts controller container. The second method is to use a HTTP(S) server to host the plugin executable.

### Mounting the plugin executable into the rollouts controller container

There are a few ways to mount the plugin executable into the rollouts controller container. Some of these will depend on your
particular infrastructure. Here are a few methods:

- Using an init container to download the plugin executable
- Using a Kubernetes volume mount with a shared volume such as NFS, EBS, etc.
- Building the plugin into the rollouts controller container

Then you can use the configmap to point to the plugin executable file location. Example:

```yaml
apiVersion: v1
kind: ConfigMap
metadata:
  name: argo-rollouts-config
data:
  metricProviderPlugins: |-
    - name: "argoproj-labs/sample-prometheus" # name of the plugin, it must match the name required by the plugin so it can find it's configuration
      location: "file://./my-custom-plugin" # supports http(s):// urls and file://
```

### Using a HTTP(S) server to host the plugin executable

!!! warning "Installing a plugin with http(s)"

    Depending on which method you use to install and the plugin, there are some things to be aware of.
    The rollouts controller will not start if it can not download or find the plugin executable. This means that if you are using
    a method of installation that requires a download of the plugin and the server hosting the plugin for some reason is not available and the rollouts
    controllers pod got deleted while the server was down or is coming up for the first time, it will not be able to start until
    the server hosting the plugin is available again.

    Argo Rollouts will download the plugin at startup only once but if the pod is deleted it will need to download the plugin again on next startup. Running
    Argo Rollouts in HA mode can help a little with this situation because each pod will download the plugin at startup. So if a single pod gets
    deleted during a server outage, the other pods will still be able to take over because there will already be a plugin executable available to it. It is the
    responsibility of the Argo Rollouts administrator to define the plugin installation method considering the risks of each approach.

Argo Rollouts supports downloading the plugin executable from a HTTP(S) server. To use this method, you will need to
configure the controller via the `argo-rollouts-config` configmap and set `pluginLocation` to a http(s) url. Example:

```yaml
apiVersion: v1
kind: ConfigMap
metadata:
  name: argo-rollouts-config
data:
  metricProviderPlugins: |-
    - name: "argoproj-labs/sample-prometheus" # name of the plugin, it must match the name required by the plugin so it can find it's configuration
      location: "https://github.com/argoproj-labs/rollouts-plugin-metric-sample-prometheus/releases/download/v0.0.4/metric-plugin-linux-amd64" # supports http(s):// urls and file://
      sha256: "dac10cbf57633c9832a17f8c27d2ca34aa97dd3d" #optional sha256 checksum of the plugin executable
```

## List of Available Plugins (alphabetical order)

If you have created a plugin, please submit a PR to add it to this list.

### [rollouts-plugin-metric-sample-prometheus](https://github.com/argoproj-labs/rollouts-plugin-metric-sample-prometheus)

<<<<<<< HEAD
=======
#### Add Your Plugin Here

- If you have created a plugin, please submit a PR to add it to this list.

#### [rollouts-plugin-metric-opensearch](https://github.com/selcukusta/rollouts-plugin-metric-opensearch)

- The application is an OpenSearch plugin designed for use with the Argo Rollouts plugin system. This plugin enables the integration of OpenSearch metrics into Argo Rollouts, allowing for advanced metric analysis and monitoring during application rollouts.

#### [rollouts-plugin-metric-sample-prometheus](https://github.com/argoproj-labs/rollouts-plugin-metric-sample-prometheus)

>>>>>>> 9ea0de1f
- This is just a sample plugin that can be used as a starting point for creating your own plugin.
  It is not meant to be used in production. It is based on the built-in prometheus provider.<|MERGE_RESOLUTION|>--- conflicted
+++ resolved
@@ -1,11 +1,6 @@
 # Metric Plugins
 
-<<<<<<< HEAD
 !!! warning "Alpha Feature (Since 1.5.0)"
-=======
-!!! important
-Available since v1.5 - Status: Alpha
->>>>>>> 9ea0de1f
 
     This is an experimental, [alpha-quality](https://github.com/argoproj/argoproj/blob/main/community/feature-status.md#alpha)
     feature that allows you to support metric providers that are not natively supported.
@@ -76,20 +71,11 @@
 
 If you have created a plugin, please submit a PR to add it to this list.
 
-### [rollouts-plugin-metric-sample-prometheus](https://github.com/argoproj-labs/rollouts-plugin-metric-sample-prometheus)
-
-<<<<<<< HEAD
-=======
-#### Add Your Plugin Here
-
-- If you have created a plugin, please submit a PR to add it to this list.
-
-#### [rollouts-plugin-metric-opensearch](https://github.com/selcukusta/rollouts-plugin-metric-opensearch)
+### [rollouts-plugin-metric-opensearch](https://github.com/selcukusta/rollouts-plugin-metric-opensearch)
 
 - The application is an OpenSearch plugin designed for use with the Argo Rollouts plugin system. This plugin enables the integration of OpenSearch metrics into Argo Rollouts, allowing for advanced metric analysis and monitoring during application rollouts.
 
-#### [rollouts-plugin-metric-sample-prometheus](https://github.com/argoproj-labs/rollouts-plugin-metric-sample-prometheus)
+### [rollouts-plugin-metric-sample-prometheus](https://github.com/argoproj-labs/rollouts-plugin-metric-sample-prometheus)
 
->>>>>>> 9ea0de1f
 - This is just a sample plugin that can be used as a starting point for creating your own plugin.
   It is not meant to be used in production. It is based on the built-in prometheus provider.