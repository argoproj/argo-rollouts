# Metric Plugins

!!! warning "Alpha Feature (Since 1.5.0)"

    This is an experimental, [alpha-quality](https://github.com/argoproj/argoproj/blob/main/community/feature-status.md#alpha)
    feature that allows you to support metric providers that are not natively supported.

Argo Rollouts supports getting analysis metrics via 3rd party [plugin system](../plugins.md). This allows users to extend the capabilities of Rollouts
to support metric providers that are not natively supported. Rollout's uses a plugin library called
[go-plugin](https://github.com/hashicorp/go-plugin) to do this. You can find a sample plugin
here: [rollouts-plugin-metric-sample-prometheus](https://github.com/argoproj-labs/rollouts-plugin-metric-sample-prometheus)

## Installing

There are two methods of installing and using an argo rollouts plugin. The first method is to mount up the plugin executable
into the rollouts controller container. The second method is to use a HTTP(S) server to host the plugin executable.

### Mounting the plugin executable into the rollouts controller container

There are a few ways to mount the plugin executable into the rollouts controller container. Some of these will depend on your
particular infrastructure. Here are a few methods:

- Using an init container to download the plugin executable
- Using a Kubernetes volume mount with a shared volume such as NFS, EBS, etc.
- Building the plugin into the rollouts controller container

Then you can use the configmap to point to the plugin executable file location. Example:

```yaml
apiVersion: v1
kind: ConfigMap
metadata:
  name: argo-rollouts-config
data:
  metricProviderPlugins: |-
    - name: "argoproj-labs/sample-prometheus" # name of the plugin, it must match the name required by the plugin so it can find it's configuration
      location: "file://./my-custom-plugin" # supports http(s):// urls and file://
```

### Using a HTTP(S) server to host the plugin executable

!!! warning "Installing a plugin with http(s)"

    Depending on which method you use to install and the plugin, there are some things to be aware of.
    The rollouts controller will not start if it can not download or find the plugin executable. This means that if you are using
    a method of installation that requires a download of the plugin and the server hosting the plugin for some reason is not available and the rollouts
    controllers pod got deleted while the server was down or is coming up for the first time, it will not be able to start until
    the server hosting the plugin is available again.

    Argo Rollouts will download the plugin at startup only once but if the pod is deleted it will need to download the plugin again on next startup. Running
    Argo Rollouts in HA mode can help a little with this situation because each pod will download the plugin at startup. So if a single pod gets
    deleted during a server outage, the other pods will still be able to take over because there will already be a plugin executable available to it. It is the
    responsibility of the Argo Rollouts administrator to define the plugin installation method considering the risks of each approach.

Argo Rollouts supports downloading the plugin executable from a HTTP(S) server. To use this method, you will need to
configure the controller via the `argo-rollouts-config` configmap and set `pluginLocation` to a http(s) url. Example:

```yaml
apiVersion: v1
kind: ConfigMap
metadata:
  name: argo-rollouts-config
data:
  metricProviderPlugins: |-
    - name: "argoproj-labs/sample-prometheus" # name of the plugin, it must match the name required by the plugin so it can find it's configuration
      location: "https://github.com/argoproj-labs/rollouts-plugin-metric-sample-prometheus/releases/download/v0.0.4/metric-plugin-linux-amd64" # supports http(s):// urls and file://
      sha256: "dac10cbf57633c9832a17f8c27d2ca34aa97dd3d" #optional sha256 checksum of the plugin executable
```

## List of Available Plugins (alphabetical order)

If you have created a plugin, please submit a PR to add it to this list.

<<<<<<< HEAD
#### [rollouts-plugin-metric-opensearch](https://github.com/argoproj-labs/rollouts-plugin-metric-opensearch)
=======
### [rollouts-plugin-metric-opensearch](https://github.com/selcukusta/rollouts-plugin-metric-opensearch)
>>>>>>> 68afdbf9

- The application is an OpenSearch plugin designed for use with the Argo Rollouts plugin system. This plugin enables the integration of OpenSearch metrics into Argo Rollouts, allowing for advanced metric analysis and monitoring during application rollouts.

### [rollouts-plugin-metric-sample-prometheus](https://github.com/argoproj-labs/rollouts-plugin-metric-sample-prometheus)

- This is just a sample plugin that can be used as a starting point for creating your own plugin.
  It is not meant to be used in production. It is based on the built-in prometheus provider.<|MERGE_RESOLUTION|>--- conflicted
+++ resolved
@@ -71,11 +71,7 @@
 
 If you have created a plugin, please submit a PR to add it to this list.
 
-<<<<<<< HEAD
 #### [rollouts-plugin-metric-opensearch](https://github.com/argoproj-labs/rollouts-plugin-metric-opensearch)
-=======
-### [rollouts-plugin-metric-opensearch](https://github.com/selcukusta/rollouts-plugin-metric-opensearch)
->>>>>>> 68afdbf9
 
 - The application is an OpenSearch plugin designed for use with the Argo Rollouts plugin system. This plugin enables the integration of OpenSearch metrics into Argo Rollouts, allowing for advanced metric analysis and monitoring during application rollouts.
 
