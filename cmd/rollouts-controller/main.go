--- conflicted
+++ resolved
@@ -63,10 +63,7 @@
 		trafficSplitVersion  string
 		ambassadorVersion    string
 		ingressVersion       string
-<<<<<<< HEAD
 		appmeshCRDVersion    string
-=======
->>>>>>> 21e8831a
 		albIngressClasses    []string
 		nginxIngressClasses  []string
 		awsVerifyTargetGroup bool
@@ -237,10 +234,6 @@
 	command.Flags().StringVar(&ambassadorVersion, "ambassador-api-version", defaults.DefaultAmbassadorVersion, "Set the Ambassador apiVersion that controller should look when manipulating Ambassador Mappings.")
 	command.Flags().StringVar(&trafficSplitVersion, "traffic-split-api-version", defaults.DefaultSMITrafficSplitVersion, "Set the default TrafficSplit apiVersion that controller uses when creating TrafficSplits.")
 	command.Flags().StringVar(&ingressVersion, "ingress-api-version", "", "Set the Ingress apiVersion that the controller should use.")
-<<<<<<< HEAD
-	command.Flags().StringVar(&appmeshCRDVersion, "appmesh-crd-version", defaults.DefaultAppMeshCRDVersion, "Set the default AppMesh CRD Version that controller uses when manipulating resources.")
-=======
->>>>>>> 21e8831a
 	command.Flags().StringArrayVar(&albIngressClasses, "alb-ingress-classes", defaultALBIngressClass, "Defines all the ingress class annotations that the alb ingress controller operates on. Defaults to alb")
 	command.Flags().StringArrayVar(&nginxIngressClasses, "nginx-ingress-classes", defaultNGINXIngressClass, "Defines all the ingress class annotations that the nginx ingress controller operates on. Defaults to nginx")
 	command.Flags().BoolVar(&awsVerifyTargetGroup, "alb-verify-weight", false, "Verify ALB target group weights before progressing through steps (requires AWS privileges)")
