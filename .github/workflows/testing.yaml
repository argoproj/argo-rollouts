name: Testing

on:
  push:
    branches:
      - 'master'
      - 'release-*'
  pull_request:
    branches:
      - 'master'
      - 'release-*'
  workflow_dispatch:

env:
  # Golang version to use across CI steps
  GOLANG_VERSION: '1.24'

concurrency:
  group: ${{ github.workflow }}-${{ github.ref }}
  cancel-in-progress: true

permissions:
  contents: read

jobs:
  event_file:
    name: 'Event File'
    runs-on: ubuntu-latest
    steps:
      - name: Upload
        uses: actions/upload-artifact@v5
        with:
          name: Event File
          path: ${{ github.event_path }}
  test-unit:
    name: Run unit tests
    runs-on: ubuntu-latest
    steps:
      - name: Set up Go
        uses: actions/setup-go@v6.0.0
        with:
          go-version: ${{ env.GOLANG_VERSION }}
        id: go

      - name: Check out code into the Go module directory
        uses: actions/checkout@v5

      - name: Restore go build cache
        uses: actions/cache@v4
        with:
          path: ~/.cache/go-build
          key: ${{ runner.os }}-go-build-v1-${{ github.run_id }}

      - name: Download all Go modules
        run: |
          go mod download
      - name: Test
        run: make test-unit

      - name: Upload Unit Test Results
        if: always()
        uses: actions/upload-artifact@v5
        with:
          name: Unit Test Results
          path: |
            junit-unit-test.xml
      - name: Generate code coverage artifacts
        uses: actions/upload-artifact@v5
        with:
          name: coverage-output-unit
          path: coverage-output-unit

  test-e2e:
    strategy:
      fail-fast: false
      matrix:
        kubernetes:
          - version: '1.28'
            latest: false
          - version: '1.29'
            latest: false
          - version: '1.30'
            latest: false
          - version: '1.31'
            latest: false
          - version: '1.32'
            latest: false
          - version: '1.33'
            latest: false
          - version: '1.34'
            latest: true
    name: Run end-to-end tests
    runs-on: ubuntu-latest
    steps:
      - name: Set up Go
        uses: actions/setup-go@v6.0.0
        with:
<<<<<<< HEAD
          go-version: '1.24'
      - uses: actions/checkout@v4
=======
          go-version: '1.23'
      - uses: actions/checkout@v5
>>>>>>> d2ca4de3
      - name: Setup k3s
        env:
          INSTALL_K3S_CHANNEL: v${{ matrix.kubernetes.version }}
        run: |
          curl -sfL https://get.k3s.io | sh -
          sudo mkdir ~/.kube
          sudo cp /etc/rancher/k3s/k3s.yaml ~/.kube/config
          sudo chmod 755 ~/.kube/config
          kubectl version
          kubectl create ns argo-rollouts
      - uses: actions/cache@v4
        with:
          path: ~/go/pkg/mod
          key: ${{ runner.os }}-go-${{ hashFiles('**/go.sum') }}
          restore-keys: |
            ${{ runner.os }}-go-
      - name: Download cache
        run: go mod download
      - name: Install CRDs
        run: |
          kubectl apply -k  manifests/crds
          kubectl apply -f  test/e2e/crds
      - name: Start controller
        run: make start-e2e 2>&1 | sed -r "s/[[:cntrl:]]\[[0-9]{1,3}m//g" > /tmp/e2e-controller.log &
      - name: Run e2e tests
        run: |
          make test-e2e
        if: ${{ !(github.event_name == 'workflow_dispatch' && github.event.inputs.debug_enabled == 'true') }}
      - name: Stop e2e tests controller
        run: |
          pgrep -f go-build -a
          pkill -f go-build
          sleep 5
          echo "done stopping process"
          ls -lah coverage-output-e2e/
        if: ${{ !(github.event_name == 'workflow_dispatch' && github.event.inputs.debug_enabled == 'true' && matrix.kubernetes.latest)}}
      - name: Output Rerun Overview
        run: |
          [[ -f rerunreport.txt ]] && cat rerunreport.txt || echo "No rerun report found"
      - name: Upload E2E Test Results
        if: always()
        uses: actions/upload-artifact@v5
        with:
          name: E2E Test Results (k8s ${{ matrix.kubernetes.version }})
          path: |
            junit-e2e-test.xml
      - name: Upload e2e-controller logs
        uses: actions/upload-artifact@v5
        with:
          name: e2e-controller-k8s-${{ matrix.kubernetes.version }}.log
          path: /tmp/e2e-controller.log
        if: ${{ always() }}
      - name: Upload code coverage artifacts
        uses: actions/upload-artifact@v5
        with:
          name: coverage-output-e2e
          path: coverage-output-e2e
        if: ${{ matrix.kubernetes.latest }}

  coverage-process:
    name: Process Coverage Files
    runs-on: ubuntu-latest
    needs:
      - test-unit
      - test-e2e
    steps:
      - name: Set up Go
        uses: actions/setup-go@v6.0.0
        with:
          go-version: ${{ env.GOLANG_VERSION }}
        id: go
      - uses: actions/checkout@v5
      - name: Get e2e code coverage
        uses: actions/download-artifact@018cc2cf5baa6db3ef3c5f8a56943fffe632ef53 # v6.0.0
        with:
          name: coverage-output-e2e
          path: coverage-output-e2e
      - name: Get unit test code coverage
        uses: actions/download-artifact@018cc2cf5baa6db3ef3c5f8a56943fffe632ef53 # v6.0.0
        with:
          name: coverage-output-unit
          path: coverage-output-unit
      - name: combine-go-coverage
        run: |
          go tool covdata textfmt -i=coverage-output-unit/,coverage-output-e2e/ -o full-coverage.out
      - name: Upload code coverage information to codecov.io
        uses: codecov/codecov-action@5a1091511ad55cbe89839c7260b706298ca349f7 # v5.5.1
        with:
          files: full-coverage.out
          fail_ci_if_error: false
          codecov_yml_path: .codecov.yml
          disable_search: true
          verbose: true
        env:
          CODECOV_TOKEN: ${{ secrets.CODECOV_TOKEN }}<|MERGE_RESOLUTION|>--- conflicted
+++ resolved
@@ -95,13 +95,8 @@
       - name: Set up Go
         uses: actions/setup-go@v6.0.0
         with:
-<<<<<<< HEAD
           go-version: '1.24'
-      - uses: actions/checkout@v4
-=======
-          go-version: '1.23'
       - uses: actions/checkout@v5
->>>>>>> d2ca4de3
       - name: Setup k3s
         env:
           INSTALL_K3S_CHANNEL: v${{ matrix.kubernetes.version }}
