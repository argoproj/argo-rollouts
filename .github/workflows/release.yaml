name: Release
on:
  push:
    tags:
      - 'v*'

permissions: {}

env:
  GOLANG_VERSION: '1.19' # Note: go-version must also be set in job controller-image.with.go-version & plugin-image.with.go-version.

jobs:
  controller-image:
    permissions:
      contents: read
      packages: write # Required and used to push images to `ghcr.io` if used.
      id-token: write # For creating OIDC tokens for signing.
    uses: ./.github/workflows/image-reuse.yaml
    with:
      quay_image_name: quay.io/argoproj/argo-rollouts:${{ github.ref_name }}
      # Note: cannot use env variables to set go-version (https://docs.github.com/en/actions/using-workflows/reusing-workflows#limitations)
      go-version: 1.19
      platforms: linux/amd64,linux/arm64
      push: true
    secrets:
      quay_username: ${{ secrets.QUAY_USERNAME }}
      quay_password: ${{ secrets.QUAY_ROBOT_TOKEN }}

  plugin-image:
    permissions:
      contents: read
      packages: write # Required and used to push images to `ghcr.io` if used.
      id-token: write # For creating OIDC tokens for signing.
    uses: ./.github/workflows/image-reuse.yaml
    with:
      quay_image_name: quay.io/argoproj/kubectl-argo-rollouts:${{ github.ref_name }}
      # Note: cannot use env variables to set go-version (https://docs.github.com/en/actions/using-workflows/reusing-workflows#limitations)
      go-version: 1.19
      platforms: linux/amd64,linux/arm64
      push: true
      target: kubectl-argo-rollouts
    secrets:
      quay_username: ${{ secrets.QUAY_USERNAME }}
      quay_password: ${{ secrets.QUAY_ROBOT_TOKEN }}

  controller-image-provenance:
      needs:
        - controller-image
      permissions:
        actions: read # for detecting the Github Actions environment.
        id-token: write # for creating OIDC tokens for signing.
        packages: write # for uploading attestations. (https://github.com/slsa-framework/slsa-github-generator/blob/main/internal/builders/container/README.md#known-issues)
      # Must be refernced by a tag. https://github.com/slsa-framework/slsa-github-generator/blob/main/internal/builders/container/README.md#referencing-the-slsa-generator
      uses: slsa-framework/slsa-github-generator/.github/workflows/generator_container_slsa3.yml@v1.6.0
      with:
        image: quay.io/argoproj/argo-rollouts
        digest: ${{ needs.controller-image.outputs.image-digest }}
      secrets:
        registry-username: ${{ secrets.QUAY_USERNAME }}
        registry-password: ${{ secrets.QUAY_ROBOT_TOKEN }}

  plugin-image-provenance:
      needs:
        - plugin-image
      permissions:
        actions: read # for detecting the Github Actions environment.
        id-token: write # for creating OIDC tokens for signing.
        packages: write # for uploading attestations. (https://github.com/slsa-framework/slsa-github-generator/blob/main/internal/builders/container/README.md#known-issues)
      # Must be refernced by a tag. https://github.com/slsa-framework/slsa-github-generator/blob/main/internal/builders/container/README.md#referencing-the-slsa-generator
      uses: slsa-framework/slsa-github-generator/.github/workflows/generator_container_slsa3.yml@v1.6.0
      with:
        image: quay.io/argoproj/kubectl-argo-rollouts
        digest: ${{ needs.plugin-image.outputs.image-digest }}
      secrets:
        registry-username: ${{ secrets.QUAY_USERNAME }}
        registry-password: ${{ secrets.QUAY_ROBOT_TOKEN }}


  release-artifacts:
    permissions:
      contents: write  # for softprops/action-gh-release to create GitHub release
    runs-on: ubuntu-latest
    outputs:
      hashes: ${{ steps.hash.outputs.hashes }}

    steps:
      - name: Checkout
        uses: actions/checkout@8e5e7e5ab8b370d6c329ec480221332ada57f0ab # v3.5.2
        with:
          fetch-depth: 0
          token: ${{ secrets.GITHUB_TOKEN }}

      - name: Setup Golang
        uses: actions/setup-go@4d34df0c2316fe8122ab82dc22947d607c0c91f9 # v4.0.0
        with:
          go-version: ${{ env.GOLANG_VERSION }}

      - name: Set up QEMU
        uses: docker/setup-qemu-action@e81a89b1732b9c48d79cd809d8d81d79c4647a18 # v2.1.0

      - name: Set up Docker Buildx
        uses: docker/setup-buildx-action@4b4e9c3e2d4531116a6f8ba8e71fc6e2cb6e6c8c # v2.5.0

      - name: Generate release artifacts
        run: |
          make release-plugins
          make checksums
          make manifests IMAGE_TAG=${{ github.ref_name }}

      - name: Draft release
        uses: softprops/action-gh-release@de2c0eb89ae2a093876385947365aca7b0e5f844 # v0.1.15
        with:
          tag_name: ${{ github.event.inputs.tag }}
          draft: true
          files: |
            dist/kubectl-argo-rollouts-linux-amd64
            dist/kubectl-argo-rollouts-linux-arm64
            dist/kubectl-argo-rollouts-darwin-amd64
            dist/kubectl-argo-rollouts-darwin-arm64
            dist/kubectl-argo-rollouts-windows-amd64
            dist/argo-rollouts-checksums.txt
            manifests/dashboard-install.yaml
            manifests/install.yaml
            manifests/namespace-install.yaml
            manifests/notifications-install.yaml
            docs/features/kustomize/rollout_cr_schema.json
        env:
          GITHUB_TOKEN: ${{ secrets.GITHUB_TOKEN }}

      - name: Generate hashes for provenance
        id: hash
        run: |
          echo "hashes=$(sha256sum ./dist/kubectl-argo-rollouts-* ./manifests/*.yaml | base64 -w0)" >> "$GITHUB_OUTPUT"


  release-artifacts-provenance:
    needs:
      - release-artifacts
    permissions:
      actions: read # for detecting the Github Actions environment
      id-token: write # Needed for provenance signing and ID
      contents: write #  Needed for release uploads
    # Must be refernced by a tag. https://github.com/slsa-framework/slsa-github-generator/blob/main/internal/builders/container/README.md#referencing-the-slsa-generator
    uses: slsa-framework/slsa-github-generator/.github/workflows/generator_generic_slsa3.yml@v1.6.0
    with:
      base64-subjects: "${{ needs.release-artifacts.outputs.hashes }}"
      provenance-name: "argo-rollouts.intoto.jsonl"
      upload-assets: true
      draft-release: true

  generate-sbom:
    name: Create Sbom and sign assets
    needs:
      - release-artifacts
      - release-artifacts-provenance
    permissions:
      contents: write # Needed for release uploads
      id-token: write # Needed for signing Sbom
    runs-on: ubuntu-latest
    steps:
      - name: Checkout code
        uses: actions/checkout@8e5e7e5ab8b370d6c329ec480221332ada57f0ab # v3.3.0
        with:
          fetch-depth: 0
          token: ${{ secrets.GITHUB_TOKEN }}

      - name: Setup Golang
<<<<<<< HEAD
        uses: actions/setup-go@4d34df0c2316fe8122ab82dc22947d607c0c91f9 # v4.0.0
=======
        uses: actions/setup-go@v4.0.1
>>>>>>> 3c5ac368
        with:
          go-version: ${{ env.GOLANG_VERSION }}

      - name: Install cosign
        uses: sigstore/cosign-installer@204a51a57a74d190b284a0ce69b44bc37201f343 # v3.0.3
        with:
          cosign-release: 'v2.0.2'

      - name: Generate SBOM (spdx)
        id: spdx-builder
        env:
          # defines the spdx/spdx-sbom-generator version to use.
          SPDX_GEN_VERSION: v0.0.13
          # defines the sigs.k8s.io/bom version to use.
          SIGS_BOM_VERSION: v0.2.1
          # comma delimited list of project relative folders to inspect for package
          # managers (gomod, yarn, npm).
          PROJECT_FOLDERS: ".,./ui"
          # full qualified name of the container image to be inspected
          CONTAINER_IMAGE: quay.io/argoproj/argo-rollouts:${{ github.event.inputs.tag }}

        run: |
          yarn install --cwd ./ui
          go install github.com/spdx/spdx-sbom-generator/cmd/generator@$SPDX_GEN_VERSION
          go install sigs.k8s.io/bom/cmd/bom@$SIGS_BOM_VERSION

          # Generate SPDX for project dependencies analyzing package managers
          for folder in $(echo $PROJECT_FOLDERS | sed "s/,/ /g")
          do
            generator -p $folder -o /tmp
          done

          # Generate SPDX for binaries analyzing the container image
          if [[ ! -z CONTAINER_IMAGE ]]; then
            bom generate -o /tmp/bom-docker-image.spdx -i $CONTAINER_IMAGE
          fi

          cd /tmp && tar -zcf sbom.tar.gz *.spdx

      - name: Sign SBOM
        run: |
          cosign sign-blob \
            --output-certificate=/tmp/sbom.tar.gz.pem \
            --output-signature=/tmp/sbom.tar.gz.sig \
            --yes \
            /tmp/sbom.tar.gz

      - name: Upload SBOM and signature assets
        uses: softprops/action-gh-release@de2c0eb89ae2a093876385947365aca7b0e5f844 # v0.1.15
        env:
          GITHUB_TOKEN: ${{ secrets.GITHUB_TOKEN }}
        with:
          tag_name: ${{ github.ref_name }}
          draft: true
          files: |
            /tmp/sbom.tar.*

  post-release:
    needs:
      - release-artifacts
      - generate-sbom
    permissions:
      contents: write # Needed to push commit to update stable tag
    runs-on: ubuntu-latest
    steps:
      - name: Checkout code
        uses: actions/checkout@8e5e7e5ab8b370d6c329ec480221332ada57f0ab # v3.3.0
        with:
          fetch-depth: 0
          token: ${{ secrets.GITHUB_TOKEN }}

      - name: Setup Git author information
        run: |
          set -ue
          git config --global user.email 'ci@argoproj.com'
          git config --global user.name 'CI'

      - name: Check if tag is the latest version and not a pre-release
        run: |
          set -xue
          # Fetch all tag information
          git fetch --prune --tags --force

          LATEST_TAG=$(git -c 'versionsort.suffix=-rc' tag --list --sort=version:refname | tail -n1)

          PRE_RELEASE=false
          # Check if latest tag is a pre-release
          if echo $LATEST_TAG | grep -E -- '-rc[0-9]+$';then
            PRE_RELEASE=true
          fi

          # Ensure latest tag matches github.ref_name & not a pre-release
          if [[ $LATEST_TAG == ${{ github.ref_name }} ]] && [[ $PRE_RELEASE != 'true' ]];then
            echo "TAG_STABLE=true" >> $GITHUB_ENV
          else
            echo "TAG_STABLE=false" >> $GITHUB_ENV
          fi

      - name: Update stable tag to latest version
        run: |
          git tag -f stable ${{ github.ref_name }}
          git push -f origin stable
        if: ${{ env.TAG_STABLE == 'true' }}<|MERGE_RESOLUTION|>--- conflicted
+++ resolved
@@ -91,7 +91,7 @@
           token: ${{ secrets.GITHUB_TOKEN }}
 
       - name: Setup Golang
-        uses: actions/setup-go@4d34df0c2316fe8122ab82dc22947d607c0c91f9 # v4.0.0
+        uses: actions/setup-go@fac708d6674e30b6ba41289acaab6d4b75aa0753 # v4.0.1
         with:
           go-version: ${{ env.GOLANG_VERSION }}
 
@@ -165,11 +165,7 @@
           token: ${{ secrets.GITHUB_TOKEN }}
 
       - name: Setup Golang
-<<<<<<< HEAD
         uses: actions/setup-go@4d34df0c2316fe8122ab82dc22947d607c0c91f9 # v4.0.0
-=======
-        uses: actions/setup-go@v4.0.1
->>>>>>> 3c5ac368
         with:
           go-version: ${{ env.GOLANG_VERSION }}
 
