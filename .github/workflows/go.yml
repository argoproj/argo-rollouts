name: Go
on:
  push:
    branches:
      - "master"
      - "release-*"
  pull_request:
    branches:
      - "master"
env:
  # Golang version to use across CI steps
  GOLANG_VERSION: '1.20'

concurrency:
  group: ${{ github.workflow }}-${{ github.ref }}
  cancel-in-progress: true

permissions:
  contents: read

jobs:
  event_file:
    name: "Event File"
    runs-on: ubuntu-latest
    steps:
      - name: Upload
        uses: actions/upload-artifact@v4
        with:
          name: Event File
          path: ${{ github.event_path }}
  lint-go:
    permissions:
      contents: read  # for actions/checkout to fetch code
      pull-requests: read  # for golangci/golangci-lint-action to fetch pull requests
    name: Lint Go code
    runs-on: ubuntu-latest
    steps:
      - name: Set up Go
        uses: actions/setup-go@v5.0.0
        with:
          go-version: ${{ env.GOLANG_VERSION }}
      - name: Checkout code
        uses: actions/checkout@v4
      - name: Run golangci-lint
        uses: golangci/golangci-lint-action@v4
        with:
          version: v1.53.3
          args: --timeout 6m
  build:
    name: Build
    runs-on: ubuntu-latest
    steps:
      - name: Set up Go
        uses: actions/setup-go@v5.0.0
        with:
          go-version: ${{ env.GOLANG_VERSION }}
        id: go

      - name: Check out code into the Go module directory
        uses: actions/checkout@v4

      - name: Restore go build cache
        uses: actions/cache@v4
        with:
          path: ~/.cache/go-build
          key: ${{ runner.os }}-go-build-v1-${{ github.run_id }}

      - name: Download all Go modules
        run: |
          go mod download

      - name: Compile all packages
        run: make controller plugin

      - name: Test
        run: make test-unit

      - name: Upload Unit Test Results
        if: always()
        uses: actions/upload-artifact@v4
        with:
          name: Unit Test Results
          path: |
            junit.xml

      - name: Generate code coverage artifacts
        uses: actions/upload-artifact@v4
        with:
          name: code-coverage
          path: coverage.out

      - name: Upload code coverage information to codecov.io
<<<<<<< HEAD
        uses: codecov/codecov-action@v4.0.1
=======
        uses: codecov/codecov-action@v4.1.0
>>>>>>> cae52ac4
        with:
          file: coverage.out

  codegen:
    name: Verify Codegen
    runs-on: ubuntu-latest
    env:
      GOPATH: /home/runner/go
    steps:
      - name: Checkout code
        uses: actions/checkout@v4
      - name: Setup Golang
        uses: actions/setup-go@v5.0.0
        with:
          go-version: ${{ env.GOLANG_VERSION }}
      # k8s codegen generates files into GOPATH location instead of the GitHub git checkout location
      # This symlink is necessary to ensure that `git diff` detects changes
      - name: Create symlink in GOPATH
        run: |
          mkdir -p ~/go/src/github.com/argoproj
          ln -s $(pwd) ~/go/src/github.com/argoproj/argo-rollouts
      - uses: actions/cache@v4
        with:
          path: /home/runner/.cache/go-build
          key: GOCACHE-${{ hashFiles('**/go.mod') }}
      - uses: actions/cache@v4
        with:
          path: /home/runner/go/pkg/mod
          key: GOMODCACHE-${{ hashFiles('**/go.mod') }}
      - uses: actions/cache@v4
        with:
          path: /home/runner/go/bin
          key: go-bin-v1-${{ hashFiles('**/go.mod') }}
      - name: Install protoc
        run: |
          make install-toolchain
      - name: Add ~/go/bin to PATH
        run: |
          echo "/home/runner/go/bin" >> $GITHUB_PATH
      - name: Add /usr/local/bin to PATH
        run: |
          echo "/usr/local/bin" >> $GITHUB_PATH

      - name: Run codegen
        run: |
          make go-mod-vendor
          make codegen

      - name: Ensure nothing changed
        run: git diff --exit-code<|MERGE_RESOLUTION|>--- conflicted
+++ resolved
@@ -90,11 +90,7 @@
           path: coverage.out
 
       - name: Upload code coverage information to codecov.io
-<<<<<<< HEAD
-        uses: codecov/codecov-action@v4.0.1
-=======
         uses: codecov/codecov-action@v4.1.0
->>>>>>> cae52ac4
         with:
           file: coverage.out
 
