--- conflicted
+++ resolved
@@ -20,18 +20,10 @@
         uses: actions/setup-go@v3
         with:
           go-version: ${{ env.GOLANG_VERSION }}
+
       - name: Checkout code
-<<<<<<< HEAD
-        uses: actions/checkout@v2
+        uses: actions/checkout@v3
 
-      - name: Set up Go
-        uses: actions/setup-go@v2
-        with:
-          go-version: 1.17
-
-=======
-        uses: actions/checkout@v3
->>>>>>> 4333b4f0
       - name: Run golangci-lint
         uses: golangci/golangci-lint-action@v3
         with:
@@ -88,12 +80,8 @@
       - name: Setup Golang
         uses: actions/setup-go@v1
         with:
-<<<<<<< HEAD
-          go-version: 1.17.6
+          go-version: ${{ env.GOLANG_VERSION }}
 
-=======
-          go-version: ${{ env.GOLANG_VERSION }}
->>>>>>> 4333b4f0
       # k8s codegen generates files into GOPATH location instead of the GitHub git checkout location
       # This symlink is necessary to ensure that `git diff` detects changes
       - name: Create symlink in GOPATH
