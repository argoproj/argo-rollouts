--- conflicted
+++ resolved
@@ -9,15 +9,11 @@
       - "master"
 env:
   # Golang version to use across CI steps
-<<<<<<< HEAD
-  GOLANG_VERSION: '1.17'
-=======
   GOLANG_VERSION: '1.18'
 
 concurrency:
   group: ${{ github.workflow }}-${{ github.ref }}
   cancel-in-progress: true
->>>>>>> 93ed7a49
 
 jobs:
   event_file:
@@ -42,11 +38,7 @@
       - name: Run golangci-lint
         uses: golangci/golangci-lint-action@v3
         with:
-<<<<<<< HEAD
-          version: v1.45.2
-=======
           version: v1.47.2
->>>>>>> 93ed7a49
           args: --timeout 5m
   build:
     name: Build
