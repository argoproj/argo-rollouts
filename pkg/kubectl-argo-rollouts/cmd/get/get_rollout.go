package get

import (
	"context"
	"fmt"
	"io"
	"strings"
	"time"

	"github.com/juju/ansiterm"
	"github.com/spf13/cobra"

	"github.com/argoproj/argo-rollouts/pkg/apiclient/rollout"
	"github.com/argoproj/argo-rollouts/pkg/kubectl-argo-rollouts/info"
	"github.com/argoproj/argo-rollouts/pkg/kubectl-argo-rollouts/options"
	"github.com/argoproj/argo-rollouts/pkg/kubectl-argo-rollouts/viewcontroller"
)

const (
	getRolloutExample = `
	# Get a rollout
	%[1]s get rollout guestbook

	# Watch progress of a rollout
  	%[1]s get rollout guestbook -w`
)

// NewCmdGetRollout returns a new instance of an `rollouts get rollout` command
func NewCmdGetRollout(o *options.ArgoRolloutsOptions) *cobra.Command {
	getOptions := GetOptions{
		ArgoRolloutsOptions: *o,
	}

	var cmd = &cobra.Command{
		Use:          "rollout ROLLOUT_NAME",
		Short:        "Get details about a rollout",
		Long:         "Get details about and visual representation of a rollout. " + getUsageCommon,
		Aliases:      []string{"ro", "rollouts"},
		Example:      o.Example(getRolloutExample),
		SilenceUsage: true,
		RunE: func(c *cobra.Command, args []string) error {
			if len(args) != 1 {
				return o.UsageErr(c)
			}
			name := args[0]
			controller := viewcontroller.NewRolloutViewController(o.Namespace(), name, getOptions.KubeClientset(), getOptions.RolloutsClientset())
			ctx := context.Background()
			controller.Start(ctx)

			ri, err := controller.GetRolloutInfo()
			if err != nil {
				return err
			}
			if !getOptions.Watch {
				getOptions.PrintRollout(ri)
			} else {
				rolloutUpdates := make(chan *rollout.RolloutInfo)
				controller.RegisterCallback(func(roInfo *rollout.RolloutInfo) {
					rolloutUpdates <- roInfo
				})
				stopCh := ctx.Done()
				if getOptions.TimeoutSeconds > 0 {
					ts := time.Duration(getOptions.TimeoutSeconds)
					newCtx, cancel := context.WithTimeout(ctx, ts*time.Second)
					ctx = newCtx
					defer cancel()
					stopCh = newCtx.Done()
				}
				go getOptions.WatchRollout(stopCh, rolloutUpdates)
				controller.Run(ctx)
				close(rolloutUpdates)
			}
			return nil
		},
	}
	cmd.Flags().BoolVarP(&getOptions.Watch, "watch", "w", false, "Watch live updates to the rollout")
	cmd.Flags().BoolVar(&getOptions.NoColor, "no-color", false, "Do not colorize output")
	cmd.Flags().IntVar(&getOptions.TimeoutSeconds, "timeout-seconds", 0, "Timeout after specified seconds")
	return cmd
}

func Watch(stopCh <-chan struct{}, rolloutUpdates chan *rollout.RolloutInfo, callback func(*rollout.RolloutInfo)) {
	ticker := time.NewTicker(time.Second)
	var currRolloutInfo *rollout.RolloutInfo
	// preventFlicker is used to rate-limit the updates we print to the terminal when updates occur
	// so rapidly that it causes the terminal to flicker
	var preventFlicker time.Time

	for {
		select {
		case roInfo := <-rolloutUpdates:
			currRolloutInfo = roInfo
		case <-ticker.C:
		case <-stopCh:
			return
		}
		if currRolloutInfo != nil && time.Now().After(preventFlicker.Add(200*time.Millisecond)) {
			callback(currRolloutInfo)
			preventFlicker = time.Now()
		}
	}
}

func (o *GetOptions) WatchRollout(stopCh <-chan struct{}, rolloutUpdates chan *rollout.RolloutInfo) {
	Watch(stopCh, rolloutUpdates,
		func(i *rollout.RolloutInfo) {
			o.Clear()
			o.PrintRollout(i)
		})
}

// formatImage formats an ImageInfo with colorized imageinfo tags (e.g. canary, stable)
func (o *GetOptions) formatImage(image info.ImageInfo) string {
	imageStr := image.Image
	if len(image.Tags) > 0 {
		var colorizedTags []string
		for _, tag := range image.Tags {
			colorizedTags = append(colorizedTags, o.colorize(tag))
		}
		imageStr = fmt.Sprintf("%s (%s)", image.Image, strings.Join(colorizedTags, ", "))
	}
	return imageStr
}

func (o *GetOptions) PrintRollout(roInfo *rollout.RolloutInfo) {
	fmt.Fprintf(o.Out, tableFormat, "Name:", roInfo.ObjectMeta.Name)
	fmt.Fprintf(o.Out, tableFormat, "Namespace:", roInfo.ObjectMeta.Namespace)
	fmt.Fprintf(o.Out, tableFormat, "Status:", o.colorize(roInfo.Icon)+" "+roInfo.Status)
	if roInfo.Message != "" {
		fmt.Fprintf(o.Out, tableFormat, "Message:", roInfo.Message)
	}
	fmt.Fprintf(o.Out, tableFormat, "Strategy:", roInfo.Strategy)
	if roInfo.Strategy == "Canary" {
		fmt.Fprintf(o.Out, tableFormat, "  Step:", roInfo.Step)
		o.PrintCanarySteps(roInfo)
		fmt.Fprintf(o.Out, tableFormat, "  SetWeight:", roInfo.SetWeight)
		fmt.Fprintf(o.Out, tableFormat, "  ActualWeight:", roInfo.ActualWeight)
	}
	images := info.Images(roInfo)
	if len(images) > 0 {
		fmt.Fprintf(o.Out, tableFormat, "Images:", o.formatImage(images[0]))
		for i := 1; i < len(images); i++ {
			fmt.Fprintf(o.Out, tableFormat, "", o.formatImage(images[i]))
		}
	}
	fmt.Fprint(o.Out, "Replicas:\n")
	fmt.Fprintf(o.Out, tableFormat, "  Desired:", roInfo.Desired)
	fmt.Fprintf(o.Out, tableFormat, "  Current:", roInfo.Current)
	fmt.Fprintf(o.Out, tableFormat, "  Updated:", roInfo.Updated)
	fmt.Fprintf(o.Out, tableFormat, "  Ready:", roInfo.Ready)
	fmt.Fprintf(o.Out, tableFormat, "  Available:", roInfo.Available)

	fmt.Fprintf(o.Out, "\n")
	o.PrintRolloutTree(roInfo)
}

func (o *GetOptions) PrintRolloutTree(roInfo *rollout.RolloutInfo) {
	w := ansiterm.NewTabWriter(o.Out, 0, 0, 2, ' ', 0)
	o.PrintHeader(w)
	fmt.Fprintf(w, "%s %s\t%s\t%s %s\t%s\t%v\n", IconRollout, roInfo.ObjectMeta.Name, "Rollout", o.colorize(roInfo.Icon), roInfo.Status, info.Age(*roInfo.ObjectMeta), "")
	revisions := info.Revisions(roInfo)
	for i, rev := range revisions {
		isLast := i == len(revisions)-1
		prefix, subpfx := getPrefixes(isLast, "")
		o.PrintRevision(w, roInfo, rev, prefix, subpfx)
	}
	_ = w.Flush()
}

func (o *GetOptions) PrintRevision(w io.Writer, roInfo *rollout.RolloutInfo, revision int, prefix string, subpfx string) {
	name := fmt.Sprintf("revision:%d", revision)
	fmt.Fprintf(w, "%s%s %s\t%s\t%s %s\t%s\t%v\n", prefix, IconRevision, name, "", "", "", "", "")
	replicaSets := info.ReplicaSetsByRevision(roInfo, revision)
	experiments := info.ExperimentsByRevision(roInfo, revision)
	analysisRuns := info.AnalysisRunsByRevision(roInfo, revision)
	total := len(replicaSets) + len(experiments) + len(analysisRuns)
	curr := 0

	for _, rsInfo := range replicaSets {
		childPrefix, childSubpfx := getPrefixes(curr == total-1, subpfx)
		o.PrintReplicaSetInfo(w, *rsInfo, childPrefix, childSubpfx)
		curr++
	}
	for _, expInfo := range experiments {
		childPrefix, childSubpfx := getPrefixes(curr == total-1, subpfx)
		o.PrintExperimentInfo(w, *expInfo, childPrefix, childSubpfx)
		curr++
	}
	for _, arInfo := range analysisRuns {
		childPrefix, childSubpfx := getPrefixes(curr == total-1, subpfx)
		o.PrintAnalysisRunInfo(w, *arInfo, childPrefix, childSubpfx)
		curr++
	}
}

func (o *GetOptions) PrintReplicaSetInfo(w io.Writer, rsInfo rollout.ReplicaSetInfo, prefix string, subpfx string) {
	infoCols := []string{}
	name := rsInfo.ObjectMeta.Name
	if rsInfo.Stable {
		infoCols = append(infoCols, o.colorize(info.InfoTagStable))
		name = o.colorizeStatus(name, info.InfoTagStable)
	}
	if rsInfo.Canary {
		infoCols = append(infoCols, o.colorize(info.InfoTagCanary))
		name = o.colorizeStatus(name, info.InfoTagCanary)
	} else if rsInfo.Active {
		infoCols = append(infoCols, o.colorize(info.InfoTagActive))
		name = o.colorizeStatus(name, info.InfoTagActive)
	} else if rsInfo.Preview {
		infoCols = append(infoCols, o.colorize(info.InfoTagPreview))
		name = o.colorizeStatus(name, info.InfoTagPreview)
	}
	if rsInfo.ScaleDownDeadline != "" {
		infoCols = append(infoCols, fmt.Sprintf("delay:%s", info.ScaleDownDelay(rsInfo)))
	}

	fmt.Fprintf(w, "%s%s %s\t%s\t%s %s\t%s\t%v\n", prefix, IconReplicaSet, name, "ReplicaSet", o.colorize(rsInfo.Icon), rsInfo.Status, info.Age(*rsInfo.ObjectMeta), strings.Join(infoCols, ","))
	for i, podInfo := range rsInfo.Pods {
		isLast := i == len(rsInfo.Pods)-1
		podPrefix, _ := getPrefixes(isLast, subpfx)
		podInfoCol := []string{fmt.Sprintf("ready:%s", podInfo.Ready)}
		if podInfo.Restarts > 0 {
			podInfoCol = append(podInfoCol, fmt.Sprintf("restarts:%d", podInfo.Restarts))
		}
		fmt.Fprintf(w, "%s%s %s\t%s\t%s %s\t%s\t%v\n", podPrefix, IconPod, podInfo.ObjectMeta.Name, "Pod", o.colorize(podInfo.Icon), podInfo.Status, info.Age(*podInfo.ObjectMeta), strings.Join(podInfoCol, ","))
	}
}

func (o *GetOptions) PrintAnalysisRunInfo(w io.Writer, arInfo rollout.AnalysisRunInfo, prefix string, subpfx string) {
	name := o.colorizeStatus(arInfo.ObjectMeta.Name, arInfo.Status)
	infoCols := []string{}
	if arInfo.Successful > 0 {
		infoCols = append(infoCols, fmt.Sprintf("%s %d", o.colorize(info.IconOK), arInfo.Successful))
	}
	if arInfo.Failed > 0 {
		infoCols = append(infoCols, fmt.Sprintf("%s %d", o.colorize(info.IconBad), arInfo.Failed))
	}
	if arInfo.Inconclusive > 0 {
		infoCols = append(infoCols, fmt.Sprintf("%s %d", o.colorize(info.IconUnknown), arInfo.Inconclusive))
	}
	if arInfo.Error > 0 {
		infoCols = append(infoCols, fmt.Sprintf("%s %d", o.colorize(info.IconWarning), arInfo.Error))
	}
	fmt.Fprintf(w, "%s%s %s\t%s\t%s %s\t%s\t%v\n", prefix, IconAnalysis, name, "AnalysisRun", o.colorize(arInfo.Icon), arInfo.Status, info.Age(*arInfo.ObjectMeta), strings.Join(infoCols, ","))
	for i, jobInfo := range arInfo.Jobs {
		isLast := i == len(arInfo.Jobs)-1
		jobPrefix, jobChildPrefix := getPrefixes(isLast, subpfx)
		o.PrintJob(w, *jobInfo, jobPrefix, jobChildPrefix)
	}
}

<<<<<<< HEAD
func (o *GetOptions) PrintJob(w io.Writer, jobInfo info.JobInfo, prefix string, subpfx string) {
	name := o.colorizeStatus(jobInfo.Name, jobInfo.Status)
	fmt.Fprintf(w, "%s%s %s\t%s\t%s %s\t%s\t%v\n", prefix, IconJob, name, "Job", o.colorize(jobInfo.Icon), jobInfo.Status, jobInfo.Age(), "")
}

func (o *GetOptions) setCanarySteps(roInfo *info.RolloutInfo) ([]string, int) {
	newSteps := make([]string, 0)
	currentIndex := 0
	for k, step := range roInfo.Steps {
		stepIndex := fmt.Sprintf("[%v]", k+1)
		if strings.Contains(step, "[*]") {
			tempStep := strings.Replace(step, "[*]", "", -1)
			newSteps = append(newSteps, fmt.Sprintf("%s%s", stepIndex, o.colorizeStatus(tempStep, info.InfoTagStable)))
			currentIndex = k
		} else {
			newSteps = append(newSteps, fmt.Sprintf("%s%s", stepIndex, step))
		}
	}
	return newSteps, currentIndex
}

const (
	stepsMsg     = "  Steps:"
	maxPrintStep = 3
)

func (o *GetOptions) PrintCanarySteps(roInfo *info.RolloutInfo) {
	newSteps, currentIndex := o.setCanarySteps(roInfo)
	maxSteps := len(newSteps) - 1
	if maxSteps <= maxPrintStep {
		fmt.Fprintf(o.Out, tableFormat, stepsMsg, strings.Join(newSteps, " -> "))
		return
	}

	centre := currentIndex
	if currentIndex == 0 {
		if maxSteps > maxPrintStep {
			fmt.Fprintf(o.Out, tableFormat, stepsMsg, strings.Join(newSteps[0:3], " -> ")+" ...")
		} else {
			fmt.Fprintf(o.Out, tableFormat, stepsMsg, strings.Join(newSteps[0:maxSteps+1], " -> "))
		}
		return
	}
	if currentIndex >= maxSteps {
		fmt.Fprintf(o.Out, tableFormat, stepsMsg, "... "+strings.Join(newSteps[maxSteps-2:maxSteps+1], " -> "))
		return
	}

	printSteps := make([]string, 0)
	if centre+1 <= maxSteps {
		if currentIndex >= 1 {
			printSteps = append(printSteps, "... ")
			printSteps = append(printSteps, newSteps[centre-1:centre+2]...)
			printSteps = append(printSteps, " ...")
			fmt.Fprintf(o.Out, tableFormat, stepsMsg, strings.Join(printSteps, " -> "))
		} else {
			printSteps = append(printSteps, newSteps[0:centre+3]...)
			printSteps = append(printSteps, " ...")
			fmt.Fprintf(o.Out, tableFormat, stepsMsg, strings.Join(printSteps, " -> "))
		}
		return
	}
	if centre+1 >= maxSteps {
		fmt.Fprintf(o.Out, tableFormat, stepsMsg, "... "+strings.Join(newSteps[centre-2:maxSteps+1], " -> "))
		return
	}
=======
func (o *GetOptions) PrintJob(w io.Writer, jobInfo rollout.JobInfo, prefix string, subpfx string) {
	name := o.colorizeStatus(jobInfo.ObjectMeta.Name, jobInfo.Status)
	fmt.Fprintf(w, "%s%s %s\t%s\t%s %s\t%s\t%v\n", prefix, IconJob, name, "Job", o.colorize(jobInfo.Icon), jobInfo.Status, info.Age(*jobInfo.ObjectMeta), "")
>>>>>>> 01879e47
}<|MERGE_RESOLUTION|>--- conflicted
+++ resolved
@@ -249,10 +249,9 @@
 	}
 }
 
-<<<<<<< HEAD
-func (o *GetOptions) PrintJob(w io.Writer, jobInfo info.JobInfo, prefix string, subpfx string) {
-	name := o.colorizeStatus(jobInfo.Name, jobInfo.Status)
-	fmt.Fprintf(w, "%s%s %s\t%s\t%s %s\t%s\t%v\n", prefix, IconJob, name, "Job", o.colorize(jobInfo.Icon), jobInfo.Status, jobInfo.Age(), "")
+func (o *GetOptions) PrintJob(w io.Writer, jobInfo rollout.JobInfo, prefix string, subpfx string) {
+	name := o.colorizeStatus(jobInfo.ObjectMeta.Name, jobInfo.Status)
+	fmt.Fprintf(w, "%s%s %s\t%s\t%s %s\t%s\t%v\n", prefix, IconJob, name, "Job", o.colorize(jobInfo.Icon), jobInfo.Status, info.Age(*jobInfo.ObjectMeta), "")
 }
 
 func (o *GetOptions) setCanarySteps(roInfo *info.RolloutInfo) ([]string, int) {
@@ -316,9 +315,4 @@
 		fmt.Fprintf(o.Out, tableFormat, stepsMsg, "... "+strings.Join(newSteps[centre-2:maxSteps+1], " -> "))
 		return
 	}
-=======
-func (o *GetOptions) PrintJob(w io.Writer, jobInfo rollout.JobInfo, prefix string, subpfx string) {
-	name := o.colorizeStatus(jobInfo.ObjectMeta.Name, jobInfo.Status)
-	fmt.Fprintf(w, "%s%s %s\t%s\t%s %s\t%s\t%v\n", prefix, IconJob, name, "Job", o.colorize(jobInfo.Icon), jobInfo.Status, info.Age(*jobInfo.ObjectMeta), "")
->>>>>>> 01879e47
 }