--- conflicted
+++ resolved
@@ -139,13 +139,10 @@
 	NewRelic *NewRelicMetric `json:"newRelic,omitempty" protobuf:"bytes,6,opt,name=newRelic"`
 	// Job specifies the job metric run
 	Job *JobMetric `json:"job,omitempty" protobuf:"bytes,7,opt,name=job"`
-<<<<<<< HEAD
-	// Graphite specifies the Graphite metric to query
-	Graphite *GraphiteMetric `json:"graphite,omitempty" protobuf:"bytes,8,opt,name=graphite"`
-=======
 	// CloudWatch specifies the cloudWatch metric to query
 	CloudWatch *CloudWatchMetric `json:"cloudWatch,omitempty" protobuf:"bytes,8,opt,name=cloudWatch"`
->>>>>>> 180b6fb7
+	// Graphite specifies the Graphite metric to query
+	Graphite *GraphiteMetric `json:"graphite,omitempty" protobuf:"bytes,9,opt,name=graphite"`
 }
 
 // AnalysisPhase is the overall phase of an AnalysisRun, MetricResult, or Measurement
@@ -200,14 +197,14 @@
 	Spec     batchv1.JobSpec   `json:"spec" protobuf:"bytes,2,opt,name=spec"`
 }
 
-<<<<<<< HEAD
 // GraphiteMetric defines the Graphite query to perform canary analysis
 type GraphiteMetric struct {
 	// Address is the HTTP address and port of the Graphite server
 	Address string `json:"address,omitempty" protobuf:"bytes,1,opt,name=address"`
 	// Query is a raw Graphite query to perform
 	Query string `json:"query,omitempty" protobuf:"bytes,2,opt,name=query"`
-=======
+}
+
 // CloudWatchMetric defines the cloudwatch query to perform canary analysis
 type CloudWatchMetric struct {
 	Interval          DurationString              `json:"interval,omitempty" protobuf:"bytes,1,opt,name=interval,casttype=DurationString"`
@@ -240,7 +237,6 @@
 type CloudWatchMetricStatMetricDimension struct {
 	Name  string `json:"name,omitempty" protobuf:"bytes,1,opt,name=name"`
 	Value string `json:"value,omitempty" protobuf:"bytes,2,opt,name=value"`
->>>>>>> 180b6fb7
 }
 
 // AnalysisRun is an instantiation of an AnalysisTemplate
