--- conflicted
+++ resolved
@@ -373,8 +373,9 @@
 	GatewayAPI *GatewayAPITrafficRouting `json:"gatewayAPI,omitempty" protobuf:"bytes,8,opt,name=gatewayAPI"`
 	// A list of HTTP routes that Argo Rollouts manages, the order of this array also becomes the precedence in the upstream
 	// traffic router.
-<<<<<<< HEAD
 	ManagedRoutes []MangedRoutes `json:"managedRoutes,omitempty" protobuf:"bytes,9,rep,name=managedRoutes"`
+	// Apisix holds specific configuration to use Apisix to route traffic
+	Apisix *ApisixTrafficRouting `json:"apisix,omitempty" protobuf:"bytes,10,opt,name=apisix"`
 }
 
 // GatewayAPITrafficRouting defines the configuration required to use Gateway API as traffic router
@@ -382,11 +383,6 @@
 	// HTTPRoute refers to the name of the HTTPRoute used to route traffic to the
 	// service
 	HTTPRoute string `json:"httpRoute" protobuf:"bytes,1,name=httpRoute"`
-=======
-	ManagedRoutes []MangedRoutes `json:"managedRoutes,omitempty" protobuf:"bytes,8,rep,name=managedRoutes"`
-	// Apisix holds specific configuration to use Apisix to route traffic
-	Apisix *ApisixTrafficRouting `json:"apisix,omitempty" protobuf:"bytes,9,opt,name=apisix"`
->>>>>>> 93add01b
 }
 
 type MangedRoutes struct {
