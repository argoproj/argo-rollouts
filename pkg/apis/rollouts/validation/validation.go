package validation

import (
	"encoding/json"
	"fmt"
	"strconv"
	"strings"

	corev1 "k8s.io/api/core/v1"
	metav1 "k8s.io/apimachinery/pkg/apis/meta/v1"
	unversionedvalidation "k8s.io/apimachinery/pkg/apis/meta/v1/validation"
	"k8s.io/apimachinery/pkg/util/intstr"
	validationutil "k8s.io/apimachinery/pkg/util/validation"
	"k8s.io/apimachinery/pkg/util/validation/field"
	"k8s.io/kubernetes/pkg/apis/apps/validation"
	"k8s.io/kubernetes/pkg/apis/core"
	corev1defaults "k8s.io/kubernetes/pkg/apis/core/v1"
	apivalidation "k8s.io/kubernetes/pkg/apis/core/validation"
	"k8s.io/kubernetes/pkg/fieldpath"

	"github.com/argoproj/argo-rollouts/pkg/apis/rollouts/v1alpha1"
	"github.com/argoproj/argo-rollouts/utils/defaults"
	"github.com/argoproj/argo-rollouts/utils/weightutil"
)

const (
	// Validate Spec constants

	// MissingFieldMessage the message to indicate rollout is missing a field
	MissingFieldMessage = "Rollout has missing field '%s'"
	// InvalidSetWeightMessage indicates the setweight value needs to be between 0 and max weight
	InvalidSetWeightMessage = "SetWeight needs to be between 0 and %d"
	// InvalidCanaryExperimentTemplateWeightWithoutTrafficRouting indicates experiment weight cannot be set without trafficRouting
	InvalidCanaryExperimentTemplateWeightWithoutTrafficRouting = "Experiment template weight cannot be set unless TrafficRouting is enabled"
	// InvalidSetCanaryScaleTrafficPolicy indicates that TrafficRouting, required for SetCanaryScale, is missing
	InvalidSetCanaryScaleTrafficPolicy = "SetCanaryScale requires TrafficRouting to be set"
	// InvalidSetHeaderRouteTrafficPolicy indicates that TrafficRouting required for SetHeaderRoute is missing
	InvalidSetHeaderRouteTrafficPolicy = "SetHeaderRoute requires TrafficRouting, supports Istio and ALB and Apisix"
	// InvalidSetMirrorRouteTrafficPolicy indicates that TrafficRouting, required for SetCanaryScale, is missing
	InvalidSetMirrorRouteTrafficPolicy = "SetMirrorRoute requires TrafficRouting, supports Istio only"
	// InvalidStringMatchMultipleValuePolicy indicates that SetCanaryScale, has multiple values set
	InvalidStringMatchMultipleValuePolicy = "StringMatch match value must have exactly one of the following: exact, regex, prefix"
	// InvalidStringMatchMissedValuePolicy indicates that SetCanaryScale, has multiple values set
	InvalidStringMatchMissedValuePolicy = "StringMatch value missed, match value must have one of the following: exact, regex, prefix"
	// InvalidSetHeaderRouteALBValuePolicy indicates that SetHeaderRouting using with ALB missed the 'exact' value
	InvalidSetHeaderRouteALBValuePolicy = "SetHeaderRoute match value invalid. ALB supports 'exact' value only"
	// InvalidDurationMessage indicates the Duration value needs to be greater than 0
	InvalidDurationMessage = "Duration needs to be greater than 0"
	// InvalidMaxSurgeMaxUnavailable indicates both maxSurge and MaxUnavailable can not be set to zero
	InvalidMaxSurgeMaxUnavailable = "MaxSurge and MaxUnavailable both can not be zero"
	// InvalidStepMessage indicates that a step must have either setWeight or pause set
	InvalidStepMessage = "Step must have one of the following set: experiment, setWeight, setCanaryScale or pause"
	// InvalidStrategyMessage indicates that multiple strategies can not be listed
	InvalidStrategyMessage = "Multiple Strategies can not be listed"
	// DuplicatedServicesBlueGreenMessage the message to indicate that the rollout uses the same service for the active and preview services
	DuplicatedServicesBlueGreenMessage = "This rollout uses the same service for the active and preview services, but two different services are required."
	// DuplicatedServicesCanaryMessage indicates that the rollout uses the same service for the stable and canary services
	DuplicatedServicesCanaryMessage = "This rollout uses the same service for the stable and canary services, but two different services are required."
	// InvalidAntiAffinityStrategyMessage indicates that Anti-Affinity can only have one strategy listed
	InvalidAntiAffinityStrategyMessage = "AntiAffinity must have exactly one strategy listed"
	// InvalidAntiAffinityWeightMessage indicates that Anti-Affinity must have weight between 1-100
	InvalidAntiAffinityWeightMessage = "AntiAffinity weight must be between 1-100"
	// ScaleDownLimitLargerThanRevisionLimit the message to indicate that the rollout's revision history limit can not be smaller than the rollout's scale down limit
	ScaleDownLimitLargerThanRevisionLimit = "This rollout's revision history limit can not be smaller than the rollout's scale down limit"
	// InvalidTrafficRoutingMessage indicates that both canary and stable service must be set to use Traffic Routing
	InvalidTrafficRoutingMessage = "Canary service and Stable service must to be set to use Traffic Routing"
	// InvalidAnalysisArgsMessage indicates that arguments provided in analysis steps are refrencing un-supported metadatafield.
	//supported fields are "metadata.annotations", "metadata.labels", "metadata.name", "metadata.namespace", "metadata.uid"
	InvalidAnalysisArgsMessage = "Analyses arguments must refer to valid object metadata supported by downwardAPI"
	// InvalidCanaryScaleDownDelay indicates that canary.scaleDownDelaySeconds cannot be used
	InvalidCanaryScaleDownDelay = "Canary scaleDownDelaySeconds can only be used with traffic routing"
	// InvalidCanaryDynamicStableScale indicates that canary.dynamicStableScale cannot be used
	InvalidCanaryDynamicStableScale = "Canary dynamicStableScale can only be used with traffic routing"
	// InvalidCanaryDynamicStableScaleWithScaleDownDelay indicates that canary.dynamicStableScale cannot be used with scaleDownDelaySeconds
	InvalidCanaryDynamicStableScaleWithScaleDownDelay = "Canary dynamicStableScale cannot be used with scaleDownDelaySeconds"
	// InvalidCanaryMaxWeightOnlySupportInNginxAndPlugins indicates that canary.maxTrafficWeight cannot be used
	InvalidCanaryMaxWeightOnlySupportInNginxAndPlugins = "Canary maxTrafficWeight in traffic routing only supported in Nginx and Plugins"
	// InvalidPingPongProvidedMessage indicates that both ping and pong service must be set to use Ping-Pong feature
	InvalidPingPongProvidedMessage = "Ping service and Pong service must to be set to use Ping-Pong feature"
	// DuplicatedPingPongServicesMessage indicates that the rollout uses the same service for the ping and pong services
	DuplicatedPingPongServicesMessage = "This rollout uses the same service for the ping and pong services, but two different services are required."
	// MissedAlbRootServiceMessage indicates that the rollout with ALB TrafficRouting and ping pong feature enabled must have root service provided
	MissedAlbRootServiceMessage = "Root service field is required for the configuration with ALB and ping-pong feature enabled"
	// PingPongWithRouterOnlyMessage At this moment ping-pong feature works with the ALB traffic routing only
	PingPongWithRouterOnlyMessage = "Ping-pong feature works with the ALB and Istio traffic routers only"
	// InvalideStepRouteNameNotFoundInManagedRoutes A step has been configured that requires managedRoutes and the route name
	// is missing from managedRoutes
	InvalideStepRouteNameNotFoundInManagedRoutes = "Steps define a route that does not exist in spec.strategy.canary.trafficRouting.managedRoutes"
)

// allowAllPodValidationOptions allows all pod options to be true for the purposes of rollout pod
// spec validation. We allow everything because we don't know what is truly allowed in the cluster
// and rely on ReplicaSet/Pod creation to enforce if these options are truly allowed.
// NOTE: this variable may need to be updated whenever we update our k8s libraries as new options
// are introduced or removed.
var allowAllPodValidationOptions = apivalidation.PodValidationOptions{
<<<<<<< HEAD
	//AllowDownwardAPIHugePages:       true,
	AllowInvalidPodDeletionCost:     true,
	AllowIndivisibleHugePagesValues: true,
	//AllowExpandedDNSConfig:          true,
=======
	AllowInvalidPodDeletionCost:     true,
	AllowIndivisibleHugePagesValues: true,
>>>>>>> d35ad952
}

func ValidateRollout(rollout *v1alpha1.Rollout) field.ErrorList {
	allErrs := field.ErrorList{}
	allErrs = append(allErrs, ValidateRolloutSpec(rollout, field.NewPath("spec"))...)
	return allErrs
}

// ValidateRolloutSpec checks for a valid spec otherwise returns a list of errors.
func ValidateRolloutSpec(rollout *v1alpha1.Rollout, fldPath *field.Path) field.ErrorList {
	spec := rollout.Spec
	allErrs := field.ErrorList{}

	replicas := defaults.GetReplicasOrDefault(spec.Replicas)
	allErrs = append(allErrs, apivalidation.ValidateNonnegativeField(int64(replicas), fldPath.Child("replicas"))...)

	if spec.WorkloadRef == nil {
		if spec.Selector == nil {
			message := fmt.Sprintf(MissingFieldMessage, ".spec.selector")
			allErrs = append(allErrs, field.Required(fldPath.Child("selector"), message))
		} else {
			allErrs = append(allErrs, unversionedvalidation.ValidateLabelSelector(spec.Selector, unversionedvalidation.LabelSelectorValidationOptions{}, fldPath.Child("selector"))...)
			if len(spec.Selector.MatchLabels)+len(spec.Selector.MatchExpressions) == 0 {
				allErrs = append(allErrs, field.Invalid(fldPath.Child("selector"), spec.Selector, "empty selector is invalid for deployment"))
			}
		}
	}

	if !rollout.Spec.TemplateResolvedFromRef && (spec.WorkloadRef != nil && !spec.EmptyTemplate()) {
		// WorkloadRef and template can not be set at the same time for lint plugin
		// During reconciliation, TemplateResolvedFromRef is true and will not reach here
		allErrs = append(allErrs, field.InternalError(fldPath.Child("template"),
			fmt.Errorf("template must be empty for workload reference rollout")))
	}

	selector, err := metav1.LabelSelectorAsSelector(spec.Selector)
	if err != nil {
		allErrs = append(allErrs, field.Invalid(fldPath.Child("selector"), spec.Selector, "invalid label selector"))
	} else {
		// The upstream K8s validation we are using expects the default values of a PodSpec to be set otherwise throwing a validation error.
		// However, the Rollout does not need to have them set since the ReplicaSet it creates will have the default values set.
		// As a result, the controller sets the default values before validation to prevent the validation errors due to the lack of these default fields. See #576 for more info.
		podTemplate := corev1.PodTemplate{
			Template: *spec.Template.DeepCopy(),
		}
		corev1defaults.SetObjectDefaults_PodTemplate(&podTemplate)
		templateCoreV1 := podTemplate.Template
		// ValidatePodTemplateSpecForReplicaSet function requires PodTemplateSpec from "k8s.io/api/core".
		// We must cast spec.Template from "k8s.io/api/core/v1" to "k8s.io/api/core" in order to use ValidatePodTemplateSpecForReplicaSet.
		data, structConvertErr := json.Marshal(&templateCoreV1)
		if structConvertErr != nil {
			allErrs = append(allErrs, field.InternalError(fldPath.Child("template"), structConvertErr))
			return allErrs
		}
		var template core.PodTemplateSpec
		structConvertErr = json.Unmarshal(data, &template)
		if structConvertErr != nil {
			allErrs = append(allErrs, field.InternalError(fldPath.Child("template"), structConvertErr))
			return allErrs
		}
		template.ObjectMeta = spec.Template.ObjectMeta
		removeSecurityContextPrivileged(&template)

		// Skip validating empty template for rollout resolved from ref
		if rollout.Spec.TemplateResolvedFromRef || spec.WorkloadRef == nil {
			allErrs = append(allErrs, validation.ValidatePodTemplateSpecForReplicaSet(&template, nil, selector, replicas, fldPath.Child("template"), allowAllPodValidationOptions)...)
		}
	}
	allErrs = append(allErrs, apivalidation.ValidateNonnegativeField(int64(spec.MinReadySeconds), fldPath.Child("minReadySeconds"))...)

	revisionHistoryLimit := defaults.GetRevisionHistoryLimitOrDefault(rollout)
	allErrs = append(allErrs, apivalidation.ValidateNonnegativeField(int64(revisionHistoryLimit), fldPath.Child("revisionHistoryLimit"))...)

	progressDeadlineSeconds := defaults.GetProgressDeadlineSecondsOrDefault(rollout)
	allErrs = append(allErrs, apivalidation.ValidateNonnegativeField(int64(progressDeadlineSeconds), fldPath.Child("progressDeadlineSeconds"))...)
	if progressDeadlineSeconds <= spec.MinReadySeconds {
		allErrs = append(allErrs, field.Invalid(fldPath.Child("progressDeadlineSeconds"), progressDeadlineSeconds, "must be greater than minReadySeconds"))
	}

	allErrs = append(allErrs, ValidateRolloutStrategy(rollout, fldPath.Child("strategy"))...)

	return allErrs
}

// removeSecurityContextPrivileged removes the privileged value on containers for the purposes of
// validation. This is necessary because the k8s ValidateSecurityContext library which we reuse,
// calls k8s.io/kubernetes/pkg/capabilities.Get(), which determines the security capabilities at a
// global level. We don't want to call capabilities.Setup(), because it affects it as a global
// level, so instead we remove the privileged setting on any containers so validation ignores it.
// See https://github.com/argoproj/argo-rollouts/issues/796
func removeSecurityContextPrivileged(template *core.PodTemplateSpec) {
	for _, ctrList := range [][]core.Container{template.Spec.Containers, template.Spec.InitContainers} {
		for i, ctr := range ctrList {
			if ctr.SecurityContext != nil && ctr.SecurityContext.Privileged != nil && *ctr.SecurityContext.Privileged {
				ctr.SecurityContext.Privileged = nil
				ctrList[i] = ctr
			}
		}
	}
}

func ValidateRolloutStrategy(rollout *v1alpha1.Rollout, fldPath *field.Path) field.ErrorList {
	strategy := rollout.Spec.Strategy
	allErrs := field.ErrorList{}
	if strategy.BlueGreen == nil && strategy.Canary == nil {
		message := fmt.Sprintf(MissingFieldMessage, ".spec.strategy.canary or .spec.strategy.blueGreen")
		allErrs = append(allErrs, field.Required(fldPath.Child("strategy"), message))
	} else if strategy.BlueGreen != nil && strategy.Canary != nil {
		errVal := fmt.Sprintf("blueGreen: %t canary: %t", rollout.Spec.Strategy.BlueGreen != nil, rollout.Spec.Strategy.Canary != nil)
		allErrs = append(allErrs, field.Invalid(fldPath.Child("strategy"), errVal, InvalidStrategyMessage))
	} else if strategy.BlueGreen != nil {
		allErrs = append(allErrs, ValidateRolloutStrategyBlueGreen(rollout, fldPath)...)
	} else if strategy.Canary != nil {
		allErrs = append(allErrs, ValidateRolloutStrategyCanary(rollout, fldPath)...)
	}
	return allErrs
}

func ValidateRolloutStrategyBlueGreen(rollout *v1alpha1.Rollout, fldPath *field.Path) field.ErrorList {
	blueGreen := rollout.Spec.Strategy.BlueGreen
	allErrs := field.ErrorList{}
	if blueGreen.ActiveService == blueGreen.PreviewService {
		allErrs = append(allErrs, field.Invalid(fldPath.Child("activeService"), blueGreen.ActiveService, DuplicatedServicesBlueGreenMessage))
	}
	revisionHistoryLimit := defaults.GetRevisionHistoryLimitOrDefault(rollout)
	if blueGreen.ScaleDownDelayRevisionLimit != nil && revisionHistoryLimit < *blueGreen.ScaleDownDelayRevisionLimit {
		allErrs = append(allErrs, field.Invalid(fldPath.Child("scaleDownDelayRevisionLimit"), *blueGreen.ScaleDownDelayRevisionLimit, ScaleDownLimitLargerThanRevisionLimit))
	}
	allErrs = append(allErrs, ValidateRolloutStrategyAntiAffinity(blueGreen.AntiAffinity, fldPath.Child("antiAffinity"))...)
	return allErrs
}

// requireCanaryStableServices returns true if the rollout requires canary.stableService and
// canary.canaryService to be defined
func requireCanaryStableServices(rollout *v1alpha1.Rollout) bool {
	canary := rollout.Spec.Strategy.Canary

	if canary.TrafficRouting == nil {
		return false
	}

	switch {
	case canary.TrafficRouting.ALB != nil && canary.PingPong == nil,
		canary.TrafficRouting.Istio != nil && canary.TrafficRouting.Istio.DestinationRule == nil && canary.PingPong == nil,
		canary.TrafficRouting.SMI != nil,
		canary.TrafficRouting.Apisix != nil,
		canary.TrafficRouting.Ambassador != nil,
		canary.TrafficRouting.Nginx != nil,
		canary.TrafficRouting.AppMesh != nil,
		canary.TrafficRouting.Traefik != nil:
		return true
	default:
		return false
	}
}

func ValidateRolloutStrategyCanary(rollout *v1alpha1.Rollout, fldPath *field.Path) field.ErrorList {
	canary := rollout.Spec.Strategy.Canary
	allErrs := field.ErrorList{}
	allErrs = append(allErrs, invalidMaxSurgeMaxUnavailable(rollout, fldPath.Child("maxSurge"))...)
	if canary.CanaryService != "" && canary.StableService != "" && canary.CanaryService == canary.StableService {
		allErrs = append(allErrs, field.Invalid(fldPath.Child("stableService"), canary.StableService, DuplicatedServicesCanaryMessage))
	}
	if canary.PingPong != nil {
		if canary.TrafficRouting != nil && canary.TrafficRouting.ALB == nil && canary.TrafficRouting.Istio == nil {
			allErrs = append(allErrs, field.Invalid(fldPath.Child("trafficRouting").Child("alb"), canary.TrafficRouting.ALB, PingPongWithRouterOnlyMessage))
		}
		if canary.PingPong.PingService == "" {
			allErrs = append(allErrs, field.Invalid(fldPath.Child("pingPong").Child("pingService"), canary.PingPong.PingService, InvalidPingPongProvidedMessage))
		}
		if canary.PingPong.PongService == "" {
			allErrs = append(allErrs, field.Invalid(fldPath.Child("pingPong").Child("pongService"), canary.PingPong.PongService, InvalidPingPongProvidedMessage))
		}
		if canary.PingPong.PingService == canary.PingPong.PongService {
			allErrs = append(allErrs, field.Invalid(fldPath.Child("pingPong").Child("pingService"), canary.PingPong.PingService, DuplicatedPingPongServicesMessage))
		}
		if canary.TrafficRouting != nil && canary.TrafficRouting.ALB != nil && canary.TrafficRouting.ALB.RootService == "" {
			allErrs = append(allErrs, field.Invalid(fldPath.Child("trafficRouting").Child("alb").Child("rootService"), canary.TrafficRouting.ALB.RootService, MissedAlbRootServiceMessage))
		}
	}
	if requireCanaryStableServices(rollout) {
		if canary.StableService == "" {
			allErrs = append(allErrs, field.Invalid(fldPath.Child("stableService"), canary.StableService, InvalidTrafficRoutingMessage))
		}
		if canary.CanaryService == "" {
			allErrs = append(allErrs, field.Invalid(fldPath.Child("canaryService"), canary.CanaryService, InvalidTrafficRoutingMessage))
		}
	}

	if canary.TrafficRouting == nil {
		if canary.ScaleDownDelaySeconds != nil {
			allErrs = append(allErrs, field.Invalid(fldPath.Child("scaleDownDelaySeconds"), *canary.ScaleDownDelaySeconds, InvalidCanaryScaleDownDelay))
		}
		if canary.DynamicStableScale {
			allErrs = append(allErrs, field.Invalid(fldPath.Child("dynamicStableScale"), canary.DynamicStableScale, InvalidCanaryDynamicStableScale))
		}
	} else {
		if canary.ScaleDownDelaySeconds != nil && canary.DynamicStableScale {
			allErrs = append(allErrs, field.Invalid(fldPath.Child("dynamicStableScale"), canary.DynamicStableScale, InvalidCanaryDynamicStableScaleWithScaleDownDelay))
		}
		// only the nginx and plugin have this support for now
		if canary.TrafficRouting.MaxTrafficWeight != nil {
			if canary.TrafficRouting.Nginx == nil && len(canary.TrafficRouting.Plugins) == 0 {
				allErrs = append(allErrs, field.Invalid(fldPath.Child("trafficRouting").Child("maxTrafficWeight"), canary.TrafficRouting.MaxTrafficWeight, InvalidCanaryMaxWeightOnlySupportInNginxAndPlugins))
			}
		}
	}

	for i, step := range canary.Steps {
		stepFldPath := fldPath.Child("steps").Index(i)
		allErrs = append(allErrs, hasMultipleStepsType(step, stepFldPath)...)
		if step.Experiment == nil && step.Pause == nil && step.SetWeight == nil && step.Analysis == nil && step.SetCanaryScale == nil &&
			step.SetHeaderRoute == nil && step.SetMirrorRoute == nil {
			errVal := fmt.Sprintf("step.Experiment: %t step.Pause: %t step.SetWeight: %t step.Analysis: %t step.SetCanaryScale: %t step.SetHeaderRoute: %t step.SetMirrorRoutes: %t",
				step.Experiment == nil, step.Pause == nil, step.SetWeight == nil, step.Analysis == nil, step.SetCanaryScale == nil, step.SetHeaderRoute == nil, step.SetMirrorRoute == nil)
			allErrs = append(allErrs, field.Invalid(stepFldPath, errVal, InvalidStepMessage))
		}

		maxTrafficWeight := weightutil.MaxTrafficWeight(rollout)

		if step.SetWeight != nil && (*step.SetWeight < 0 || *step.SetWeight > maxTrafficWeight) {
			allErrs = append(allErrs, field.Invalid(stepFldPath.Child("setWeight"), *canary.Steps[i].SetWeight, fmt.Sprintf(InvalidSetWeightMessage, maxTrafficWeight)))
		}
		if step.Pause != nil && step.Pause.DurationSeconds() < 0 {
			allErrs = append(allErrs, field.Invalid(stepFldPath.Child("pause").Child("duration"), step.Pause.DurationSeconds(), InvalidDurationMessage))
		}
		if step.SetCanaryScale != nil && canary.TrafficRouting == nil {
			allErrs = append(allErrs, field.Required(fldPath.Child("trafficRouting"), InvalidSetCanaryScaleTrafficPolicy))
		}

		if step.SetHeaderRoute != nil {
			trafficRouting := rollout.Spec.Strategy.Canary.TrafficRouting
			if trafficRouting == nil || (trafficRouting.Istio == nil && trafficRouting.ALB == nil && trafficRouting.Apisix == nil && len(trafficRouting.Plugins) == 0) {
				allErrs = append(allErrs, field.Invalid(stepFldPath.Child("setHeaderRoute"), step.SetHeaderRoute, InvalidSetHeaderRouteTrafficPolicy))
			} else if step.SetHeaderRoute.Match != nil && len(step.SetHeaderRoute.Match) > 0 {
				for j, match := range step.SetHeaderRoute.Match {
					if trafficRouting.ALB != nil {
						matchFld := stepFldPath.Child("setHeaderRoute").Child("match").Index(j)
						allErrs = append(allErrs, hasALBInvalidValues(match.HeaderValue, matchFld)...)
					} else {
						matchFld := stepFldPath.Child("setHeaderRoute").Child("match").Index(j)
						allErrs = append(allErrs, hasMultipleMatchValues(match.HeaderValue, matchFld)...)
					}
				}
			}
		}

		if step.SetMirrorRoute != nil {
			trafficRouting := rollout.Spec.Strategy.Canary.TrafficRouting
			if trafficRouting == nil || trafficRouting.Istio == nil {
				allErrs = append(allErrs, field.Invalid(stepFldPath.Child("setMirrorRoute"), step.SetMirrorRoute, "SetMirrorRoute requires TrafficRouting, supports Istio only"))
			}
			if step.SetMirrorRoute.Match != nil && len(step.SetMirrorRoute.Match) > 0 {
				for j, match := range step.SetMirrorRoute.Match {
					matchFld := stepFldPath.Child("setMirrorRoute").Child("match").Index(j)
					if match.Method != nil {
						allErrs = append(allErrs, hasMultipleMatchValues(match.Method, matchFld)...)
					}
					if match.Path != nil {
						allErrs = append(allErrs, hasMultipleMatchValues(match.Path, matchFld)...)
					}
					if match.Method != nil {
						allErrs = append(allErrs, hasMultipleMatchValues(match.Method, matchFld)...)
					}
				}
			}
		}

		if rollout.Spec.Strategy.Canary.TrafficRouting != nil {
			if step.SetHeaderRoute != nil || step.SetMirrorRoute != nil {
				if rollout.Spec.Strategy.Canary.TrafficRouting.ManagedRoutes == nil {
					message := fmt.Sprintf(MissingFieldMessage, "spec.strategy.canary.trafficRouting.managedRoutes")
					allErrs = append(allErrs, field.Required(fldPath.Child("trafficRouting", "managedRoutes"), message))
				}
			}
		}
		if rollout.Spec.Strategy.Canary.TrafficRouting != nil && rollout.Spec.Strategy.Canary.TrafficRouting.ManagedRoutes != nil {
			if step.SetHeaderRoute != nil {
				allErrs = append(allErrs, ValidateStepRouteFoundInManagedRoute(stepFldPath.Child("setHeaderRoute"), step.SetHeaderRoute.Name, rollout.Spec.Strategy.Canary.TrafficRouting.ManagedRoutes)...)
			}
			if step.SetMirrorRoute != nil {
				allErrs = append(allErrs, ValidateStepRouteFoundInManagedRoute(stepFldPath.Child("setMirrorRoute"), step.SetMirrorRoute.Name, rollout.Spec.Strategy.Canary.TrafficRouting.ManagedRoutes)...)
			}
		}

		analysisRunArgs := make([]v1alpha1.AnalysisRunArgument, 0)
		if step.Experiment != nil {
			for tmplIndex, template := range step.Experiment.Templates {
				if template.Weight != nil {
					if canary.TrafficRouting == nil {
						allErrs = append(allErrs, field.Invalid(stepFldPath.Child("experiment").Child("templates").Index(tmplIndex).Child("weight"), *canary.Steps[i].Experiment.Templates[tmplIndex].Weight, InvalidCanaryExperimentTemplateWeightWithoutTrafficRouting))
					} else if canary.TrafficRouting.ALB == nil && canary.TrafficRouting.SMI == nil && canary.TrafficRouting.Istio == nil {
						allErrs = append(allErrs, field.Invalid(stepFldPath.Child("experiment").Child("templates").Index(tmplIndex).Child("weight"), *canary.Steps[i].Experiment.Templates[tmplIndex].Weight, "Experiment template weight is only available for TrafficRouting with SMI, ALB, and Istio at this time"))
					}
				}
			}
			for _, analysis := range step.Experiment.Analyses {
				for _, arg := range analysis.Args {
					analysisRunArgs = append(analysisRunArgs, arg)
				}
			}
		}
		if step.Analysis != nil {
			for _, arg := range step.Analysis.Args {
				analysisRunArgs = append(analysisRunArgs, arg)
			}
		}

		for _, arg := range analysisRunArgs {
			if arg.ValueFrom != nil {
				if arg.ValueFrom.FieldRef != nil && strings.HasPrefix(arg.ValueFrom.FieldRef.FieldPath, "metadata") {
					_, err := fieldpath.ExtractFieldPathAsString(rollout, arg.ValueFrom.FieldRef.FieldPath)
					if err != nil {
						allErrs = append(allErrs, field.Invalid(stepFldPath.Child("analyses"), analysisRunArgs, InvalidAnalysisArgsMessage))
					}
				}
			}
		}

	}
	allErrs = append(allErrs, ValidateRolloutStrategyAntiAffinity(canary.AntiAffinity, fldPath.Child("antiAffinity"))...)
	return allErrs
}

func ValidateStepRouteFoundInManagedRoute(stepFldPath *field.Path, stepRoutName string, roManagedRoutes []v1alpha1.MangedRoutes) field.ErrorList {
	allErrs := field.ErrorList{}
	found := false
	for _, managedRoute := range roManagedRoutes {
		if stepRoutName == managedRoute.Name {
			found = true
		}
	}
	if !found {
		allErrs = append(allErrs, field.Invalid(stepFldPath, stepRoutName, InvalideStepRouteNameNotFoundInManagedRoutes))
	}
	return allErrs
}

func ValidateRolloutStrategyAntiAffinity(antiAffinity *v1alpha1.AntiAffinity, fldPath *field.Path) field.ErrorList {
	allErrs := field.ErrorList{}
	if antiAffinity != nil {
		preferred, required := antiAffinity.PreferredDuringSchedulingIgnoredDuringExecution, antiAffinity.RequiredDuringSchedulingIgnoredDuringExecution
		if (preferred == nil && required == nil) || (preferred != nil && required != nil) {
			errVal := fmt.Sprintf("antiAffinity.PreferredDuringSchedulingIgnoredDuringExecution: %t antiAffinity.RequiredDuringSchedulingIgnoredDuringExecution: %t", antiAffinity.PreferredDuringSchedulingIgnoredDuringExecution != nil, antiAffinity.RequiredDuringSchedulingIgnoredDuringExecution != nil)
			allErrs = append(allErrs, field.Invalid(fldPath, errVal, InvalidAntiAffinityStrategyMessage))
		}
		if preferred != nil && (preferred.Weight < 1 || preferred.Weight > 100) {
			allErrs = append(allErrs, field.Invalid(fldPath.Child("weight"), preferred.Weight, InvalidAntiAffinityWeightMessage))
		}
	}
	return allErrs
}

func invalidMaxSurgeMaxUnavailable(rollout *v1alpha1.Rollout, fldPath *field.Path) field.ErrorList {
	allErrs := field.ErrorList{}
	maxSurge := defaults.GetMaxSurgeOrDefault(rollout)
	maxUnavailable := defaults.GetMaxUnavailableOrDefault(rollout)
	maxSurgeValue := getIntOrPercentValue(*maxSurge)
	maxUnavailableValue := getIntOrPercentValue(*maxUnavailable)
	if maxSurgeValue == 0 && maxUnavailableValue == 0 {
		allErrs = append(allErrs, field.Invalid(fldPath, *rollout.Spec.Strategy.Canary.MaxSurge, InvalidMaxSurgeMaxUnavailable))
	}
	return allErrs
}

func getPercentValue(intOrStringValue intstr.IntOrString) (int, bool) {
	if intOrStringValue.Type != intstr.String {
		return 0, false
	}
	if len(validationutil.IsValidPercent(intOrStringValue.StrVal)) != 0 {
		return 0, false
	}
	value, _ := strconv.Atoi(intOrStringValue.StrVal[:len(intOrStringValue.StrVal)-1])
	return value, true
}

func getIntOrPercentValue(intOrStringValue intstr.IntOrString) int {
	value, isPercent := getPercentValue(intOrStringValue)
	if isPercent {
		return value
	}
	return intOrStringValue.IntValue()
}

func hasMultipleStepsType(s v1alpha1.CanaryStep, fldPath *field.Path) field.ErrorList {
	allErrs := field.ErrorList{}
	oneOf := make([]bool, 3)
	oneOf = append(oneOf, s.SetWeight != nil)
	oneOf = append(oneOf, s.Pause != nil)
	oneOf = append(oneOf, s.Experiment != nil)
	oneOf = append(oneOf, s.Analysis != nil)
	hasMultipleStepTypes := false
	for i := range oneOf {
		if oneOf[i] {
			if hasMultipleStepTypes {
				errVal := fmt.Sprintf("step.Experiment: %t step.Pause: %t step.SetWeight: %t step.Analysis: %t", s.Experiment != nil, s.Pause != nil, s.SetWeight != nil, s.Analysis != nil)
				allErrs = append(allErrs, field.Invalid(fldPath, errVal, InvalidStepMessage))
				break
			}
			hasMultipleStepTypes = true
		}
	}
	return allErrs
}

func hasALBInvalidValues(match *v1alpha1.StringMatch, fldPath *field.Path) field.ErrorList {
	allErrs := field.ErrorList{}
	if match == nil {
		e := field.Invalid(fldPath, match, InvalidStringMatchMissedValuePolicy)
		allErrs = append(allErrs, e)
		return allErrs
	}
	if match.Exact == "" || match.Regex != "" || match.Prefix != "" {
		return append(allErrs, field.Invalid(fldPath, match, InvalidSetHeaderRouteALBValuePolicy))
	}
	return allErrs
}

func hasMultipleMatchValues(match *v1alpha1.StringMatch, fldPath *field.Path) field.ErrorList {
	allErrs := field.ErrorList{}

	if match == nil {
		e := field.Invalid(fldPath, match, InvalidStringMatchMissedValuePolicy)
		allErrs = append(allErrs, e)
		return allErrs
	}

	var oneOf []bool
	oneOf = append(oneOf, match.Exact != "")
	oneOf = append(oneOf, match.Regex != "")
	oneOf = append(oneOf, match.Prefix != "")
	hasValue := false
	for i := range oneOf {
		if oneOf[i] {
			if hasValue {
				e := field.Invalid(fldPath, match, InvalidStringMatchMultipleValuePolicy)
				allErrs = append(allErrs, e)
				break
			}
			hasValue = true
		}
	}
	if !hasValue {
		e := field.Invalid(fldPath, match, InvalidStringMatchMissedValuePolicy)
		allErrs = append(allErrs, e)
	}
	return allErrs
}<|MERGE_RESOLUTION|>--- conflicted
+++ resolved
@@ -94,15 +94,8 @@
 // NOTE: this variable may need to be updated whenever we update our k8s libraries as new options
 // are introduced or removed.
 var allowAllPodValidationOptions = apivalidation.PodValidationOptions{
-<<<<<<< HEAD
-	//AllowDownwardAPIHugePages:       true,
 	AllowInvalidPodDeletionCost:     true,
 	AllowIndivisibleHugePagesValues: true,
-	//AllowExpandedDNSConfig:          true,
-=======
-	AllowInvalidPodDeletionCost:     true,
-	AllowIndivisibleHugePagesValues: true,
->>>>>>> d35ad952
 }
 
 func ValidateRollout(rollout *v1alpha1.Rollout) field.ErrorList {
