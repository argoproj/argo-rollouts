--- conflicted
+++ resolved
@@ -1,14 +1,9 @@
 package validation
 
 import (
-	//"fmt"
+	"fmt"
 	"testing"
 
-<<<<<<< HEAD
-	//"k8s.io/utils/pointer"
-
-=======
->>>>>>> 32bfe85e
 	"github.com/stretchr/testify/assert"
 	corev1 "k8s.io/api/core/v1"
 	"k8s.io/api/extensions/v1beta1"
@@ -79,26 +74,26 @@
         host: canary
       weight: 0`
 
-//func getAnalysisTemplateWithType() AnalysisTemplateWithType {
-//	count := intstr.FromInt(1)
-//	return AnalysisTemplateWithType{
-//		AnalysisTemplate: &v1alpha1.AnalysisTemplate{
-//			ObjectMeta: metav1.ObjectMeta{
-//				Name: "analysis-template-name",
-//			},
-//			Spec: v1alpha1.AnalysisTemplateSpec{
-//				Metrics: []v1alpha1.Metric{{
-//					Name:     "metric-name",
-//					Interval: "1m",
-//					Count:    &count,
-//				}},
-//			},
-//		},
-//		TemplateType:    InlineAnalysis,
-//		AnalysisIndex:   0,
-//		CanaryStepIndex: 0,
-//	}
-//}
+func getAnalysisTemplateWithType() AnalysisTemplateWithType {
+	count := intstr.FromInt(1)
+	return AnalysisTemplateWithType{
+		AnalysisTemplate: &v1alpha1.AnalysisTemplate{
+			ObjectMeta: metav1.ObjectMeta{
+				Name: "analysis-template-name",
+			},
+			Spec: v1alpha1.AnalysisTemplateSpec{
+				Metrics: []v1alpha1.Metric{{
+					Name:     "metric-name",
+					Interval: "1m",
+					Count:    &count,
+				}},
+			},
+		},
+		TemplateType:    InlineAnalysis,
+		AnalysisIndex:   0,
+		CanaryStepIndex: 0,
+	}
+}
 
 func getRollout() *v1alpha1.Rollout {
 	return &v1alpha1.Rollout{
@@ -154,149 +149,15 @@
 
 func TestValidateRolloutReferencedResources(t *testing.T) {
 	refResources := ReferencedResources{
-		//AnalysisTemplateWithType: []AnalysisTemplateWithType{getAnalysisTemplateWithType()},
-		Ingresses:       []v1beta1.Ingress{getIngress()},
-		ServiceWithType: []ServiceWithType{getServiceWithType()},
-		VirtualServices: nil,
+		AnalysisTemplateWithType: []AnalysisTemplateWithType{getAnalysisTemplateWithType()},
+		Ingresses:                []v1beta1.Ingress{getIngress()},
+		ServiceWithType:          []ServiceWithType{getServiceWithType()},
+		VirtualServices:          nil,
 	}
 	allErrs := ValidateRolloutReferencedResources(getRollout(), refResources)
 	assert.Empty(t, allErrs)
 }
 
-<<<<<<< HEAD
-//func TestValidateAnalysisTemplateWithType(t *testing.T) {
-//	t.Run("validate analysisTemplate - success", func(t *testing.T) {
-//		rollout := getRollout()
-//		template := getAnalysisTemplateWithType()
-//		allErrs := ValidateAnalysisTemplateWithType(rollout, template)
-//		assert.Empty(t, allErrs)
-//	})
-//
-//	t.Run("validate inline analysisTemplate - failure", func(t *testing.T) {
-//		rollout := getRollout()
-//		count := intstr.FromInt(0)
-//		template := getAnalysisTemplateWithType()
-//		template.AnalysisTemplate.Spec.Metrics[0].Count = &count
-//		allErrs := ValidateAnalysisTemplateWithType(rollout, template)
-//		assert.Len(t, allErrs, 1)
-//		msg := fmt.Sprintf("AnalysisTemplate %s has metric %s which runs indefinitely. Invalid value for count: %s", "analysis-template-name", "metric-name", count.String())
-//		expectedError := field.Invalid(GetAnalysisTemplateWithTypeFieldPath(template.TemplateType, template.AnalysisIndex, template.CanaryStepIndex), template.AnalysisTemplate.Name, msg)
-//		assert.Equal(t, expectedError.Error(), allErrs[0].Error())
-//	})
-//
-//	t.Run("validate inline analysisTemplate argument - success", func(t *testing.T) {
-//		rollout := getRollout()
-//		template := getAnalysisTemplateWithType()
-//		template.AnalysisTemplate.Spec.Args = []v1alpha1.Argument{
-//			{
-//				Name:  "service-name",
-//				Value: pointer.StringPtr("service-name"),
-//			},
-//		}
-//		allErrs := ValidateAnalysisTemplateWithType(rollout, template)
-//		assert.Empty(t, allErrs)
-//	})
-//
-//	t.Run("validate background analysisTemplate - failure", func(t *testing.T) {
-//		rollout := getRollout()
-//		template := getAnalysisTemplateWithType()
-//		template.TemplateType = BackgroundAnalysis
-//		template.AnalysisTemplate.Spec.Args = []v1alpha1.Argument{
-//			{
-//				Name: "service-name",
-//			},
-//		}
-//		allErrs := ValidateAnalysisTemplateWithType(rollout, template)
-//		assert.NotEmpty(t, allErrs)
-//
-//		rollout.Spec.Strategy.Canary.Analysis = &v1alpha1.RolloutAnalysisBackground{
-//			RolloutAnalysis: v1alpha1.RolloutAnalysis{
-//				Args: []v1alpha1.AnalysisRunArgument{
-//					{
-//						Name: "a-different-service-name",
-//					},
-//				},
-//			},
-//		}
-//		allErrs = ValidateAnalysisTemplateWithType(rollout, template)
-//		assert.NotEmpty(t, allErrs)
-//
-//		template.AnalysisTemplate.Spec.Args = append(template.AnalysisTemplate.Spec.Args, v1alpha1.Argument{Name: "second-service-name"})
-//		allErrs = ValidateAnalysisTemplateWithType(rollout, template)
-//		assert.NotEmpty(t, allErrs)
-//	})
-//
-//	// verify background analysis matches the arguments in rollout spec
-//	t.Run("validate background analysisTemplate - success", func(t *testing.T) {
-//		rollout := getRollout()
-//
-//		template := getAnalysisTemplateWithType()
-//		template.TemplateType = BackgroundAnalysis
-//		allErrs := ValidateAnalysisTemplateWithType(rollout, template)
-//		assert.Empty(t, allErrs)
-//
-//		// default value should be fine
-//		defaultValue := "value-name"
-//		template.AnalysisTemplate.Spec.Args = []v1alpha1.Argument{
-//			{
-//				Name:  "service-name",
-//				Value: &defaultValue,
-//			},
-//		}
-//		allErrs = ValidateAnalysisTemplateWithType(rollout, template)
-//		assert.Empty(t, allErrs)
-//
-//		template.AnalysisTemplate.Spec.Args = []v1alpha1.Argument{
-//			{
-//				Name:  "service-name",
-//				Value: pointer.StringPtr("service-name"),
-//			},
-//		}
-//		rollout.Spec.Strategy.Canary.Analysis = &v1alpha1.RolloutAnalysisBackground{
-//			RolloutAnalysis: v1alpha1.RolloutAnalysis{
-//				Args: []v1alpha1.AnalysisRunArgument{
-//					{
-//						Name: "service-name",
-//					},
-//				},
-//			},
-//		}
-//		allErrs = ValidateAnalysisTemplateWithType(rollout, template)
-//		assert.Empty(t, allErrs)
-//	})
-//
-//	// verify background analysis does not care about a metric that runs indefinitely
-//	t.Run("validate background analysisTemplate - success", func(t *testing.T) {
-//		rollout := getRollout()
-//		count := intstr.FromInt(0)
-//		template := getAnalysisTemplateWithType()
-//		template.TemplateType = BackgroundAnalysis
-//		template.AnalysisTemplate.Spec.Metrics[0].Count = &count
-//		allErrs := ValidateAnalysisTemplateWithType(rollout, template)
-//		assert.Empty(t, allErrs)
-//	})
-//}
-//
-//func TestValidateAnalysisTemplateWithTypeResolveArgs(t *testing.T) {
-//	rollout := getRollout()
-//	template := getAnalysisTemplateWithType()
-//	template.AnalysisTemplate.Spec.Args = append(template.AnalysisTemplate.Spec.Args, v1alpha1.Argument{Name: "invalid"})
-//
-//	t.Run("failure", func(t *testing.T) {
-//		allErrs := ValidateAnalysisTemplateWithType(rollout, template)
-//		assert.Len(t, allErrs, 1)
-//		msg := fmt.Sprintf("spec.strategy.canary.steps[0].analysis.templates[0].templateName: Invalid value: \"analysis-template-name\": AnalysisTemplate analysis-template-name has invalid arguments: args.invalid was not resolved")
-//		assert.Equal(t, msg, allErrs[0].Error())
-//	})
-//
-//	t.Run("success", func(t *testing.T) {
-//		template.AnalysisTemplate.Spec.Args[0] = v1alpha1.Argument{Name: "valid", Value: pointer.StringPtr("true")}
-//		allErrs := ValidateAnalysisTemplateWithType(rollout, template)
-//		assert.Empty(t, allErrs)
-//	})
-//
-//}
-=======
 func TestValidateAnalysisTemplateWithType(t *testing.T) {
 	t.Run("validate analysisTemplate - success", func(t *testing.T) {
 		rollout := getRollout()
@@ -431,7 +292,6 @@
 	})
 
 }
->>>>>>> 32bfe85e
 
 func TestValidateIngress(t *testing.T) {
 	t.Run("validate ingress - success", func(t *testing.T) {
@@ -505,30 +365,30 @@
 	})
 }
 
-//func TestGetAnalysisTemplateWithTypeFieldPath(t *testing.T) {
-//	t.Run("get fieldPath for analysisTemplateType PrePromotionAnalysis", func(t *testing.T) {
-//		fldPath := GetAnalysisTemplateWithTypeFieldPath(PrePromotionAnalysis, 0, 0)
-//		expectedFldPath := field.NewPath("spec", "strategy", "blueGreen", "prePromotionAnalysis", "templates").Index(0).Child("templateName")
-//		assert.Equal(t, expectedFldPath.String(), fldPath.String())
-//	})
-//
-//	t.Run("get fieldPath for analysisTemplateType PostPromotionAnalysis", func(t *testing.T) {
-//		fldPath := GetAnalysisTemplateWithTypeFieldPath(PostPromotionAnalysis, 0, 0)
-//		expectedFldPath := field.NewPath("spec", "strategy", "blueGreen", "postPromotionAnalysis", "templates").Index(0).Child("templateName")
-//		assert.Equal(t, expectedFldPath.String(), fldPath.String())
-//	})
-//
-//	t.Run("get fieldPath for analysisTemplateType CanaryStep", func(t *testing.T) {
-//		fldPath := GetAnalysisTemplateWithTypeFieldPath(InlineAnalysis, 0, 0)
-//		expectedFldPath := field.NewPath("spec", "strategy", "canary", "steps").Index(0).Child("analysis", "templates").Index(0).Child("templateName")
-//		assert.Equal(t, expectedFldPath.String(), fldPath.String())
-//	})
-//
-//	t.Run("get fieldPath for analysisTemplateType that does not exist", func(t *testing.T) {
-//		fldPath := GetAnalysisTemplateWithTypeFieldPath("DoesNotExist", 0, 0)
-//		assert.Nil(t, fldPath)
-//	})
-//}
+func TestGetAnalysisTemplateWithTypeFieldPath(t *testing.T) {
+	t.Run("get fieldPath for analysisTemplateType PrePromotionAnalysis", func(t *testing.T) {
+		fldPath := GetAnalysisTemplateWithTypeFieldPath(PrePromotionAnalysis, 0, 0)
+		expectedFldPath := field.NewPath("spec", "strategy", "blueGreen", "prePromotionAnalysis", "templates").Index(0).Child("templateName")
+		assert.Equal(t, expectedFldPath.String(), fldPath.String())
+	})
+
+	t.Run("get fieldPath for analysisTemplateType PostPromotionAnalysis", func(t *testing.T) {
+		fldPath := GetAnalysisTemplateWithTypeFieldPath(PostPromotionAnalysis, 0, 0)
+		expectedFldPath := field.NewPath("spec", "strategy", "blueGreen", "postPromotionAnalysis", "templates").Index(0).Child("templateName")
+		assert.Equal(t, expectedFldPath.String(), fldPath.String())
+	})
+
+	t.Run("get fieldPath for analysisTemplateType CanaryStep", func(t *testing.T) {
+		fldPath := GetAnalysisTemplateWithTypeFieldPath(InlineAnalysis, 0, 0)
+		expectedFldPath := field.NewPath("spec", "strategy", "canary", "steps").Index(0).Child("analysis", "templates").Index(0).Child("templateName")
+		assert.Equal(t, expectedFldPath.String(), fldPath.String())
+	})
+
+	t.Run("get fieldPath for analysisTemplateType that does not exist", func(t *testing.T) {
+		fldPath := GetAnalysisTemplateWithTypeFieldPath("DoesNotExist", 0, 0)
+		assert.Nil(t, fldPath)
+	})
+}
 
 func TestGetServiceWithTypeFieldPath(t *testing.T) {
 	t.Run("get activeService fieldPath", func(t *testing.T) {
