package validation

import (
	"fmt"

	analysisutil "github.com/argoproj/argo-rollouts/utils/analysis"
	"github.com/argoproj/argo-rollouts/utils/conditions"
	istioutil "github.com/argoproj/argo-rollouts/utils/istio"
	serviceutil "github.com/argoproj/argo-rollouts/utils/service"
	appsv1 "k8s.io/api/apps/v1"
	v1 "k8s.io/apimachinery/pkg/apis/meta/v1"

	ingressutil "github.com/argoproj/argo-rollouts/utils/ingress"
	corev1 "k8s.io/api/core/v1"
	"k8s.io/api/extensions/v1beta1"
	"k8s.io/apimachinery/pkg/apis/meta/v1/unstructured"
	"k8s.io/apimachinery/pkg/util/validation/field"

	"github.com/argoproj/argo-rollouts/pkg/apis/rollouts/v1alpha1"
	"github.com/argoproj/argo-rollouts/rollout/trafficrouting/ambassador"
	"github.com/argoproj/argo-rollouts/rollout/trafficrouting/istio"
)

// Controller will validate references in reconciliation

// RolloutConditionType defines the conditions of Rollout
type AnalysisTemplateType string

const (
	PrePromotionAnalysis  AnalysisTemplateType = "PrePromotionAnalysis"
	PostPromotionAnalysis AnalysisTemplateType = "PostPromotionAnalysis"
	InlineAnalysis        AnalysisTemplateType = "InlineAnalysis"
	BackgroundAnalysis    AnalysisTemplateType = "BackgroundAnalysis"
)

type AnalysisTemplatesWithType struct {
	AnalysisTemplates        []*v1alpha1.AnalysisTemplate
	ClusterAnalysisTemplates []*v1alpha1.ClusterAnalysisTemplate
	TemplateType             AnalysisTemplateType
	// CanaryStepIndex only used for InlineAnalysis
	CanaryStepIndex int
	Args            []v1alpha1.AnalysisRunArgument
}

type ServiceType string

const (
	StableService  ServiceType = "StableService"
	CanaryService  ServiceType = "CanaryService"
	ActiveService  ServiceType = "ActiveService"
	PreviewService ServiceType = "PreviewService"
)

type ServiceWithType struct {
	Service *corev1.Service
	Type    ServiceType
}

type ReferencedResources struct {
	AnalysisTemplatesWithType []AnalysisTemplatesWithType
	Ingresses                 []v1beta1.Ingress
	ServiceWithType           []ServiceWithType
	VirtualServices           []unstructured.Unstructured
	AmbassadorMappings        []unstructured.Unstructured
}

func ValidateRolloutReferencedResources(rollout *v1alpha1.Rollout, referencedResources ReferencedResources) field.ErrorList {
	allErrs := field.ErrorList{}
	for _, service := range referencedResources.ServiceWithType {
		allErrs = append(allErrs, ValidateService(service, rollout)...)
	}
	for _, templates := range referencedResources.AnalysisTemplatesWithType {
		allErrs = append(allErrs, ValidateAnalysisTemplatesWithType(rollout, templates)...)
	}
	for _, ingress := range referencedResources.Ingresses {
		allErrs = append(allErrs, ValidateIngress(rollout, ingress)...)
	}
	for _, vsvc := range referencedResources.VirtualServices {
		allErrs = append(allErrs, ValidateVirtualService(rollout, vsvc)...)
	}
	for _, mapping := range referencedResources.AmbassadorMappings {
		allErrs = append(allErrs, ValidateAmbassadorMapping(mapping)...)
	}
	return allErrs
}

func ValidateService(svc ServiceWithType, rollout *v1alpha1.Rollout) field.ErrorList {
	allErrs := field.ErrorList{}
	fldPath := GetServiceWithTypeFieldPath(svc.Type)
	if fldPath == nil {
		return allErrs
	}

	service := svc.Service
	rolloutManagingService, exists := serviceutil.HasManagedByAnnotation(service)
	if exists && rolloutManagingService != rollout.Name {
		msg := fmt.Sprintf(conditions.ServiceReferencingManagedService, service.Name)
		allErrs = append(allErrs, field.Invalid(fldPath, service.Name, msg))
	}
	return allErrs
}

func ValidateAnalysisTemplatesWithType(rollout *v1alpha1.Rollout, templates AnalysisTemplatesWithType) field.ErrorList {
	allErrs := field.ErrorList{}
	fldPath := GetAnalysisTemplateWithTypeFieldPath(templates.TemplateType, templates.CanaryStepIndex)
	if fldPath == nil {
		return allErrs
	}

	templateNames := GetAnalysisTemplateNames(templates)
	value := fmt.Sprintf("templateNames: %s", templateNames)
	_, err := analysisutil.NewAnalysisRunFromTemplates(templates.AnalysisTemplates, templates.ClusterAnalysisTemplates, buildAnalysisArgs(templates.Args, rollout), "", "", "")
	if err != nil {
		allErrs = append(allErrs, field.Invalid(fldPath, value, err.Error()))
		return allErrs
	}

	for _, template := range templates.AnalysisTemplates {
		allErrs = append(allErrs, ValidateAnalysisTemplateWithType(rollout, template, nil, templates.TemplateType, fldPath)...)
	}
	for _, clusterTemplate := range templates.ClusterAnalysisTemplates {
		allErrs = append(allErrs, ValidateAnalysisTemplateWithType(rollout, nil, clusterTemplate, templates.TemplateType, fldPath)...)
	}
	return allErrs
}

func ValidateAnalysisTemplateWithType(rollout *v1alpha1.Rollout, template *v1alpha1.AnalysisTemplate, clusterTemplate *v1alpha1.ClusterAnalysisTemplate, templateType AnalysisTemplateType, fldPath *field.Path) field.ErrorList {
	allErrs := field.ErrorList{}

	var templateSpec v1alpha1.AnalysisTemplateSpec
	var templateName string

	if clusterTemplate != nil {
		templateName, templateSpec = clusterTemplate.Name, clusterTemplate.Spec
	} else if template != nil {
		templateName, templateSpec = template.Name, template.Spec
	}

	if templateType != BackgroundAnalysis {
		setArgValuePlaceHolder(templateSpec.Args)
		resolvedMetrics, err := validateAnalysisMetrics(templateSpec.Metrics, templateSpec.Args)
		if err != nil {
			msg := fmt.Sprintf("AnalysisTemplate %s: %v", templateName, err)
			allErrs = append(allErrs, field.Invalid(fldPath, templateName, msg))
		} else {
			for _, metric := range resolvedMetrics {
				effectiveCount := metric.EffectiveCount()
				if effectiveCount == nil {
					msg := fmt.Sprintf("AnalysisTemplate %s has metric %s which runs indefinitely. Invalid value for count: %s", templateName, metric.Name, metric.Count)
					allErrs = append(allErrs, field.Invalid(fldPath, templateName, msg))
				}
			}
		}
	} else if templateType == BackgroundAnalysis && len(templateSpec.Args) > 0 {
		for _, arg := range templateSpec.Args {
			if arg.Value != nil || arg.ValueFrom != nil {
				continue
			}
			if rollout.Spec.Strategy.Canary == nil || rollout.Spec.Strategy.Canary.Analysis == nil || rollout.Spec.Strategy.Canary.Analysis.Args == nil {
				allErrs = append(allErrs, field.Invalid(fldPath, templateName, "missing analysis arguments in rollout spec"))
				continue
			}

			foundArg := false
			for _, rolloutArg := range rollout.Spec.Strategy.Canary.Analysis.Args {
				if arg.Name == rolloutArg.Name {
					foundArg = true
					break
				}
			}
			if !foundArg {
				allErrs = append(allErrs, field.Invalid(fldPath, templateName, arg.Name))
			}
		}
	}

	return allErrs
}

func setArgValuePlaceHolder(Args []v1alpha1.Argument) {
	for i, arg := range Args {
		if arg.ValueFrom == nil && arg.Value == nil {
			argVal := "dummy-value"
			Args[i].Value = &argVal
		}
	}
}

func ValidateIngress(rollout *v1alpha1.Rollout, ingress v1beta1.Ingress) field.ErrorList {
	allErrs := field.ErrorList{}
	fldPath := field.NewPath("spec", "strategy", "canary", "trafficRouting")
	var ingressName string
	var serviceName string
	if rollout.Spec.Strategy.Canary.TrafficRouting.Nginx != nil {
		fldPath = fldPath.Child("nginx").Child("stableIngress")
		serviceName = rollout.Spec.Strategy.Canary.StableService
		ingressName = rollout.Spec.Strategy.Canary.TrafficRouting.Nginx.StableIngress
	} else if rollout.Spec.Strategy.Canary.TrafficRouting.ALB != nil {
		fldPath = fldPath.Child("alb").Child("ingress")
		ingressName = rollout.Spec.Strategy.Canary.TrafficRouting.ALB.Ingress
		serviceName = rollout.Spec.Strategy.Canary.StableService
		if rollout.Spec.Strategy.Canary.TrafficRouting.ALB.RootService != "" {
			serviceName = rollout.Spec.Strategy.Canary.TrafficRouting.ALB.RootService
		}

	} else {
		return allErrs
	}
	if !ingressutil.HasRuleWithService(&ingress, serviceName) {
		msg := fmt.Sprintf("ingress `%s` has no rules using service %s backend", ingress.Name, serviceName)
		allErrs = append(allErrs, field.Invalid(fldPath, ingressName, msg))
	}
	return allErrs
}

// ValidateRolloutVirtualServicesConfig checks either VirtualService or VirtualServices configured
// It returns an error if both VirtualService and VirtualServices are configured.
// Also, returns an error if both are not configured.
func ValidateRolloutVirtualServicesConfig(r *v1alpha1.Rollout) error {
	var fldPath *field.Path
	fldPath = field.NewPath("spec", "strategy", "canary", "trafficRouting", "istio")
	errorString := "either VirtualService or VirtualServices must be configured"

	if r.Spec.Strategy.Canary != nil {
		canary := r.Spec.Strategy.Canary
		if canary.TrafficRouting != nil && canary.TrafficRouting.Istio != nil {
			if istioutil.MultipleVirtualServiceConfigured(r) {
				if r.Spec.Strategy.Canary.TrafficRouting.Istio.VirtualService.Name != "" {
					return field.InternalError(fldPath, fmt.Errorf(errorString))
				}
			} else {
				if r.Spec.Strategy.Canary.TrafficRouting.Istio.VirtualService.Name == "" {
					return field.InternalError(fldPath, fmt.Errorf(errorString))
				}
			}
		}
	}
	return nil
}

func ValidateVirtualService(rollout *v1alpha1.Rollout, obj unstructured.Unstructured) field.ErrorList {
	var fldPath *field.Path
	var virtualServices []v1alpha1.IstioVirtualService
	newObj := obj.DeepCopy()
<<<<<<< HEAD
	allErrs := field.ErrorList{}

	if istioutil.MultipleVirtualServiceConfigured(rollout) {
		fldPath = field.NewPath("spec", "strategy", "canary", "trafficRouting", "istio", "virtualServices", "name")
		virtualServices = rollout.Spec.Strategy.Canary.TrafficRouting.Istio.VirtualServices
	} else {
		fldPath = field.NewPath("spec", "strategy", "canary", "trafficRouting", "istio", "virtualService", "name")
		virtualServices = []v1alpha1.IstioVirtualService{rollout.Spec.Strategy.Canary.TrafficRouting.Istio.VirtualService}
	}

	virtualServiceRecordName := obj.GetName()

	for _, virtualService := range virtualServices {
		name := virtualService.Name
		_, vsvcName := istioutil.GetVirtualServiceNamespaceName(name)
		if vsvcName == virtualServiceRecordName {
			httpRoutesI, err := istio.GetHttpRoutesI(newObj)
			if err != nil {
				msg := fmt.Sprintf("Unable to get HTTP routes for Istio VirtualService")
				allErrs = append(allErrs, field.Invalid(fldPath, vsvcName, msg))
			}
			httpRoutes, err := istio.GetHttpRoutes(newObj, httpRoutesI)
			if err != nil {
				msg := fmt.Sprintf("Unable to get HTTP routes for Istio VirtualService")
				allErrs = append(allErrs, field.Invalid(fldPath, vsvcName, msg))
			}

			err = istio.ValidateHTTPRoutes(rollout, virtualService.Routes, httpRoutes)
			if err != nil {
				msg := fmt.Sprintf("Istio VirtualService has invalid HTTP routes. Error: %s", err.Error())
				allErrs = append(allErrs, field.Invalid(fldPath, vsvcName, msg))
			}
			break
		}
	}

=======
	fldPath := field.NewPath("spec", "strategy", "canary", "trafficRouting", "istio", "virtualService", "name")
	vsvcName := rollout.Spec.Strategy.Canary.TrafficRouting.Istio.VirtualService.Name
	httpRoutesI, errHttp := istio.GetHttpRoutesI(newObj)
	tlsRoutesI, errTls := istio.GetTlsRoutesI(newObj)
	// None of the HTTP/TLS routes exist.
	if errHttp != nil && errTls != nil {
		msg := fmt.Sprintf("Unable to get HTTP and/or TLS routes for Istio VirtualService")
		allErrs = append(allErrs, field.Invalid(fldPath, vsvcName, msg))
	}
	// Validate HTTP Routes
	if errHttp == nil {
		httpRoutes, err := istio.GetHttpRoutes(newObj, httpRoutesI)
		if err != nil {
			msg := fmt.Sprintf("Unable to get HTTP routes for Istio VirtualService")
			allErrs = append(allErrs, field.Invalid(fldPath, vsvcName, msg))
		}
		err = istio.ValidateHTTPRoutes(rollout, httpRoutes)
		if err != nil {
			msg := fmt.Sprintf("Istio VirtualService has invalid HTTP routes. Error: %s", err.Error())
			allErrs = append(allErrs, field.Invalid(fldPath, vsvcName, msg))
		}
	}
	// Validate TLS Routes
	if errTls == nil {
		tlsRoutes, err := istio.GetTlsRoutes(newObj, tlsRoutesI)
		if err != nil {
			msg := fmt.Sprintf("Unable to get TLS routes for Istio VirtualService")
			allErrs = append(allErrs, field.Invalid(fldPath, vsvcName, msg))
		}
		err = istio.ValidateTlsRoutes(rollout, tlsRoutes)
		if err != nil {
			msg := fmt.Sprintf("Istio VirtualService has invalid TLS routes. Error: %s", err.Error())
			allErrs = append(allErrs, field.Invalid(fldPath, vsvcName, msg))
		}
	}
	// Return all errors
>>>>>>> c72a354d
	return allErrs
}

func ValidateAmbassadorMapping(obj unstructured.Unstructured) field.ErrorList {
	allErrs := field.ErrorList{}
	fldPath := field.NewPath("spec", "weight")
	weight := ambassador.GetMappingWeight(&obj)
	if weight != 0 {
		msg := fmt.Sprintf("Ambassador mapping %q can not define weight", obj.GetName())
		allErrs = append(allErrs, field.Invalid(fldPath, obj.GetName(), msg))
	}
	return allErrs
}

func GetServiceWithTypeFieldPath(serviceType ServiceType) *field.Path {
	fldPath := field.NewPath("spec", "strategy")
	switch serviceType {
	case ActiveService:
		fldPath = fldPath.Child("blueGreen", "activeService")
	case PreviewService:
		fldPath = fldPath.Child("blueGreen", "previewService")
	case CanaryService:
		fldPath = fldPath.Child("canary", "canaryService")
	case StableService:
		fldPath = fldPath.Child("canary", "stableService")
	default:
		return nil
	}
	return fldPath
}

func GetAnalysisTemplateNames(templates AnalysisTemplatesWithType) []string {
	templateNames := make([]string, 0)
	for _, template := range templates.AnalysisTemplates {
		templateNames = append(templateNames, template.Name)
	}
	for _, clusterTemplate := range templates.ClusterAnalysisTemplates {
		templateNames = append(templateNames, clusterTemplate.Name)
	}
	return templateNames
}

func GetAnalysisTemplateWithTypeFieldPath(templateType AnalysisTemplateType, canaryStepIndex int) *field.Path {
	fldPath := field.NewPath("spec", "strategy")
	switch templateType {
	case PrePromotionAnalysis:
		fldPath = fldPath.Child("blueGreen", "prePromotionAnalysis", "templates")
	case PostPromotionAnalysis:
		fldPath = fldPath.Child("blueGreen", "postPromotionAnalysis", "templates")
	case InlineAnalysis:
		fldPath = fldPath.Child("canary", "steps").Index(canaryStepIndex).Child("analysis", "templates")
	case BackgroundAnalysis:
		fldPath = fldPath.Child("canary", "analysis", "templates")
	default:
		// No path specified
		return nil
	}
	return fldPath
}

func buildAnalysisArgs(args []v1alpha1.AnalysisRunArgument, r *v1alpha1.Rollout) []v1alpha1.Argument {
	stableRSDummy := appsv1.ReplicaSet{
		ObjectMeta: v1.ObjectMeta{
			Labels: map[string]string{
				v1alpha1.DefaultRolloutUniqueLabelKey: "dummy-stable-hash",
			},
		},
	}
	newRSDummy := appsv1.ReplicaSet{
		ObjectMeta: v1.ObjectMeta{
			Labels: map[string]string{
				v1alpha1.DefaultRolloutUniqueLabelKey: "dummy-new-hash",
			},
		},
	}
	return analysisutil.BuildArgumentsForRolloutAnalysisRun(args, &stableRSDummy, &newRSDummy, r)
}

// validateAnalysisMetrics validates the metrics of an Analysis object
func validateAnalysisMetrics(metrics []v1alpha1.Metric, args []v1alpha1.Argument) ([]v1alpha1.Metric, error) {
	for i, arg := range args {
		if arg.ValueFrom != nil {
			if arg.Value != nil {
				return nil, fmt.Errorf("arg '%s' has both Value and ValueFrom fields", arg.Name)
			}
			argVal := "dummy-value"
			args[i].Value = &argVal
		}
	}

	for i, metric := range metrics {
		resolvedMetric, err := analysisutil.ResolveMetricArgs(metric, args)
		if err != nil {
			return nil, err
		}
		metrics[i] = *resolvedMetric
	}
	return metrics, nil
}<|MERGE_RESOLUTION|>--- conflicted
+++ resolved
@@ -241,9 +241,8 @@
 func ValidateVirtualService(rollout *v1alpha1.Rollout, obj unstructured.Unstructured) field.ErrorList {
 	var fldPath *field.Path
 	var virtualServices []v1alpha1.IstioVirtualService
+	allErrs := field.ErrorList{}
 	newObj := obj.DeepCopy()
-<<<<<<< HEAD
-	allErrs := field.ErrorList{}
 
 	if istioutil.MultipleVirtualServiceConfigured(rollout) {
 		fldPath = field.NewPath("spec", "strategy", "canary", "trafficRouting", "istio", "virtualServices", "name")
@@ -259,64 +258,43 @@
 		name := virtualService.Name
 		_, vsvcName := istioutil.GetVirtualServiceNamespaceName(name)
 		if vsvcName == virtualServiceRecordName {
-			httpRoutesI, err := istio.GetHttpRoutesI(newObj)
-			if err != nil {
-				msg := fmt.Sprintf("Unable to get HTTP routes for Istio VirtualService")
+			httpRoutesI, errHttp := istio.GetHttpRoutesI(newObj)
+			tlsRoutesI, errTls := istio.GetTlsRoutesI(newObj)
+			// None of the HTTP/TLS routes exist.
+			if errHttp != nil && errTls != nil {
+				msg := fmt.Sprintf("Unable to get HTTP and/or TLS routes for Istio VirtualService")
 				allErrs = append(allErrs, field.Invalid(fldPath, vsvcName, msg))
 			}
-			httpRoutes, err := istio.GetHttpRoutes(newObj, httpRoutesI)
-			if err != nil {
-				msg := fmt.Sprintf("Unable to get HTTP routes for Istio VirtualService")
-				allErrs = append(allErrs, field.Invalid(fldPath, vsvcName, msg))
-			}
-
-			err = istio.ValidateHTTPRoutes(rollout, virtualService.Routes, httpRoutes)
-			if err != nil {
-				msg := fmt.Sprintf("Istio VirtualService has invalid HTTP routes. Error: %s", err.Error())
-				allErrs = append(allErrs, field.Invalid(fldPath, vsvcName, msg))
+			// Validate HTTP Routes
+			if errHttp == nil {
+				httpRoutes, err := istio.GetHttpRoutes(newObj, httpRoutesI)
+				if err != nil {
+					msg := fmt.Sprintf("Unable to get HTTP routes for Istio VirtualService")
+					allErrs = append(allErrs, field.Invalid(fldPath, vsvcName, msg))
+				}
+				err = istio.ValidateHTTPRoutes(rollout, virtualService.Routes, httpRoutes)
+				if err != nil {
+					msg := fmt.Sprintf("Istio VirtualService has invalid HTTP routes. Error: %s", err.Error())
+					allErrs = append(allErrs, field.Invalid(fldPath, vsvcName, msg))
+				}
+			}
+			// Validate TLS Routes
+			if errTls == nil {
+				tlsRoutes, err := istio.GetTlsRoutes(newObj, tlsRoutesI)
+				if err != nil {
+					msg := fmt.Sprintf("Unable to get TLS routes for Istio VirtualService")
+					allErrs = append(allErrs, field.Invalid(fldPath, vsvcName, msg))
+				}
+				err = istio.ValidateTlsRoutes(rollout, virtualService.TLSRoutes, tlsRoutes)
+				if err != nil {
+					msg := fmt.Sprintf("Istio VirtualService has invalid TLS routes. Error: %s", err.Error())
+					allErrs = append(allErrs, field.Invalid(fldPath, vsvcName, msg))
+				}
 			}
 			break
 		}
 	}
-
-=======
-	fldPath := field.NewPath("spec", "strategy", "canary", "trafficRouting", "istio", "virtualService", "name")
-	vsvcName := rollout.Spec.Strategy.Canary.TrafficRouting.Istio.VirtualService.Name
-	httpRoutesI, errHttp := istio.GetHttpRoutesI(newObj)
-	tlsRoutesI, errTls := istio.GetTlsRoutesI(newObj)
-	// None of the HTTP/TLS routes exist.
-	if errHttp != nil && errTls != nil {
-		msg := fmt.Sprintf("Unable to get HTTP and/or TLS routes for Istio VirtualService")
-		allErrs = append(allErrs, field.Invalid(fldPath, vsvcName, msg))
-	}
-	// Validate HTTP Routes
-	if errHttp == nil {
-		httpRoutes, err := istio.GetHttpRoutes(newObj, httpRoutesI)
-		if err != nil {
-			msg := fmt.Sprintf("Unable to get HTTP routes for Istio VirtualService")
-			allErrs = append(allErrs, field.Invalid(fldPath, vsvcName, msg))
-		}
-		err = istio.ValidateHTTPRoutes(rollout, httpRoutes)
-		if err != nil {
-			msg := fmt.Sprintf("Istio VirtualService has invalid HTTP routes. Error: %s", err.Error())
-			allErrs = append(allErrs, field.Invalid(fldPath, vsvcName, msg))
-		}
-	}
-	// Validate TLS Routes
-	if errTls == nil {
-		tlsRoutes, err := istio.GetTlsRoutes(newObj, tlsRoutesI)
-		if err != nil {
-			msg := fmt.Sprintf("Unable to get TLS routes for Istio VirtualService")
-			allErrs = append(allErrs, field.Invalid(fldPath, vsvcName, msg))
-		}
-		err = istio.ValidateTlsRoutes(rollout, tlsRoutes)
-		if err != nil {
-			msg := fmt.Sprintf("Istio VirtualService has invalid TLS routes. Error: %s", err.Error())
-			allErrs = append(allErrs, field.Invalid(fldPath, vsvcName, msg))
-		}
-	}
 	// Return all errors
->>>>>>> c72a354d
 	return allErrs
 }
 
