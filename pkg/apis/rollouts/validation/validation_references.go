package validation

import (
	"fmt"

	analysisutil "github.com/argoproj/argo-rollouts/utils/analysis"
	"github.com/argoproj/argo-rollouts/utils/conditions"
	serviceutil "github.com/argoproj/argo-rollouts/utils/service"

	ingressutil "github.com/argoproj/argo-rollouts/utils/ingress"
	corev1 "k8s.io/api/core/v1"
	"k8s.io/api/extensions/v1beta1"
	"k8s.io/apimachinery/pkg/apis/meta/v1/unstructured"
	"k8s.io/apimachinery/pkg/util/validation/field"

	"github.com/argoproj/argo-rollouts/pkg/apis/rollouts/v1alpha1"
	"github.com/argoproj/argo-rollouts/rollout/trafficrouting/ambassador"
	"github.com/argoproj/argo-rollouts/rollout/trafficrouting/istio"
)

// Controller will validate references in reconciliation

// RolloutConditionType defines the conditions of Rollout
type AnalysisTemplateType string

const (
	PrePromotionAnalysis  AnalysisTemplateType = "PrePromotionAnalysis"
	PostPromotionAnalysis AnalysisTemplateType = "PostPromotionAnalysis"
	InlineAnalysis        AnalysisTemplateType = "InlineAnalysis"
	BackgroundAnalysis    AnalysisTemplateType = "BackgroundAnalysis"
)

type AnalysisTemplatesWithType struct {
	AnalysisTemplates        []*v1alpha1.AnalysisTemplate
	ClusterAnalysisTemplates []*v1alpha1.ClusterAnalysisTemplate
	TemplateType             AnalysisTemplateType
	// CanaryStepIndex only used for InlineAnalysis
	CanaryStepIndex int
}

type ServiceType string

const (
	StableService  ServiceType = "StableService"
	CanaryService  ServiceType = "CanaryService"
	ActiveService  ServiceType = "ActiveService"
	PreviewService ServiceType = "PreviewService"
)

type ServiceWithType struct {
	Service *corev1.Service
	Type    ServiceType
}

type ReferencedResources struct {
	AnalysisTemplatesWithType []AnalysisTemplatesWithType
	Ingresses                 []v1beta1.Ingress
	ServiceWithType           []ServiceWithType
	VirtualServices           []unstructured.Unstructured
	AmbassadorMappings        []unstructured.Unstructured
}

func ValidateRolloutReferencedResources(rollout *v1alpha1.Rollout, referencedResources ReferencedResources) field.ErrorList {
	allErrs := field.ErrorList{}
	for _, service := range referencedResources.ServiceWithType {
		allErrs = append(allErrs, ValidateService(service, rollout)...)
	}
	for _, templates := range referencedResources.AnalysisTemplatesWithType {
		allErrs = append(allErrs, ValidateAnalysisTemplatesWithType(rollout, templates)...)
	}
	for _, ingress := range referencedResources.Ingresses {
		allErrs = append(allErrs, ValidateIngress(rollout, ingress)...)
	}
	for _, vsvc := range referencedResources.VirtualServices {
		allErrs = append(allErrs, ValidateVirtualService(rollout, vsvc)...)
	}
	for _, mapping := range referencedResources.AmbassadorMappings {
		allErrs = append(allErrs, ValidateAmbassadorMapping(mapping)...)
	}
	return allErrs
}

func ValidateService(svc ServiceWithType, rollout *v1alpha1.Rollout) field.ErrorList {
	allErrs := field.ErrorList{}
	fldPath := GetServiceWithTypeFieldPath(svc.Type)
	if fldPath == nil {
		return allErrs
	}

	service := svc.Service
	rolloutManagingService, exists := serviceutil.HasManagedByAnnotation(service)
	if exists && rolloutManagingService != rollout.Name {
		msg := fmt.Sprintf(conditions.ServiceReferencingManagedService, service.Name)
		allErrs = append(allErrs, field.Invalid(fldPath, service.Name, msg))
	}
	return allErrs
}

func ValidateAnalysisTemplatesWithType(rollout *v1alpha1.Rollout, templates AnalysisTemplatesWithType) field.ErrorList {
	allErrs := field.ErrorList{}
	fldPath := GetAnalysisTemplateWithTypeFieldPath(templates.TemplateType, templates.CanaryStepIndex)
	if fldPath == nil {
		return allErrs
	}

<<<<<<< HEAD
	flattenedTemplate, err := analysisutil.FlattenTemplates(templates.AnalysisTemplates, templates.ClusterAnalysisTemplates)
	value := GetAnalysisObjectFromType(rollout, templates.TemplateType, templates.CanaryStepIndex)
	if err != nil {
		allErrs = append(allErrs, field.Invalid(fldPath, value, err.Error()))
		return allErrs
	}
	err = analysisutil.ResolveArgs(flattenedTemplate.Spec.Args)
	if err != nil {
		allErrs = append(allErrs, field.Invalid(fldPath, value, err.Error()))
		return allErrs
	}

	for _, template := range templates.AnalysisTemplates {
		allErrs = append(allErrs, ValidateAnalysisTemplateWithType(rollout, template, nil, templates.TemplateType, fldPath)...)
	}
	for _, clusterTemplate := range templates.ClusterAnalysisTemplates {
		allErrs = append(allErrs, ValidateAnalysisTemplateWithType(rollout, nil, clusterTemplate, templates.TemplateType, fldPath)...)
=======
	var templateSpec v1alpha1.AnalysisTemplateSpec
	var templateName string
	//var args []v1alpha1.Argument

	if template.ClusterAnalysisTemplate != nil {
		templateName, templateSpec, _ = template.ClusterAnalysisTemplate.Name, template.ClusterAnalysisTemplate.Spec, template.ClusterAnalysisTemplate.Spec.Args
	} else if template.AnalysisTemplate != nil {
		templateName, templateSpec, _ = template.AnalysisTemplate.Name, template.AnalysisTemplate.Spec, template.AnalysisTemplate.Spec.Args
>>>>>>> 32bfe85e
	}
	return allErrs
}

<<<<<<< HEAD
func ValidateAnalysisTemplateWithType(rollout *v1alpha1.Rollout, template *v1alpha1.AnalysisTemplate, clusterTemplate *v1alpha1.ClusterAnalysisTemplate, templateType AnalysisTemplateType, fldPath *field.Path) field.ErrorList {
	allErrs := field.ErrorList{}

	var templateSpec v1alpha1.AnalysisTemplateSpec
	var templateName string

	if clusterTemplate != nil {
		templateName, templateSpec = clusterTemplate.Name, clusterTemplate.Spec
	} else if template != nil {
		templateName, templateSpec = template.Name, template.Spec
	}
=======
	// err := analysisutil.ResolveArgs(args)
	// if err != nil {
	// 	msg := fmt.Sprintf("AnalysisTemplate %s has invalid arguments: %v", templateName, err)
	// 	allErrs = append(allErrs, field.Invalid(fldPath, templateName, msg))
	// }
>>>>>>> 32bfe85e

	if templateType != BackgroundAnalysis {
		setArgValuePlaceHolder(templateSpec.Args)
		resolvedMetrics, err := analysisutil.ResolveMetrics(templateSpec.Metrics, templateSpec.Args)
		if err != nil {
			msg := fmt.Sprintf("AnalysisTemplate %s: %v", templateName, err)
			allErrs = append(allErrs, field.Invalid(fldPath, templateName, msg))
		} else {
			for _, metric := range resolvedMetrics {
				effectiveCount := metric.EffectiveCount()
				if effectiveCount == nil {
					msg := fmt.Sprintf("AnalysisTemplate %s has metric %s which runs indefinitely. Invalid value for count: %s", templateName, metric.Name, metric.Count)
					allErrs = append(allErrs, field.Invalid(fldPath, templateName, msg))
				}
			}
		}
	} else if templateType == BackgroundAnalysis && len(templateSpec.Args) > 0 {
		for _, arg := range templateSpec.Args {
			if arg.Value != nil || arg.ValueFrom != nil {
				continue
			}
			if rollout.Spec.Strategy.Canary == nil || rollout.Spec.Strategy.Canary.Analysis == nil || rollout.Spec.Strategy.Canary.Analysis.Args == nil {
				allErrs = append(allErrs, field.Invalid(fldPath, templateName, "missing analysis arguments in rollout spec"))
				continue
			}

			foundArg := false
			for _, rolloutArg := range rollout.Spec.Strategy.Canary.Analysis.Args {
				if arg.Name == rolloutArg.Name {
					foundArg = true
					break
				}
			}
			if !foundArg {
				allErrs = append(allErrs, field.Invalid(fldPath, templateName, arg.Name))
			}
		}
	}

	return allErrs
}

func setArgValuePlaceHolder(Args []v1alpha1.Argument) {
	for i, arg := range Args {
		if arg.ValueFrom == nil && arg.Value == nil {
			argVal := "dummy-value"
			Args[i].Value = &argVal
		}
	}
}

func ValidateIngress(rollout *v1alpha1.Rollout, ingress v1beta1.Ingress) field.ErrorList {
	allErrs := field.ErrorList{}
	fldPath := field.NewPath("spec", "strategy", "canary", "trafficRouting")
	var ingressName string
	var serviceName string
	if rollout.Spec.Strategy.Canary.TrafficRouting.Nginx != nil {
		fldPath = fldPath.Child("nginx").Child("stableIngress")
		serviceName = rollout.Spec.Strategy.Canary.StableService
		ingressName = rollout.Spec.Strategy.Canary.TrafficRouting.Nginx.StableIngress
	} else if rollout.Spec.Strategy.Canary.TrafficRouting.ALB != nil {
		fldPath = fldPath.Child("alb").Child("ingress")
		ingressName = rollout.Spec.Strategy.Canary.TrafficRouting.ALB.Ingress
		serviceName = rollout.Spec.Strategy.Canary.StableService
		if rollout.Spec.Strategy.Canary.TrafficRouting.ALB.RootService != "" {
			serviceName = rollout.Spec.Strategy.Canary.TrafficRouting.ALB.RootService
		}

	} else {
		return allErrs
	}
	if !ingressutil.HasRuleWithService(&ingress, serviceName) {
		msg := fmt.Sprintf("ingress `%s` has no rules using service %s backend", ingress.Name, serviceName)
		allErrs = append(allErrs, field.Invalid(fldPath, ingressName, msg))
	}
	return allErrs
}

func ValidateVirtualService(rollout *v1alpha1.Rollout, obj unstructured.Unstructured) field.ErrorList {
	allErrs := field.ErrorList{}
	newObj := obj.DeepCopy()
	fldPath := field.NewPath("spec", "strategy", "canary", "trafficRouting", "istio", "virtualService", "name")
	vsvcName := rollout.Spec.Strategy.Canary.TrafficRouting.Istio.VirtualService.Name
	httpRoutesI, err := istio.GetHttpRoutesI(newObj)
	if err != nil {
		msg := fmt.Sprintf("Unable to get HTTP routes for Istio VirtualService")
		allErrs = append(allErrs, field.Invalid(fldPath, vsvcName, msg))
	}
	httpRoutes, err := istio.GetHttpRoutes(newObj, httpRoutesI)
	if err != nil {
		msg := fmt.Sprintf("Unable to get HTTP routes for Istio VirtualService")
		allErrs = append(allErrs, field.Invalid(fldPath, vsvcName, msg))
	}
	err = istio.ValidateHTTPRoutes(rollout, httpRoutes)
	if err != nil {
		msg := fmt.Sprintf("Istio VirtualService has invalid HTTP routes. Error: %s", err.Error())
		allErrs = append(allErrs, field.Invalid(fldPath, vsvcName, msg))
	}
	return allErrs
}

func ValidateAmbassadorMapping(obj unstructured.Unstructured) field.ErrorList {
	allErrs := field.ErrorList{}
	fldPath := field.NewPath("spec", "weight")
	weight := ambassador.GetMappingWeight(&obj)
	if weight != 0 {
		msg := fmt.Sprintf("Ambassador mapping %q can not define weight", obj.GetName())
		allErrs = append(allErrs, field.Invalid(fldPath, obj.GetName(), msg))
	}
	return allErrs
}

func GetServiceWithTypeFieldPath(serviceType ServiceType) *field.Path {
	fldPath := field.NewPath("spec", "strategy")
	switch serviceType {
	case ActiveService:
		fldPath = fldPath.Child("blueGreen", "activeService")
	case PreviewService:
		fldPath = fldPath.Child("blueGreen", "previewService")
	case CanaryService:
		fldPath = fldPath.Child("canary", "canaryService")
	case StableService:
		fldPath = fldPath.Child("canary", "stableService")
	default:
		return nil
	}
	return fldPath
}

func GetAnalysisObjectFromType(rollout *v1alpha1.Rollout, templateType AnalysisTemplateType, canaryStepIndex int) interface{} {
	switch templateType {
	case PrePromotionAnalysis:
		return rollout.Spec.Strategy.BlueGreen.PrePromotionAnalysis
	case PostPromotionAnalysis:
		return rollout.Spec.Strategy.BlueGreen.PostPromotionAnalysis
	case InlineAnalysis:
		return rollout.Spec.Strategy.Canary.Steps[canaryStepIndex].Analysis
	case BackgroundAnalysis:
		return rollout.Spec.Strategy.Canary.Analysis.RolloutAnalysis
	default:
		return nil
	}
}

func GetAnalysisTemplateWithTypeFieldPath(templateType AnalysisTemplateType, canaryStepIndex int) *field.Path {
	fldPath := field.NewPath("spec", "strategy")
	switch templateType {
	case PrePromotionAnalysis:
		fldPath = fldPath.Child("blueGreen", "prePromotionAnalysis", "templates")
	case PostPromotionAnalysis:
		fldPath = fldPath.Child("blueGreen", "postPromotionAnalysis", "templates")
	case InlineAnalysis:
		fldPath = fldPath.Child("canary", "steps").Index(canaryStepIndex).Child("analysis", "templates")
	case BackgroundAnalysis:
		fldPath = fldPath.Child("canary", "analysis", "templates")
	default:
		// No path specified
		return nil
	}
	fldPath = fldPath.Child("templateName")
	return fldPath
}<|MERGE_RESOLUTION|>--- conflicted
+++ resolved
@@ -30,11 +30,12 @@
 	BackgroundAnalysis    AnalysisTemplateType = "BackgroundAnalysis"
 )
 
-type AnalysisTemplatesWithType struct {
-	AnalysisTemplates        []*v1alpha1.AnalysisTemplate
-	ClusterAnalysisTemplates []*v1alpha1.ClusterAnalysisTemplate
-	TemplateType             AnalysisTemplateType
-	// CanaryStepIndex only used for InlineAnalysis
+type AnalysisTemplateWithType struct {
+	AnalysisTemplate        *v1alpha1.AnalysisTemplate
+	ClusterAnalysisTemplate *v1alpha1.ClusterAnalysisTemplate
+	TemplateType            AnalysisTemplateType
+	AnalysisIndex           int
+	// Used only for InlineAnalysis
 	CanaryStepIndex int
 }
 
@@ -53,11 +54,11 @@
 }
 
 type ReferencedResources struct {
-	AnalysisTemplatesWithType []AnalysisTemplatesWithType
-	Ingresses                 []v1beta1.Ingress
-	ServiceWithType           []ServiceWithType
-	VirtualServices           []unstructured.Unstructured
-	AmbassadorMappings        []unstructured.Unstructured
+	AnalysisTemplateWithType []AnalysisTemplateWithType
+	Ingresses                []v1beta1.Ingress
+	ServiceWithType          []ServiceWithType
+	VirtualServices          []unstructured.Unstructured
+	AmbassadorMappings       []unstructured.Unstructured
 }
 
 func ValidateRolloutReferencedResources(rollout *v1alpha1.Rollout, referencedResources ReferencedResources) field.ErrorList {
@@ -65,8 +66,8 @@
 	for _, service := range referencedResources.ServiceWithType {
 		allErrs = append(allErrs, ValidateService(service, rollout)...)
 	}
-	for _, templates := range referencedResources.AnalysisTemplatesWithType {
-		allErrs = append(allErrs, ValidateAnalysisTemplatesWithType(rollout, templates)...)
+	for _, template := range referencedResources.AnalysisTemplateWithType {
+		allErrs = append(allErrs, ValidateAnalysisTemplateWithType(rollout, template)...)
 	}
 	for _, ingress := range referencedResources.Ingresses {
 		allErrs = append(allErrs, ValidateIngress(rollout, ingress)...)
@@ -96,32 +97,13 @@
 	return allErrs
 }
 
-func ValidateAnalysisTemplatesWithType(rollout *v1alpha1.Rollout, templates AnalysisTemplatesWithType) field.ErrorList {
-	allErrs := field.ErrorList{}
-	fldPath := GetAnalysisTemplateWithTypeFieldPath(templates.TemplateType, templates.CanaryStepIndex)
+func ValidateAnalysisTemplateWithType(rollout *v1alpha1.Rollout, template AnalysisTemplateWithType) field.ErrorList {
+	allErrs := field.ErrorList{}
+	fldPath := GetAnalysisTemplateWithTypeFieldPath(template.TemplateType, template.AnalysisIndex, template.CanaryStepIndex)
 	if fldPath == nil {
 		return allErrs
 	}
 
-<<<<<<< HEAD
-	flattenedTemplate, err := analysisutil.FlattenTemplates(templates.AnalysisTemplates, templates.ClusterAnalysisTemplates)
-	value := GetAnalysisObjectFromType(rollout, templates.TemplateType, templates.CanaryStepIndex)
-	if err != nil {
-		allErrs = append(allErrs, field.Invalid(fldPath, value, err.Error()))
-		return allErrs
-	}
-	err = analysisutil.ResolveArgs(flattenedTemplate.Spec.Args)
-	if err != nil {
-		allErrs = append(allErrs, field.Invalid(fldPath, value, err.Error()))
-		return allErrs
-	}
-
-	for _, template := range templates.AnalysisTemplates {
-		allErrs = append(allErrs, ValidateAnalysisTemplateWithType(rollout, template, nil, templates.TemplateType, fldPath)...)
-	}
-	for _, clusterTemplate := range templates.ClusterAnalysisTemplates {
-		allErrs = append(allErrs, ValidateAnalysisTemplateWithType(rollout, nil, clusterTemplate, templates.TemplateType, fldPath)...)
-=======
 	var templateSpec v1alpha1.AnalysisTemplateSpec
 	var templateName string
 	//var args []v1alpha1.Argument
@@ -130,32 +112,15 @@
 		templateName, templateSpec, _ = template.ClusterAnalysisTemplate.Name, template.ClusterAnalysisTemplate.Spec, template.ClusterAnalysisTemplate.Spec.Args
 	} else if template.AnalysisTemplate != nil {
 		templateName, templateSpec, _ = template.AnalysisTemplate.Name, template.AnalysisTemplate.Spec, template.AnalysisTemplate.Spec.Args
->>>>>>> 32bfe85e
-	}
-	return allErrs
-}
-
-<<<<<<< HEAD
-func ValidateAnalysisTemplateWithType(rollout *v1alpha1.Rollout, template *v1alpha1.AnalysisTemplate, clusterTemplate *v1alpha1.ClusterAnalysisTemplate, templateType AnalysisTemplateType, fldPath *field.Path) field.ErrorList {
-	allErrs := field.ErrorList{}
-
-	var templateSpec v1alpha1.AnalysisTemplateSpec
-	var templateName string
-
-	if clusterTemplate != nil {
-		templateName, templateSpec = clusterTemplate.Name, clusterTemplate.Spec
-	} else if template != nil {
-		templateName, templateSpec = template.Name, template.Spec
-	}
-=======
+	}
+
 	// err := analysisutil.ResolveArgs(args)
 	// if err != nil {
 	// 	msg := fmt.Sprintf("AnalysisTemplate %s has invalid arguments: %v", templateName, err)
 	// 	allErrs = append(allErrs, field.Invalid(fldPath, templateName, msg))
 	// }
->>>>>>> 32bfe85e
-
-	if templateType != BackgroundAnalysis {
+
+	if template.TemplateType != BackgroundAnalysis {
 		setArgValuePlaceHolder(templateSpec.Args)
 		resolvedMetrics, err := analysisutil.ResolveMetrics(templateSpec.Metrics, templateSpec.Args)
 		if err != nil {
@@ -170,7 +135,7 @@
 				}
 			}
 		}
-	} else if templateType == BackgroundAnalysis && len(templateSpec.Args) > 0 {
+	} else if template.TemplateType == BackgroundAnalysis && len(templateSpec.Args) > 0 {
 		for _, arg := range templateSpec.Args {
 			if arg.Value != nil || arg.ValueFrom != nil {
 				continue
@@ -283,22 +248,7 @@
 	return fldPath
 }
 
-func GetAnalysisObjectFromType(rollout *v1alpha1.Rollout, templateType AnalysisTemplateType, canaryStepIndex int) interface{} {
-	switch templateType {
-	case PrePromotionAnalysis:
-		return rollout.Spec.Strategy.BlueGreen.PrePromotionAnalysis
-	case PostPromotionAnalysis:
-		return rollout.Spec.Strategy.BlueGreen.PostPromotionAnalysis
-	case InlineAnalysis:
-		return rollout.Spec.Strategy.Canary.Steps[canaryStepIndex].Analysis
-	case BackgroundAnalysis:
-		return rollout.Spec.Strategy.Canary.Analysis.RolloutAnalysis
-	default:
-		return nil
-	}
-}
-
-func GetAnalysisTemplateWithTypeFieldPath(templateType AnalysisTemplateType, canaryStepIndex int) *field.Path {
+func GetAnalysisTemplateWithTypeFieldPath(templateType AnalysisTemplateType, analysisIndex int, canaryStepIndex int) *field.Path {
 	fldPath := field.NewPath("spec", "strategy")
 	switch templateType {
 	case PrePromotionAnalysis:
@@ -313,6 +263,6 @@
 		// No path specified
 		return nil
 	}
-	fldPath = fldPath.Child("templateName")
+	fldPath = fldPath.Index(analysisIndex).Child("templateName")
 	return fldPath
 }