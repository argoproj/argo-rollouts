package experiments

import (
	"encoding/json"
	"fmt"
	"reflect"
	"sync"
	"testing"
	"time"

	"k8s.io/apimachinery/pkg/util/intstr"

	"github.com/stretchr/testify/assert"
	"github.com/undefinedlabs/go-mpatch"

	"github.com/argoproj/argo-rollouts/utils/queue"

	appsv1 "k8s.io/api/apps/v1"
	corev1 "k8s.io/api/core/v1"
	"k8s.io/apimachinery/pkg/api/equality"
	metav1 "k8s.io/apimachinery/pkg/apis/meta/v1"
	"k8s.io/apimachinery/pkg/runtime"
	"k8s.io/apimachinery/pkg/runtime/schema"
	"k8s.io/apimachinery/pkg/types"
	"k8s.io/apimachinery/pkg/util/strategicpatch"
	"k8s.io/apimachinery/pkg/util/uuid"
	kubeinformers "k8s.io/client-go/informers"
	k8sfake "k8s.io/client-go/kubernetes/fake"
	core "k8s.io/client-go/testing"
	"k8s.io/client-go/tools/cache"
	"k8s.io/client-go/util/workqueue"
	"k8s.io/utils/pointer"

	"github.com/argoproj/argo-rollouts/controller/metrics"
	"github.com/argoproj/argo-rollouts/pkg/apis/rollouts/v1alpha1"
	"github.com/argoproj/argo-rollouts/pkg/client/clientset/versioned/fake"
	informers "github.com/argoproj/argo-rollouts/pkg/client/informers/externalversions"
	"github.com/argoproj/argo-rollouts/utils/conditions"
	"github.com/argoproj/argo-rollouts/utils/record"
)

var (
	noResyncPeriodFunc = func() time.Duration { return 0 }
)

const (
	OnlyObservedGenerationPatch = `{
			"status" : {
				"observedGeneration": ""
			}
	}`
)

func now() *metav1.Time {
	now := metav1.Time{Time: time.Now().Truncate(time.Second)}
	return &now
}

func secondsAgo(seconds int) *metav1.Time {
	ago := metav1.Time{Time: time.Now().Add(-1 * time.Second * time.Duration(seconds)).Truncate(time.Second)}
	return &ago
}

type fixture struct {
	t *testing.T

	client     *fake.Clientset
	kubeclient *k8sfake.Clientset
	// Objects to put in the store.
	experimentLister              []*v1alpha1.Experiment
	replicaSetLister              []*appsv1.ReplicaSet
	analysisRunLister             []*v1alpha1.AnalysisRun
	analysisTemplateLister        []*v1alpha1.AnalysisTemplate
	clusterAnalysisTemplateLister []*v1alpha1.ClusterAnalysisTemplate
	serviceLister                 []*corev1.Service
	// Actions expected to happen on the client.
	kubeactions []core.Action
	actions     []core.Action
	// Objects from here preloaded into NewSimpleFake.
	kubeobjects     []runtime.Object
	objects         []runtime.Object
	enqueuedObjects map[string]int
	unfreezeTime    func() error
}

func newFixture(t *testing.T, objects ...runtime.Object) *fixture {
	f := &fixture{}
	f.t = t
	f.objects = []runtime.Object{}
	f.kubeobjects = []runtime.Object{}
	for _, obj := range objects {
		switch obj.(type) {
		case *v1alpha1.ClusterAnalysisTemplate:
			f.objects = append(f.objects, obj)
			f.clusterAnalysisTemplateLister = append(f.clusterAnalysisTemplateLister, obj.(*v1alpha1.ClusterAnalysisTemplate))
		case *v1alpha1.AnalysisTemplate:
			f.objects = append(f.objects, obj)
			f.analysisTemplateLister = append(f.analysisTemplateLister, obj.(*v1alpha1.AnalysisTemplate))
		case *v1alpha1.AnalysisRun:
			f.objects = append(f.objects, obj)
			f.analysisRunLister = append(f.analysisRunLister, obj.(*v1alpha1.AnalysisRun))
		case *v1alpha1.Experiment:
			f.objects = append(f.objects, obj)
			f.experimentLister = append(f.experimentLister, obj.(*v1alpha1.Experiment))
		case *appsv1.ReplicaSet:
			f.kubeobjects = append(f.kubeobjects, obj)
			f.replicaSetLister = append(f.replicaSetLister, obj.(*appsv1.ReplicaSet))
		case *corev1.Service:
			f.kubeobjects = append(f.kubeobjects, obj)
			f.serviceLister = append(f.serviceLister, obj.(*corev1.Service))
		}
	}
	f.client = fake.NewSimpleClientset(f.objects...)
	f.kubeclient = k8sfake.NewSimpleClientset(f.kubeobjects...)
	f.enqueuedObjects = make(map[string]int)
	now := time.Now()
	patch, err := mpatch.PatchMethod(time.Now, func() time.Time {
		return now
	})
	assert.NoError(t, err)
	f.unfreezeTime = patch.Unpatch
	return f
}

func (f *fixture) Close() {
	f.unfreezeTime()
}

func generateTemplates(imageNames ...string) []v1alpha1.TemplateSpec {
	templates := make([]v1alpha1.TemplateSpec, 0)
	for _, imageName := range imageNames {
		selector := map[string]string{
			"key": imageName,
		}
		template := v1alpha1.TemplateSpec{
			Name: imageName,
			Selector: &metav1.LabelSelector{
				MatchLabels: selector,
			},
			Replicas: pointer.Int32Ptr(1),
			Template: corev1.PodTemplateSpec{
				ObjectMeta: metav1.ObjectMeta{
					Labels: selector,
				},
				Spec: corev1.PodSpec{
					Containers: []corev1.Container{
						{
							Image: imageName,
						},
					},
				},
			},
		}
		templates = append(templates, template)
	}
	return templates
}

func generateTemplatesStatus(name string, replica, availableReplicas int32, status v1alpha1.TemplateStatusCode, transitionTime *metav1.Time) v1alpha1.TemplateStatus {
	return v1alpha1.TemplateStatus{
		Name:               name,
		Replicas:           replica,
		UpdatedReplicas:    availableReplicas,
		ReadyReplicas:      availableReplicas,
		AvailableReplicas:  availableReplicas,
		Status:             status,
		LastTransitionTime: transitionTime,
	}
}

func newExperiment(name string, templates []v1alpha1.TemplateSpec, duration v1alpha1.DurationString) *v1alpha1.Experiment {
	ex := &v1alpha1.Experiment{
		ObjectMeta: metav1.ObjectMeta{
			UID:       uuid.NewUUID(),
			Name:      name,
			Namespace: metav1.NamespaceDefault,
		},
		Spec: v1alpha1.ExperimentSpec{
			Templates: templates,
			Duration:  duration,
		},
		Status: v1alpha1.ExperimentStatus{
			Phase: v1alpha1.AnalysisPhasePending,
		},
	}
	if duration != "" {
		// Ensure that the experiment created is valid by making the ProgressDeadlineSeconds smaller than the duration
		d, err := duration.Duration()
		if err != nil {
			panic(err)
		}
		pds := int32(d.Seconds() - 1)
		ex.Spec.ProgressDeadlineSeconds = &pds
	}
	return ex
}

func newCondition(reason string, experiment *v1alpha1.Experiment) *v1alpha1.ExperimentCondition {
	if reason == conditions.ReplicaSetUpdatedReason {
		return &v1alpha1.ExperimentCondition{
			Type:               v1alpha1.ExperimentProgressing,
			Status:             corev1.ConditionTrue,
			LastUpdateTime:     metav1.Now().Rfc3339Copy(),
			LastTransitionTime: metav1.Now().Rfc3339Copy(),
			Reason:             reason,
			Message:            fmt.Sprintf(conditions.ExperimentProgressingMessage, experiment.Name),
		}
	}
	if reason == conditions.ExperimentCompleteReason {
		return &v1alpha1.ExperimentCondition{
			Type:               v1alpha1.ExperimentProgressing,
			Status:             corev1.ConditionFalse,
			LastUpdateTime:     metav1.Now().Rfc3339Copy(),
			LastTransitionTime: metav1.Now().Rfc3339Copy(),
			Reason:             reason,
			Message:            fmt.Sprintf(conditions.ExperimentCompletedMessage, experiment.Name),
		}
	}
	if reason == conditions.ReplicaSetUpdatedReason {
		return &v1alpha1.ExperimentCondition{
			Type:               v1alpha1.ExperimentProgressing,
			Status:             corev1.ConditionFalse,
			LastUpdateTime:     metav1.Now().Rfc3339Copy(),
			LastTransitionTime: metav1.Now().Rfc3339Copy(),
			Reason:             reason,
			Message:            fmt.Sprintf(conditions.ExperimentRunningMessage, experiment.Name),
		}
	}
	if reason == conditions.InvalidSpecReason {
		return &v1alpha1.ExperimentCondition{
			Type:               v1alpha1.InvalidExperimentSpec,
			Status:             corev1.ConditionTrue,
			LastUpdateTime:     metav1.Now().Rfc3339Copy(),
			LastTransitionTime: metav1.Now().Rfc3339Copy(),
			Reason:             reason,
			Message:            fmt.Sprintf(conditions.ExperimentTemplateNameEmpty, experiment.Name, 0),
		}
	}

	return nil
}

func templateToService(ex *v1alpha1.Experiment, template v1alpha1.TemplateSpec, replicaSet appsv1.ReplicaSet) *corev1.Service {
<<<<<<< HEAD
	if template.CreateService {
		service := &corev1.Service{
			ObjectMeta: metav1.ObjectMeta{
				Name:      replicaSet.Name,
				Namespace: ex.Namespace,
=======
	if template.Service != nil {
		service := &corev1.Service{
			ObjectMeta: metav1.ObjectMeta{
				Name:      replicaSet.Name,
				Namespace: replicaSet.Namespace,
>>>>>>> 7ac97820
				Annotations: map[string]string{
					v1alpha1.ExperimentNameAnnotationKey:         ex.Name,
					v1alpha1.ExperimentTemplateNameAnnotationKey: template.Name,
				},
				OwnerReferences: []metav1.OwnerReference{*metav1.NewControllerRef(ex, experimentKind)},
			},
			Spec: corev1.ServiceSpec{
				Selector: replicaSet.Spec.Selector.MatchLabels,
				Ports: []corev1.ServicePort{{
					Protocol:   "TCP",
					Port:       int32(80),
					TargetPort: intstr.FromInt(8080),
				}},
			},
		}
		return service
	}
	return nil
}

func templateToRS(ex *v1alpha1.Experiment, template v1alpha1.TemplateSpec, availableReplicas int32) *appsv1.ReplicaSet {
	rsLabels := map[string]string{}
	for k, v := range template.Selector.MatchLabels {
		rsLabels[k] = v
	}
	rs := &appsv1.ReplicaSet{
		ObjectMeta: metav1.ObjectMeta{
			Name:            fmt.Sprintf("%s-%s", ex.Name, template.Name),
			UID:             uuid.NewUUID(),
			Namespace:       metav1.NamespaceDefault,
			Annotations:     newReplicaSetAnnotations(ex.Name, template.Name),
			OwnerReferences: []metav1.OwnerReference{*metav1.NewControllerRef(ex, controllerKind)},
		},
		Spec: appsv1.ReplicaSetSpec{
			Selector: metav1.SetAsLabelSelector(rsLabels),
			Replicas: template.Replicas,
			Template: template.Template,
		},
		Status: appsv1.ReplicaSetStatus{
			Replicas:          availableReplicas,
			ReadyReplicas:     availableReplicas,
			AvailableReplicas: availableReplicas,
		},
	}
	return rs
}

func generateRSName(ex *v1alpha1.Experiment, template v1alpha1.TemplateSpec) string {
	return fmt.Sprintf("%s-%s", ex.Name, template.Name)
}

func calculatePatch(ex *v1alpha1.Experiment, patch string, templates []v1alpha1.TemplateStatus, condition *v1alpha1.ExperimentCondition) string {
	patchMap := make(map[string]interface{})
	err := json.Unmarshal([]byte(patch), &patchMap)
	if err != nil {
		panic(err)
	}
	newStatus := patchMap["status"].(map[string]interface{})
	if templates != nil {
		newStatus["templateStatuses"] = templates
		patchMap["status"] = newStatus
	}
	if condition != nil {
		newStatus["conditions"] = []v1alpha1.ExperimentCondition{*condition}
		patchMap["status"] = newStatus
	}

	patchBytes, err := json.Marshal(patchMap)
	if err != nil {
		panic(err)
	}

	origBytes, err := json.Marshal(ex)
	if err != nil {
		panic(err)
	}
	newBytes, err := strategicpatch.StrategicMergePatch(origBytes, patchBytes, v1alpha1.Experiment{})
	if err != nil {
		panic(err)
	}

	newEx := &v1alpha1.Experiment{}
	json.Unmarshal(newBytes, newEx)

	newPatch := make(map[string]interface{})
	json.Unmarshal(patchBytes, &newPatch)
	newPatchBytes, _ := json.Marshal(newPatch)
	return string(newPatchBytes)
}

func getKey(experiment *v1alpha1.Experiment, t *testing.T) string {
	key, err := cache.DeletionHandlingMetaNamespaceKeyFunc(experiment)
	if err != nil {
		t.Errorf("Unexpected error getting key for experiment %v: %v", experiment.Name, err)
		return ""
	}
	return key
}

type resyncFunc func() time.Duration

func (f *fixture) newController(resync resyncFunc) (*Controller, informers.SharedInformerFactory, kubeinformers.SharedInformerFactory) {
	i := informers.NewSharedInformerFactory(f.client, resync())
	k8sI := kubeinformers.NewSharedInformerFactory(f.kubeclient, resync())

	rolloutWorkqueue := workqueue.NewNamedRateLimitingQueue(queue.DefaultArgoRolloutsRateLimiter(), "Rollouts")
	experimentWorkqueue := workqueue.NewNamedRateLimitingQueue(queue.DefaultArgoRolloutsRateLimiter(), "Experiments")

	metricsServer := metrics.NewMetricsServer(metrics.ServerConfig{
		Addr:               "localhost:8080",
		K8SRequestProvider: &metrics.K8sRequestsCountProvider{},
	})

	c := NewController(ControllerConfig{
		KubeClientSet:                   f.kubeclient,
		ArgoProjClientset:               f.client,
		ReplicaSetInformer:              k8sI.Apps().V1().ReplicaSets(),
		ExperimentsInformer:             i.Argoproj().V1alpha1().Experiments(),
		AnalysisRunInformer:             i.Argoproj().V1alpha1().AnalysisRuns(),
		AnalysisTemplateInformer:        i.Argoproj().V1alpha1().AnalysisTemplates(),
		ClusterAnalysisTemplateInformer: i.Argoproj().V1alpha1().ClusterAnalysisTemplates(),
		ServiceInformer:                 k8sI.Core().V1().Services(),
		ResyncPeriod:                    resync(),
		RolloutWorkQueue:                rolloutWorkqueue,
		ExperimentWorkQueue:             experimentWorkqueue,
		MetricsServer:                   metricsServer,
		Recorder:                        record.NewFakeEventRecorder(),
	})

	var enqueuedObjectsLock sync.Mutex
	c.enqueueExperiment = func(obj interface{}) {
		var key string
		var err error
		if key, err = cache.MetaNamespaceKeyFunc(obj); err != nil {
			panic(err)
		}
		enqueuedObjectsLock.Lock()
		defer enqueuedObjectsLock.Unlock()
		count, ok := f.enqueuedObjects[key]
		if !ok {
			count = 0
		}
		count++
		f.enqueuedObjects[key] = count
		c.experimentWorkqueue.Add(obj)
	}
	c.enqueueExperimentAfter = func(obj interface{}, duration time.Duration) {
		c.enqueueExperiment(obj)
	}

	for _, e := range f.experimentLister {
		i.Argoproj().V1alpha1().Experiments().Informer().GetIndexer().Add(e)
	}

	for _, r := range f.replicaSetLister {
		k8sI.Apps().V1().ReplicaSets().Informer().GetIndexer().Add(r)
	}

	for _, r := range f.serviceLister {
		k8sI.Core().V1().Services().Informer().GetIndexer().Add(r)
	}

	for _, r := range f.analysisRunLister {
		i.Argoproj().V1alpha1().AnalysisRuns().Informer().GetIndexer().Add(r)
	}

	for _, r := range f.analysisTemplateLister {
		i.Argoproj().V1alpha1().AnalysisTemplates().Informer().GetIndexer().Add(r)
	}

	for _, r := range f.clusterAnalysisTemplateLister {
		i.Argoproj().V1alpha1().ClusterAnalysisTemplates().Informer().GetIndexer().Add(r)
	}
	return c, i, k8sI
}

func (f *fixture) run(experimentName string) {
	c, i, k8sI := f.newController(noResyncPeriodFunc)
	f.runController(experimentName, true, false, c, i, k8sI)
}

func (f *fixture) runExpectError(experimentName string, startInformers bool) {
	c, i, k8sI := f.newController(noResyncPeriodFunc)
	f.runController(experimentName, startInformers, true, c, i, k8sI)
}

func (f *fixture) runController(experimentName string, startInformers bool, expectError bool, c *Controller, i informers.SharedInformerFactory, k8sI kubeinformers.SharedInformerFactory) *Controller {
	if startInformers {
		stopCh := make(chan struct{})
		defer close(stopCh)
		i.Start(stopCh)
		k8sI.Start(stopCh)

		assert.True(f.t, cache.WaitForCacheSync(stopCh, c.replicaSetSynced, c.experimentSynced, c.analysisRunSynced, c.analysisTemplateSynced, c.clusterAnalysisTemplateSynced))
	}

	err := c.syncHandler(experimentName)
	if !expectError && err != nil {
		f.t.Errorf("error syncing experiment: %v", err)
	} else if expectError && err == nil {
		f.t.Error("expected error syncing experiment, got nil")
	}

	actions := filterInformerActions(f.client.Actions())
	for i, action := range actions {
		if len(f.actions) < i+1 {
			actionsBytes, _ := json.Marshal(actions[i:])
			f.t.Errorf("%d unexpected actions: %+v", len(actions)-len(f.actions), string(actionsBytes))
			break
		}

		expectedAction := f.actions[i]
		checkAction(expectedAction, action, f.t)
	}

	if len(f.actions) > len(actions) {
		f.t.Errorf("%d expected actions did not occur:%+v", len(f.actions)-len(actions), f.actions[len(actions):])
	}

	k8sActions := filterInformerActions(f.kubeclient.Actions())
	for i, action := range k8sActions {
		if len(f.kubeactions) < i+1 {
			actionsBytes, _ := json.Marshal(k8sActions[i:])
			f.t.Errorf("%d unexpected actions: %+v", len(k8sActions)-len(f.kubeactions), string(actionsBytes))
			break
		}

		expectedAction := f.kubeactions[i]
		checkAction(expectedAction, action, f.t)
	}

	if len(f.kubeactions) > len(k8sActions) {
		f.t.Errorf("%d expected actions did not occur:%+v", len(f.kubeactions)-len(k8sActions), f.kubeactions[len(k8sActions):])
	}
	return c
}

// checkAction verifies that expected and actual actions are equal
func checkAction(expected, actual core.Action, t *testing.T) {
	if !(expected.Matches(actual.GetVerb(), actual.GetResource().Resource) && actual.GetSubresource() == expected.GetSubresource()) {
		t.Errorf("Expected\n\t%#v\ngot\n\t%#v", expected, actual)
		if patch, ok := actual.(core.PatchAction); ok {
			patchBytes := patch.GetPatch()
			t.Errorf("Patch Received: %s", string(patchBytes))
		}
		if patch, ok := expected.(core.PatchAction); ok {
			patchBytes := patch.GetPatch()
			t.Errorf("Expected Patch: %s", string(patchBytes))
		}
		return
	}

	if reflect.TypeOf(actual) != reflect.TypeOf(expected) {
		t.Errorf("Action has wrong type. Expected: %t. Got: %t", expected, actual)
		return
	}
}

// filterInformerActions filters list, and watch actions for testing resources.
// Since list, and watch don't change resource state we can filter it to lower
// noise level in our tests.
func filterInformerActions(actions []core.Action) []core.Action {
	ret := []core.Action{}
	for _, action := range actions {
		if action.Matches("list", "rollouts") ||
			action.Matches("watch", "rollouts") ||
			action.Matches("list", "replicaSets") ||
			action.Matches("watch", "replicaSets") ||
			action.Matches("list", "experiments") ||
			action.Matches("watch", "experiments") ||
			action.Matches("list", "analysistemplates") ||
			action.Matches("watch", "analysistemplates") ||
			action.Matches("list", "clusteranalysistemplates") ||
			action.Matches("watch", "clusteranalysistemplates") ||
			action.Matches("list", "analysisruns") ||
			action.Matches("watch", "analysisruns") ||
			action.Matches("watch", "services") ||
			action.Matches("list", "services") {
			continue
		}
		ret = append(ret, action)
	}

	return ret
}

func (f *fixture) expectCreateServiceAction(service *corev1.Service) int {
	len := len(f.kubeactions)
	f.kubeactions = append(f.kubeactions, core.NewCreateAction(schema.GroupVersionResource{Resource: "services"}, service.Namespace, service))
	return len
}

func (f *fixture) expectDeleteServiceAction(service *corev1.Service) int {
	len := len(f.kubeactions)
	f.kubeactions = append(f.kubeactions, core.NewDeleteAction(schema.GroupVersionResource{Resource: "services"}, service.Namespace, service.Name))
	return len
}

func (f *fixture) expectCreateReplicaSetAction(r *appsv1.ReplicaSet) int {
	len := len(f.kubeactions)
	f.kubeactions = append(f.kubeactions, core.NewCreateAction(schema.GroupVersionResource{Resource: "replicasets"}, r.Namespace, r))
	return len
}

func (f *fixture) expectUpdateReplicaSetAction(r *appsv1.ReplicaSet) int {
	len := len(f.kubeactions)
	f.kubeactions = append(f.kubeactions, core.NewUpdateAction(schema.GroupVersionResource{Resource: "replicasets"}, r.Namespace, r))
	return len
}

func (f *fixture) expectGetExperimentAction(experiment *v1alpha1.Experiment) int {
	len := len(f.actions)
	f.actions = append(f.actions, core.NewGetAction(schema.GroupVersionResource{Resource: "experiments"}, experiment.Namespace, experiment.Name))
	return len
}

func (f *fixture) expectUpdateExperimentAction(experiment *v1alpha1.Experiment) int {
	action := core.NewUpdateAction(schema.GroupVersionResource{Resource: "experiments"}, experiment.Namespace, experiment)
	len := len(f.actions)
	f.actions = append(f.actions, action)
	return len
}

func (f *fixture) expectGetReplicaSetAction(r *appsv1.ReplicaSet) int {
	len := len(f.kubeactions)
	f.kubeactions = append(f.kubeactions, core.NewGetAction(schema.GroupVersionResource{Resource: "replicasets"}, r.Namespace, r.Name))
	return len
}

func (f *fixture) expectPatchReplicaSetAction(r *appsv1.ReplicaSet) int {
	len := len(f.kubeactions)
	f.kubeactions = append(f.kubeactions, core.NewPatchAction(schema.GroupVersionResource{Resource: "replicasets"}, r.Namespace, r.Name, types.MergePatchType, nil))
	return len
}

func (f *fixture) expectPatchExperimentAction(experiment *v1alpha1.Experiment) int {
	serviceSchema := schema.GroupVersionResource{
		Resource: "experiments",
		Version:  "v1alpha1",
	}
	len := len(f.actions)
	f.actions = append(f.actions, core.NewPatchAction(serviceSchema, experiment.Namespace, experiment.Name, types.MergePatchType, nil))
	return len
}

func (f *fixture) expectCreateAnalysisRunAction(r *v1alpha1.AnalysisRun) int {
	len := len(f.actions)
	f.actions = append(f.actions, core.NewCreateAction(schema.GroupVersionResource{Resource: "analysisruns"}, r.Namespace, r))
	return len
}

func (f *fixture) expectGetAnalysisRunAction(r *v1alpha1.AnalysisRun) int {
	len := len(f.actions)
	f.actions = append(f.actions, core.NewGetAction(schema.GroupVersionResource{Resource: "analysisruns"}, r.Namespace, r.Name))
	return len
}

func (f *fixture) expectPatchAnalysisRunAction(r *v1alpha1.AnalysisRun) int {
	len := len(f.actions)
	f.actions = append(f.actions, core.NewPatchAction(schema.GroupVersionResource{Resource: "analysisruns"}, r.Namespace, r.Name, types.MergePatchType, nil))
	return len
}

func (f *fixture) getCreatedAnalysisRun(index int) *v1alpha1.AnalysisRun {
	action := filterInformerActions(f.client.Actions())[index]
	createAction, ok := action.(core.CreateAction)
	if !ok {
		assert.Failf(f.t, "Expected Created action, not %s", action.GetVerb())
	}
	obj := createAction.GetObject()
	ar := &v1alpha1.AnalysisRun{}
	converter := runtime.NewTestUnstructuredConverter(equality.Semantic)
	objMap, _ := converter.ToUnstructured(obj)
	runtime.NewTestUnstructuredConverter(equality.Semantic).FromUnstructured(objMap, ar)
	return ar
}

func (f *fixture) getCreatedReplicaSet(index int) *appsv1.ReplicaSet {
	action := filterInformerActions(f.kubeclient.Actions())[index]
	createAction, ok := action.(core.CreateAction)
	if !ok {
		assert.Failf(f.t, "Expected Created action, not %s", action.GetVerb())
	}
	obj := createAction.GetObject()
	rs := &appsv1.ReplicaSet{}
	converter := runtime.NewTestUnstructuredConverter(equality.Semantic)
	objMap, _ := converter.ToUnstructured(obj)
	runtime.NewTestUnstructuredConverter(equality.Semantic).FromUnstructured(objMap, rs)
	return rs
}

<<<<<<< HEAD
func (f *fixture) verifyPatchedReplicaSet(index int, scaleDownDelaySeconds int32) {
=======
func (f *fixture) verifyPatchedReplicaSetAddScaleDownDelay(index int, scaleDownDelaySeconds int32) {
>>>>>>> 7ac97820
	action := filterInformerActions(f.kubeclient.Actions())[index]
	patchAction, ok := action.(core.PatchAction)
	if !ok {
		assert.Fail(f.t, "Expected Patch action, not %s", action.GetVerb())
	}
	now := metav1.Now().Add(time.Duration(scaleDownDelaySeconds) * time.Second).UTC().Format(time.RFC3339)
	patch := fmt.Sprintf(addScaleDownAtAnnotationsPatch, v1alpha1.DefaultReplicaSetScaleDownDeadlineAnnotationKey, now)
	assert.Equal(f.t, string(patchAction.GetPatch()), patch)
}

<<<<<<< HEAD
=======
func (f *fixture) verifyPatchedReplicaSetRemoveScaleDownDelayAnnotation(index int) {
	action := filterInformerActions(f.kubeclient.Actions())[index]
	patchAction, ok := action.(core.PatchAction)
	if !ok {
		assert.Fail(f.t, "Expected Patch action, not %s", action.GetVerb())
	}
	patch := fmt.Sprintf(removeScaleDownAtAnnotationsPatch, v1alpha1.DefaultReplicaSetScaleDownDeadlineAnnotationKey)
	assert.Equal(f.t, string(patchAction.GetPatch()), patch)
}

>>>>>>> 7ac97820
func (f *fixture) getUpdatedReplicaSet(index int) *appsv1.ReplicaSet {
	action := filterInformerActions(f.kubeclient.Actions())[index]
	updateAction, ok := action.(core.UpdateAction)
	if !ok {
		assert.Fail(f.t, "Expected Update action, not %s", action.GetVerb())
	}
	obj := updateAction.GetObject()
	rs := &appsv1.ReplicaSet{}
	converter := runtime.NewTestUnstructuredConverter(equality.Semantic)
	objMap, _ := converter.ToUnstructured(obj)
	runtime.NewTestUnstructuredConverter(equality.Semantic).FromUnstructured(objMap, rs)
	return rs
}

func (f *fixture) getUpdatedExperiment(index int) *v1alpha1.Experiment {
	action := filterInformerActions(f.client.Actions())[index]
	updateAction, ok := action.(core.UpdateAction)
	if !ok {
		assert.Fail(f.t, "Expected Update action, not %s", action.GetVerb())
	}
	obj := updateAction.GetObject()
	experiment := &v1alpha1.Experiment{}
	converter := runtime.NewTestUnstructuredConverter(equality.Semantic)
	objMap, _ := converter.ToUnstructured(obj)
	runtime.NewTestUnstructuredConverter(equality.Semantic).FromUnstructured(objMap, experiment)
	return experiment
}

func (f *fixture) getPatchedExperiment(index int) string {
	action := filterInformerActions(f.client.Actions())[index]
	patchAction, ok := action.(core.PatchAction)
	if !ok {
		f.t.Fatalf("Expected Patch action, not %s", action.GetVerb())
	}
	return string(patchAction.GetPatch())
}

func (f *fixture) getPatchedExperimentAsObj(index int) *v1alpha1.Experiment {
	action := filterInformerActions(f.client.Actions())[index]
	patchAction, ok := action.(core.PatchAction)
	if !ok {
		f.t.Fatalf("Expected Patch action, not %s", action.GetVerb())
	}
	var ex v1alpha1.Experiment
	err := json.Unmarshal(patchAction.GetPatch(), &ex)
	if err != nil {
		f.t.Fatalf("Expected Patch action, not %s", action.GetVerb())
	}
	return &ex
}

func (f *fixture) getPatchedAnalysisRunAsObj(index int) *v1alpha1.AnalysisRun {
	action := filterInformerActions(f.client.Actions())[index]
	patchAction, ok := action.(core.PatchAction)
	if !ok {
		f.t.Fatalf("Expected Patch action, not %s", action.GetVerb())
	}
	var run v1alpha1.AnalysisRun
	err := json.Unmarshal(patchAction.GetPatch(), &run)
	if err != nil {
		f.t.Fatalf("Expected Patch action, not %s", action.GetVerb())
	}
	return &run
}

func TestNoReconcileForDeletedExperiment(t *testing.T) {
	f := newFixture(t)
	defer f.Close()

	e := newExperiment("foo", nil, "10s")
	now := metav1.Now()
	e.DeletionTimestamp = &now

	f.experimentLister = append(f.experimentLister, e)
	f.objects = append(f.objects, e)

	f.run(getKey(e, t))
}

type availableAtResults string

const (
	Set      availableAtResults = "Set"
	Nulled   availableAtResults = "NulledOut"
	NoChange availableAtResults = "NoChange"
)

func validatePatch(t *testing.T, patch string, statusCode v1alpha1.AnalysisPhase, availableAt availableAtResults, templateStatuses []v1alpha1.TemplateStatus, conditions []v1alpha1.ExperimentCondition) {
	e := v1alpha1.Experiment{}
	err := json.Unmarshal([]byte(patch), &e)
	if err != nil {
		panic(err)
	}
	actualStatus := e.Status
	if availableAt == Set {
		assert.NotNil(t, actualStatus.AvailableAt)
	} else if availableAt == Nulled {
		assert.Contains(t, patch, `"availableAt": null`)
	} else if availableAt == NoChange {
		assert.Nil(t, actualStatus.AvailableAt)
	}
	assert.Equal(t, statusCode, e.Status.Phase)
	assert.Len(t, actualStatus.TemplateStatuses, len(templateStatuses))
	for i := range templateStatuses {
		assert.Contains(t, actualStatus.TemplateStatuses, templateStatuses[i])
	}
	assert.Len(t, actualStatus.Conditions, len(conditions))
	for i := range conditions {
		expectedCond := conditions[i]
		for j := range actualStatus.Conditions {
			hasComparedConditions := false
			actualCond := conditions[j]
			if actualCond.Type == expectedCond.Type {
				assert.Equal(t, expectedCond.Status, actualCond.Status)
				assert.Equal(t, expectedCond.LastUpdateTime, actualCond.LastUpdateTime)
				assert.Equal(t, expectedCond.LastTransitionTime, actualCond.LastTransitionTime)
				assert.Equal(t, expectedCond.Reason, actualCond.Reason)
				assert.Equal(t, expectedCond.Message, actualCond.Message)
				hasComparedConditions = true
			}
			assert.True(t, hasComparedConditions)
		}
	}
}

func TestAddInvalidSpec(t *testing.T) {
	templates := generateTemplates("bar", "baz")
	e := newExperiment("foo", templates, "")
	e.Spec.Templates[0].Name = ""

	f := newFixture(t, e)
	defer f.Close()

	patchIndex := f.expectPatchExperimentAction(e)
	f.run(getKey(e, t))
	patch := f.getPatchedExperiment(patchIndex)

	cond := newCondition(conditions.InvalidSpecReason, e)

	expectedPatch := calculatePatch(e, `{
		"status":{
		}
	}`, nil, cond)
	assert.Equal(t, expectedPatch, patch)
}

func TestKeepInvalidSpec(t *testing.T) {
	templates := generateTemplates("bar", "baz")
	e := newExperiment("foo", templates, "")
	e.Status.Conditions = []v1alpha1.ExperimentCondition{{
		Type:    v1alpha1.InvalidExperimentSpec,
		Status:  corev1.ConditionTrue,
		Reason:  conditions.InvalidSpecReason,
		Message: fmt.Sprintf(conditions.ExperimentTemplateNameEmpty, e.Name, 0),
	}}
	e.Spec.Templates[0].Name = ""

	f := newFixture(t, e)
	defer f.Close()

	f.run(getKey(e, t))

}

func TestUpdateInvalidSpec(t *testing.T) {
	templates := generateTemplates("bar", "baz")
	e := newExperiment("foo", templates, "")

	e.Status.Conditions = []v1alpha1.ExperimentCondition{{
		Type:    v1alpha1.InvalidExperimentSpec,
		Status:  corev1.ConditionTrue,
		Reason:  conditions.InvalidSpecReason,
		Message: conditions.ExperimentSelectAllMessage,
	}}

	e.Spec.Templates[0].Name = ""

	f := newFixture(t, e)
	defer f.Close()

	patchIndex := f.expectPatchExperimentAction(e)
	f.run(getKey(e, t))
	patch := f.getPatchedExperiment(patchIndex)

	cond := newCondition(conditions.InvalidSpecReason, e)

	expectedPatch := calculatePatch(e, `{
		"status":{
		}
	}`, nil, cond)
	assert.Equal(t, expectedPatch, patch)

}

func TestRemoveInvalidSpec(t *testing.T) {
	templates := generateTemplates("bar", "baz")
	e := newExperiment("foo", templates, "")

	e.Status.Conditions = []v1alpha1.ExperimentCondition{{
		Type:   v1alpha1.InvalidExperimentSpec,
		Status: corev1.ConditionTrue,
		Reason: conditions.InvalidSpecReason,
	}}

	f := newFixture(t, e)
	defer f.Close()

	createFirstRSIndex := f.expectCreateReplicaSetAction(templateToRS(e, templates[0], 0))
	createSecondRSIndex := f.expectCreateReplicaSetAction(templateToRS(e, templates[1], 0))
	patchIndex := f.expectPatchExperimentAction(e)
	f.run(getKey(e, t))
	patch := f.getPatchedExperiment(patchIndex)
	firstRS := f.getCreatedReplicaSet(createFirstRSIndex)
	assert.NotNil(t, firstRS)
	assert.Equal(t, generateRSName(e, templates[0]), firstRS.Name)

	secondRS := f.getCreatedReplicaSet(createSecondRSIndex)
	assert.NotNil(t, secondRS)
	assert.Equal(t, generateRSName(e, templates[1]), secondRS.Name)

	templateStatus := []v1alpha1.TemplateStatus{
		generateTemplatesStatus("bar", 0, 0, v1alpha1.TemplateStatusProgressing, now()),
		generateTemplatesStatus("baz", 0, 0, v1alpha1.TemplateStatusProgressing, now()),
	}
	cond := newCondition(conditions.ReplicaSetUpdatedReason, e)

	expectedPatch := calculatePatch(e, `{
		"status":{
		}
	}`, templateStatus, cond)
	assert.Equal(t, expectedPatch, patch)
}<|MERGE_RESOLUTION|>--- conflicted
+++ resolved
@@ -241,19 +241,11 @@
 }
 
 func templateToService(ex *v1alpha1.Experiment, template v1alpha1.TemplateSpec, replicaSet appsv1.ReplicaSet) *corev1.Service {
-<<<<<<< HEAD
-	if template.CreateService {
-		service := &corev1.Service{
-			ObjectMeta: metav1.ObjectMeta{
-				Name:      replicaSet.Name,
-				Namespace: ex.Namespace,
-=======
 	if template.Service != nil {
 		service := &corev1.Service{
 			ObjectMeta: metav1.ObjectMeta{
 				Name:      replicaSet.Name,
 				Namespace: replicaSet.Namespace,
->>>>>>> 7ac97820
 				Annotations: map[string]string{
 					v1alpha1.ExperimentNameAnnotationKey:         ex.Name,
 					v1alpha1.ExperimentTemplateNameAnnotationKey: template.Name,
@@ -645,11 +637,7 @@
 	return rs
 }
 
-<<<<<<< HEAD
-func (f *fixture) verifyPatchedReplicaSet(index int, scaleDownDelaySeconds int32) {
-=======
 func (f *fixture) verifyPatchedReplicaSetAddScaleDownDelay(index int, scaleDownDelaySeconds int32) {
->>>>>>> 7ac97820
 	action := filterInformerActions(f.kubeclient.Actions())[index]
 	patchAction, ok := action.(core.PatchAction)
 	if !ok {
@@ -660,8 +648,6 @@
 	assert.Equal(f.t, string(patchAction.GetPatch()), patch)
 }
 
-<<<<<<< HEAD
-=======
 func (f *fixture) verifyPatchedReplicaSetRemoveScaleDownDelayAnnotation(index int) {
 	action := filterInformerActions(f.kubeclient.Actions())[index]
 	patchAction, ok := action.(core.PatchAction)
@@ -672,7 +658,6 @@
 	assert.Equal(f.t, string(patchAction.GetPatch()), patch)
 }
 
->>>>>>> 7ac97820
 func (f *fixture) getUpdatedReplicaSet(index int) *appsv1.ReplicaSet {
 	action := filterInformerActions(f.kubeclient.Actions())[index]
 	updateAction, ok := action.(core.UpdateAction)
