--- conflicted
+++ resolved
@@ -5,19 +5,7 @@
 	"fmt"
 	"time"
 
-<<<<<<< HEAD
-	v1 "k8s.io/client-go/listers/core/v1"
-
-	log "github.com/sirupsen/logrus"
-	appsv1 "k8s.io/api/apps/v1"
-	corev1 "k8s.io/api/core/v1"
-	k8serrors "k8s.io/apimachinery/pkg/api/errors"
-	metav1 "k8s.io/apimachinery/pkg/apis/meta/v1"
-	"k8s.io/client-go/kubernetes"
-	appslisters "k8s.io/client-go/listers/apps/v1"
-=======
 	"k8s.io/utils/pointer"
->>>>>>> 7ac97820
 
 	"github.com/argoproj/argo-rollouts/pkg/apis/rollouts/v1alpha1"
 	clientset "github.com/argoproj/argo-rollouts/pkg/client/clientset/versioned"
@@ -165,65 +153,11 @@
 				rs = modifiedRS
 			}
 		}
-<<<<<<< HEAD
-	} else {
-		if desiredReplicaCount == 0 {
-			// Add scaleDownDelay if necessary
-			rsIsUpdated, err := ec.addScaleDownDelay(rs)
-			if err != nil {
-				ec.log.Warnf("Unable to add scaleDownDelay label on rs '%s'", rs.Name)
-			} else {
-				if rsIsUpdated {
-					ctx := context.TODO()
-					modifiedRS, err := ec.kubeclientset.AppsV1().ReplicaSets(ec.ex.Namespace).Get(ctx, rs.Name, metav1.GetOptions{})
-					if err != nil {
-						ec.log.Warnf("Unable to get rs '%s' with added scaleDownDelay", rs.Name)
-					} else {
-						rs = modifiedRS
-						ec.templateRSs[template.Name] = modifiedRS
-					}
-				}
-			}
-
-		}
-		// Replicaset exists. We ensure it is scaled properly based on termination, or changed replica count
-		if *rs.Spec.Replicas != desiredReplicaCount {
-			if desiredReplicaCount == 0 {
-				// Add delay before scaling
-				if scaleDownAtStr, ok := rs.Annotations[v1alpha1.DefaultReplicaSetScaleDownDeadlineAnnotationKey]; ok {
-					scaleDownAtTime, err := time.Parse(time.RFC3339, scaleDownAtStr)
-					if err != nil {
-						ec.log.Warnf("Unable to read scaleDownAt label on rs '%s'", rs.Name)
-					}
-					now := metav1.Now()
-					scaleDownAt := metav1.NewTime(scaleDownAtTime)
-					if scaleDownAt.After(now.Time) {
-						ec.log.Infof("RS '%s' has not reached the scaleDownTime", rs.Name)
-						remainingTime := scaleDownAt.Sub(now.Time)
-						if remainingTime < ec.resyncPeriod {
-							ec.enqueueExperimentAfter(ec.ex, remainingTime)
-						}
-						desiredReplicaCount = defaults.GetReplicasOrDefault(template.Replicas)
-					}
-				}
-			}
-			_, _, err := ec.scaleReplicaSetAndRecordEvent(rs, desiredReplicaCount)
-			if err != nil {
-				templateStatus.Status = v1alpha1.TemplateStatusError
-				templateStatus.Message = fmt.Sprintf("Unable to scale down ReplicaSet for template '%s': %v", template.Name, err)
-			} else {
-				if desiredReplicaCount == 0 && template.CreateService {
-					svc := ec.templateServices[template.Name]
-					ec.deleteTemplateService(svc, templateStatus, template.Name)
-				}
-			}
-=======
 
 		// Replicaset exists. We ensure it is scaled properly based on termination, or changed replica count
 		if *rs.Spec.Replicas != desiredReplicaCount {
 			experimentReplicas := defaults.GetReplicasOrDefault(template.Replicas)
 			ec.scaleTemplateRS(rs, templateStatus, desiredReplicaCount, experimentReplicas)
->>>>>>> 7ac97820
 			templateStatus.LastTransitionTime = &now
 		}
 
@@ -241,31 +175,6 @@
 		templateStatus.AvailableReplicas = replicasetutil.GetAvailableReplicaCountForReplicaSets([]*appsv1.ReplicaSet{rs})
 	}
 
-	// Create Service for template
-	// Use same Name and rollout-pod-template-hash as ReplicaSet
-	if template.CreateService && rs != nil {
-		podTemplateHash := rs.Labels[v1alpha1.DefaultRolloutUniqueLabelKey]
-		svc := ec.templateServices[template.Name]
-		if desiredReplicaCount == 0 {
-			ec.deleteTemplateService(svc, templateStatus, template.Name)
-		} else if svc == nil || svc.Name != rs.Name {
-			newService, err := ec.CreateService(rs.Name, template, rs.Labels)
-			if err != nil {
-				templateStatus.Status = v1alpha1.TemplateStatusError
-				templateStatus.Message = fmt.Sprintf("Failed to create Service for template '%s': %v", template.Name, err)
-			} else {
-				ec.templateServices[template.Name] = newService
-				templateStatus.ServiceName = newService.Name
-				templateStatus.PodTemplateHash = podTemplateHash
-			}
-		}
-	} else if !template.CreateService {
-		// If CreateService is false but template has service, then create service
-		// Code should not enter this path
-		svc := ec.templateServices[template.Name]
-		ec.deleteTemplateService(svc, templateStatus, template.Name)
-	}
-
 	if prevStatus.Replicas != templateStatus.Replicas ||
 		prevStatus.UpdatedReplicas != templateStatus.UpdatedReplicas ||
 		prevStatus.ReadyReplicas != templateStatus.ReadyReplicas ||
@@ -323,8 +232,6 @@
 	experimentutil.SetTemplateStatus(ec.newStatus, *templateStatus)
 }
 
-<<<<<<< HEAD
-=======
 func (ec *experimentContext) addScaleDownDelayToTemplateRS(rs *appsv1.ReplicaSet, templateName string) *appsv1.ReplicaSet {
 	rsIsUpdated, err := ec.addScaleDownDelay(rs)
 	if err != nil {
@@ -406,7 +313,6 @@
 	return nil
 }
 
->>>>>>> 7ac97820
 func (ec *experimentContext) deleteTemplateService(svc *corev1.Service, templateStatus *v1alpha1.TemplateStatus, templateName string) {
 	if svc != nil {
 		err := ec.deleteService(*svc)
