--- conflicted
+++ resolved
@@ -493,7 +493,6 @@
 	s.TearDownSuite()
 }
 
-<<<<<<< HEAD
 func (s *IstioSuite) TestIstioPingPongUpdate() {
 	s.Given().
 		RolloutObjects("@istio/istio-host-split-ping-pong.yaml").
@@ -613,7 +612,8 @@
 			assert.False(s.T(), ok)
 		}).
 		ExpectRevisionPodCount("1", 0) // since we moved back to basic canary, we should scale down older RSs
-=======
+}
+
 func (s *IstioSuite) TestIstioSubsetSplitInStableDownscaleAfterCanaryAbort() {
 	s.Given().
 		RolloutObjects("@istio/istio-subset-split-in-stable-downscale-after-canary-abort.yaml").
@@ -638,5 +638,4 @@
 		})
 
 	s.TearDownSuite()
->>>>>>> 2ff3c8ff
 }