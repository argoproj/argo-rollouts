--- conflicted
+++ resolved
@@ -230,8 +230,6 @@
 		ExpectRevisionPodCount("1", 1) // don't scale down old replicaset since it will be within scaleDownDelay
 }
 
-<<<<<<< HEAD
-=======
 func (s *IstioSuite) TestIstioAbortUpdate() {
 	s.Given().
 		RolloutObjects("@istio/istio-host-split.yaml").
@@ -259,7 +257,6 @@
 		ExpectRevisionPodCount("2", 1)
 }
 
->>>>>>> ff3471a2
 func (s *IstioSuite) TestIstioAbortUpdateDeleteAllCanaryPods() {
 	s.Given().
 		RolloutObjects("@istio/istio-rollout-abort-delete-all-canary-pods.yaml").
@@ -285,12 +282,7 @@
 		AbortRollout().
 		WaitForRolloutStatus("Degraded").
 		Then().
-<<<<<<< HEAD
-		ExpectRevisionPodCount("2", 0).
-		ExpectRevisionPodCount("1", 5)
-=======
 		ExpectRevisionPodCount("1", 5).
 		ExpectRevisionPodCount("2", 4).    // canary pods remained scaled
 		ExpectRevisionScaleDown("2", true) // but have a scale down delay
->>>>>>> ff3471a2
 }