--- conflicted
+++ resolved
@@ -112,19 +112,7 @@
 		ApplyManifests().
 		WaitForRolloutStatus("Healthy").
 		Then().
-<<<<<<< HEAD
 		Assert(assertWeights(s, "alb-rollout-canary", "alb-rollout-stable", 0, 100)).
-=======
-		Assert(func(t *fixtures.Then) {
-			ingress := t.GetALBIngress()
-			action, ok := ingress.Annotations["alb.ingress.kubernetes.io/actions.alb-rollout-root"]
-			assert.True(s.T(), ok)
-
-			port := 80
-			expectedAction := fmt.Sprintf(actionTemplate, "alb-rollout-canary", port, 0, "alb-rollout-stable", port, 100)
-			assert.Equal(s.T(), expectedAction, action)
-		}).
->>>>>>> f3889370
 		ExpectExperimentCount(0).
 		When().
 		UpdateSpec().
@@ -148,19 +136,7 @@
 		WaitForRolloutStatus("Healthy").
 		Sleep(1 * time.Second). // stable is currently set first, and then changes made to VirtualServices/DestinationRules
 		Then().
-<<<<<<< HEAD
 		Assert(assertWeights(s, "alb-rollout-canary", "alb-rollout-stable", 0, 100))
-=======
-		Assert(func(t *fixtures.Then) {
-			ingress := t.GetALBIngress()
-			action, ok := ingress.Annotations["alb.ingress.kubernetes.io/actions.alb-rollout-root"]
-			assert.True(s.T(), ok)
-
-			port := 80
-			expectedAction := fmt.Sprintf(actionTemplate, "alb-rollout-canary", port, 0, "alb-rollout-stable", port, 100)
-			assert.Equal(s.T(), expectedAction, action)
-		})
->>>>>>> f3889370
 }
 
 func (s *AWSSuite) TestALBExperimentStepNoSetWeight() {
@@ -170,19 +146,7 @@
 		ApplyManifests().
 		WaitForRolloutStatus("Healthy").
 		Then().
-<<<<<<< HEAD
 		Assert(assertWeights(s, "alb-rollout-canary", "alb-rollout-stable", 0, 100)).
-=======
-		Assert(func(t *fixtures.Then) {
-			ingress := t.GetALBIngress()
-			action, ok := ingress.Annotations["alb.ingress.kubernetes.io/actions.alb-rollout-root"]
-			assert.True(s.T(), ok)
-
-			port := 80
-			expectedAction := fmt.Sprintf(actionTemplate, "alb-rollout-canary", port, 0, "alb-rollout-stable", port, 100)
-			assert.Equal(s.T(), expectedAction, action)
-		}).
->>>>>>> f3889370
 		ExpectExperimentCount(0).
 		When().
 		UpdateSpec().
@@ -205,17 +169,5 @@
 		WaitForRolloutStatus("Healthy").
 		Sleep(1 * time.Second). // stable is currently set first, and then changes made to VirtualServices/DestinationRules
 		Then().
-<<<<<<< HEAD
 		Assert(assertWeights(s, "alb-rollout-canary", "alb-rollout-stable", 0, 100))
-=======
-		Assert(func(t *fixtures.Then) {
-			ingress := t.GetALBIngress()
-			action, ok := ingress.Annotations["alb.ingress.kubernetes.io/actions.alb-rollout-root"]
-			assert.True(s.T(), ok)
-
-			port := 80
-			expectedAction := fmt.Sprintf(actionTemplate, "alb-rollout-canary", port, 0, "alb-rollout-stable", port, 100)
-			assert.Equal(s.T(), expectedAction, action)
-		})
->>>>>>> f3889370
 }