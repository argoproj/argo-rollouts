package datadog

import (
	"context"
	"encoding/json"
	"errors"
	"fmt"
	"io"
	"net/http"
	"net/url"
	"os"
	"strconv"
	"strings"
	"time"

	"github.com/argoproj/argo-rollouts/pkg/apis/rollouts/v1alpha1"
	"github.com/argoproj/argo-rollouts/utils/defaults"
	"github.com/argoproj/argo-rollouts/utils/evaluate"
	metricutil "github.com/argoproj/argo-rollouts/utils/metric"
	timeutil "github.com/argoproj/argo-rollouts/utils/time"
	retryablehttp "github.com/hashicorp/go-retryablehttp"

	log "github.com/sirupsen/logrus"
	metav1 "k8s.io/apimachinery/pkg/apis/meta/v1"
	"k8s.io/client-go/kubernetes"
)

var unixNow = func() int64 { return timeutil.Now().Unix() }

const (
<<<<<<< HEAD
	//ProviderType indicates the provider is datadog
	ProviderType                             = "Datadog"
	DatadogTokensSecretName                  = "datadog"
	DatadogApiKey                            = "api-key"
	DatadogAppKey                            = "app-key"
	DatadogAddress                           = "address"
	DefaultRetryMaxWaitSeconds time.Duration = 120
	DefaultRetryMax            int           = 10
)

var (
	retryMaxWaitSeconds = DefaultRetryMaxWaitSeconds
	retryMax            = DefaultRetryMax
=======
	// ProviderType indicates the provider is datadog
	ProviderType            = "Datadog"
	DatadogTokensSecretName = "datadog"
	DatadogApiKey           = "api-key"
	DatadogAppKey           = "app-key"
	DatadogAddress          = "address"
>>>>>>> 065d1307
)

// Provider contains all the required components to run a Datadog query
// Implements the Provider Interface
type Provider struct {
	logCtx log.Entry
	config datadogConfig
}

type datadogResponse struct {
	Series []struct {
		Pointlist [][]float64 `json:"pointlist"`
	}
}

type datadogConfig struct {
	Address string `yaml:"address,omitempty"`
	ApiKey  string `yaml:"api-key,omitempty"`
	AppKey  string `yaml:"app-key,omitempty"`
}

// Type indicates provider is a Datadog provider
func (p *Provider) Type() string {
	return ProviderType
}

// GetMetadata returns any additional metadata which needs to be stored & displayed as part of the metrics result.
func (p *Provider) GetMetadata(metric v1alpha1.Metric) map[string]string {
	return nil
}

func (p *Provider) Run(run *v1alpha1.AnalysisRun, metric v1alpha1.Metric) v1alpha1.Measurement {
	startTime := timeutil.MetaNow()

	// Measurement to pass back
	measurement := v1alpha1.Measurement{
		StartedAt: &startTime,
	}

	endpoint := "https://api.datadoghq.com/api/v1/query"
	if p.config.Address != "" {
		endpoint = p.config.Address + "/api/v1/query"
	}

	url, err := url.Parse(endpoint)
	if err != nil {
		return metricutil.MarkMeasurementError(measurement, err)
	}

	now := unixNow()
	var interval int64 = 300
	if metric.Provider.Datadog.Interval != "" {
		expDuration, err := metric.Provider.Datadog.Interval.Duration()
		if err != nil {
			return metricutil.MarkMeasurementError(measurement, err)
		}
		// Convert to seconds as DataDog expects unix timestamp
		interval = int64(expDuration.Seconds())
	}

	q := url.Query()
	q.Set("query", metric.Provider.Datadog.Query)
	q.Set("from", strconv.FormatInt(now-interval, 10))
	q.Set("to", strconv.FormatInt(now, 10))
	url.RawQuery = q.Encode()

	request := &http.Request{Method: "GET"}
	request.URL = url
	request.Header = make(http.Header)
	request.Header.Set("Content-Type", "application/json")
	request.Header.Set("DD-API-KEY", p.config.ApiKey)
	request.Header.Set("DD-APPLICATION-KEY", p.config.AppKey)

	// Configure retryable HTTP Client that automatically retries on 429 status codes
	// with exponential backoff.
	retryClient := retryablehttp.NewClient()
	retryClient.RetryMax = retryMax
	retryClient.RetryWaitMax = time.Second * retryMaxWaitSeconds
	retryClient.HTTPClient.Timeout = time.Duration(10) * time.Second
	httpClient := retryClient.StandardClient()

	// Send request
	response, err := httpClient.Do(request)

	if err != nil {
		return metricutil.MarkMeasurementError(measurement, err)
	}

	value, status, err := p.parseResponse(metric, response)
	if err != nil {
		return metricutil.MarkMeasurementError(measurement, err)
	}

	measurement.Value = value
	measurement.Phase = status
	finishedTime := timeutil.MetaNow()
	measurement.FinishedAt = &finishedTime

	return measurement
}

func (p *Provider) parseResponse(metric v1alpha1.Metric, response *http.Response) (string, v1alpha1.AnalysisPhase, error) {

	bodyBytes, err := io.ReadAll(response.Body)

	if err != nil {
		return "", v1alpha1.AnalysisPhaseError, fmt.Errorf("Received no bytes in response: %v", err)
	}

	if response.StatusCode == http.StatusForbidden || response.StatusCode == http.StatusUnauthorized {
		return "", v1alpha1.AnalysisPhaseError, fmt.Errorf("received authentication error response code: %v %s", response.StatusCode, string(bodyBytes))
	} else if response.StatusCode != http.StatusOK {
		return "", v1alpha1.AnalysisPhaseError, fmt.Errorf("received non 2xx response code: %v %s", response.StatusCode, string(bodyBytes))
	}

	var res datadogResponse
	err = json.Unmarshal(bodyBytes, &res)
	if err != nil {
		return "", v1alpha1.AnalysisPhaseError, fmt.Errorf("Could not parse JSON body: %v", err)
	}

	// Handle an empty query result
	if len(res.Series) == 0 || len(res.Series[0].Pointlist) == 0 {
		var nilFloat64 *float64
		status, err := evaluate.EvaluateResult(nilFloat64, metric, p.logCtx)
		seriesBytes, jsonErr := json.Marshal(res.Series)
		if jsonErr != nil {
			return "", v1alpha1.AnalysisPhaseError, fmt.Errorf("Failed to marshall JSON empty series: %v", jsonErr)
		}

		return string(seriesBytes), status, err
	}

	// Handle a populated query result
	series := res.Series[0]
	datapoint := series.Pointlist[len(series.Pointlist)-1]
	if len(datapoint) != 2 {
		return "", v1alpha1.AnalysisPhaseError, fmt.Errorf("Datapoint does not have 2 values")
	}

	value := datapoint[1]
	status, err := evaluate.EvaluateResult(value, metric, p.logCtx)
	return strconv.FormatFloat(value, 'f', -1, 64), status, err
}

// Resume should not be used the Datadog provider since all the work should occur in the Run method
func (p *Provider) Resume(run *v1alpha1.AnalysisRun, metric v1alpha1.Metric, measurement v1alpha1.Measurement) v1alpha1.Measurement {
	p.logCtx.Warn("Datadog provider should not execute the Resume method")
	return measurement
}

// Terminate should not be used the Datadog provider since all the work should occur in the Run method
func (p *Provider) Terminate(run *v1alpha1.AnalysisRun, metric v1alpha1.Metric, measurement v1alpha1.Measurement) v1alpha1.Measurement {
	p.logCtx.Warn("Datadog provider should not execute the Terminate method")
	return measurement
}

// GarbageCollect is a no-op for the Datadog provider
func (p *Provider) GarbageCollect(run *v1alpha1.AnalysisRun, metric v1alpha1.Metric, limit int) error {
	return nil
}

func lookupKeysInEnv(keys []string) map[string]string {
	valuesByKey := make(map[string]string)
	for i := range keys {
		key := keys[i]
		formattedKey := strings.ToUpper(strings.ReplaceAll(key, "-", "_"))
		if value, ok := os.LookupEnv(fmt.Sprintf("DD_%s", formattedKey)); ok {
			valuesByKey[key] = value
		}
	}
	return valuesByKey
}

func SetRetryMax(max int) {
	retryMax = max
}

func SetRetryMaxWait(seconds time.Duration) {
	retryMaxWaitSeconds = seconds
}

func NewDatadogProvider(logCtx log.Entry, kubeclientset kubernetes.Interface) (*Provider, error) {
	ns := defaults.Namespace()

	apiKey := ""
	appKey := ""
	address := ""
	secretKeys := []string{DatadogApiKey, DatadogAppKey, DatadogAddress}
	envValuesByKey := lookupKeysInEnv(secretKeys)
	if len(envValuesByKey) == len(secretKeys) {
		apiKey = envValuesByKey[DatadogApiKey]
		appKey = envValuesByKey[DatadogAppKey]
		address = envValuesByKey[DatadogAddress]
	} else {
		secret, err := kubeclientset.CoreV1().Secrets(ns).Get(context.TODO(), DatadogTokensSecretName, metav1.GetOptions{})
		if err != nil {
			return nil, err
		}
		apiKey = string(secret.Data[DatadogApiKey])
		appKey = string(secret.Data[DatadogAppKey])
		if _, hasAddress := secret.Data[DatadogAddress]; hasAddress {
			address = string(secret.Data[DatadogAddress])
		}
	}

	if apiKey != "" && appKey != "" {
		return &Provider{
			logCtx: logCtx,
			config: datadogConfig{
				Address: address,
				ApiKey:  apiKey,
				AppKey:  appKey,
			},
		}, nil
	} else {
		return nil, errors.New("API or App token not found")
	}

}<|MERGE_RESOLUTION|>--- conflicted
+++ resolved
@@ -28,7 +28,6 @@
 var unixNow = func() int64 { return timeutil.Now().Unix() }
 
 const (
-<<<<<<< HEAD
 	//ProviderType indicates the provider is datadog
 	ProviderType                             = "Datadog"
 	DatadogTokensSecretName                  = "datadog"
@@ -40,16 +39,14 @@
 )
 
 var (
-	retryMaxWaitSeconds = DefaultRetryMaxWaitSeconds
-	retryMax            = DefaultRetryMax
-=======
+	RetryMaxWaitSeconds = DefaultRetryMaxWaitSeconds
+	RetryMax            = DefaultRetryMax
 	// ProviderType indicates the provider is datadog
 	ProviderType            = "Datadog"
 	DatadogTokensSecretName = "datadog"
 	DatadogApiKey           = "api-key"
 	DatadogAppKey           = "app-key"
 	DatadogAddress          = "address"
->>>>>>> 065d1307
 )
 
 // Provider contains all the required components to run a Datadog query
@@ -126,8 +123,8 @@
 	// Configure retryable HTTP Client that automatically retries on 429 status codes
 	// with exponential backoff.
 	retryClient := retryablehttp.NewClient()
-	retryClient.RetryMax = retryMax
-	retryClient.RetryWaitMax = time.Second * retryMaxWaitSeconds
+	retryClient.RetryMax = RetryMax
+	retryClient.RetryWaitMax = time.Second * RetryMaxWaitSeconds
 	retryClient.HTTPClient.Timeout = time.Duration(10) * time.Second
 	httpClient := retryClient.StandardClient()
 
@@ -225,11 +222,11 @@
 }
 
 func SetRetryMax(max int) {
-	retryMax = max
+	RetryMax = max
 }
 
 func SetRetryMaxWait(seconds time.Duration) {
-	retryMaxWaitSeconds = seconds
+	RetryMaxWaitSeconds = seconds
 }
 
 func NewDatadogProvider(logCtx log.Entry, kubeclientset kubernetes.Interface) (*Provider, error) {
