package rollout

import (
	"errors"
	"strconv"
	"testing"
	"time"

	"github.com/stretchr/testify/assert"
	"github.com/stretchr/testify/mock"
	metav1 "k8s.io/apimachinery/pkg/apis/meta/v1"
	"k8s.io/apimachinery/pkg/util/intstr"
	"k8s.io/client-go/dynamic/dynamicinformer"
	"k8s.io/client-go/dynamic/dynamiclister"
	"k8s.io/utils/pointer"

	"github.com/argoproj/argo-rollouts/pkg/apis/rollouts/v1alpha1"
	"github.com/argoproj/argo-rollouts/rollout/mocks"
	"github.com/argoproj/argo-rollouts/rollout/trafficrouting/alb"
	"github.com/argoproj/argo-rollouts/rollout/trafficrouting/istio"
	"github.com/argoproj/argo-rollouts/rollout/trafficrouting/nginx"
	"github.com/argoproj/argo-rollouts/rollout/trafficrouting/smi"
	testutil "github.com/argoproj/argo-rollouts/test/util"
	"github.com/argoproj/argo-rollouts/utils/conditions"
	istioutil "github.com/argoproj/argo-rollouts/utils/istio"
	logutil "github.com/argoproj/argo-rollouts/utils/log"
)

// newFakeTrafficRoutingReconciler returns a fake TrafficRoutingReconciler with mocked success return values
<<<<<<< HEAD
func newFakeTrafficRoutingReconciler() []*mocks.TrafficRoutingReconciler {
	reconcilerList := []*mocks.TrafficRoutingReconciler{}
	for _, trafficRoutingReconciler := range reconcilerList {
		trafficRoutingReconciler.On("Type").Return("fake")
		trafficRoutingReconciler.On("SetWeight", mock.Anything).Return(nil)
		trafficRoutingReconciler.On("VerifyWeight", mock.Anything).Return(true, nil)
		trafficRoutingReconciler.On("UpdateHash", mock.Anything, mock.Anything).Return(nil)
	}
	return reconcilerList
}

// newFakeTrafficRoutingReconciler returns a fake TrafficRoutingReconciler with mocked success return values
func newFakeSingleTrafficRoutingReconciler() *mocks.TrafficRoutingReconciler {
	trafficRoutingReconciler := mocks.TrafficRoutingReconciler{}
	trafficRoutingReconciler.On("Type").Return("fake")
	trafficRoutingReconciler.On("SetWeight", mock.Anything).Return(nil)
	trafficRoutingReconciler.On("VerifyWeight", mock.Anything).Return(true, nil)
	trafficRoutingReconciler.On("UpdateHash", mock.Anything, mock.Anything).Return(nil)
	return &trafficRoutingReconciler
=======
func newFakeTrafficRoutingReconciler() *mocks.TrafficRoutingReconciler {
	r := mocks.TrafficRoutingReconciler{}
	r.On("Type").Return("fake")
	r.On("SetWeight", mock.Anything).Return(nil)
	r.On("VerifyWeight", mock.Anything).Return(pointer.BoolPtr(true), nil)
	r.On("UpdateHash", mock.Anything, mock.Anything).Return(nil)
	return &r
>>>>>>> 26433bec
}

// newUnmockedFakeTrafficRoutingReconciler returns a fake TrafficRoutingReconciler with unmocked
// methods (except Type() mocked)
func newUnmockedFakeTrafficRoutingReconciler() *[]*mocks.TrafficRoutingReconciler {
	reconcilerList := []*mocks.TrafficRoutingReconciler{}
	for _, trafficRoutingReconciler := range reconcilerList {
		trafficRoutingReconciler.On("Type").Return("fake")
	}
	return &reconcilerList
}

func newTrafficWeightFixture(t *testing.T) (*fixture, *v1alpha1.Rollout) {
	f := newFixture(t)
	defer f.Close()

	steps := []v1alpha1.CanaryStep{
		{
			SetWeight: pointer.Int32Ptr(10),
		},
	}
	r1 := newCanaryRollout("foo", 10, nil, steps, pointer.Int32Ptr(0), intstr.FromInt(1), intstr.FromInt(0))
	r2 := bumpVersion(r1)
	r2.Spec.Strategy.Canary.TrafficRouting = &v1alpha1.RolloutTrafficRouting{}
	r2.Spec.Strategy.Canary.CanaryService = "canary"
	r2.Spec.Strategy.Canary.StableService = "stable"

	rs1 := newReplicaSetWithStatus(r1, 10, 10)
	rs2 := newReplicaSetWithStatus(r2, 1, 1)

	rs1PodHash := rs1.Labels[v1alpha1.DefaultRolloutUniqueLabelKey]
	rs2PodHash := rs2.Labels[v1alpha1.DefaultRolloutUniqueLabelKey]
	canarySelector := map[string]string{v1alpha1.DefaultRolloutUniqueLabelKey: rs2PodHash}
	stableSelector := map[string]string{v1alpha1.DefaultRolloutUniqueLabelKey: rs1PodHash}
	canarySvc := newService("canary", 80, canarySelector, r2)
	stableSvc := newService("stable", 80, stableSelector, r2)

	f.kubeobjects = append(f.kubeobjects, rs1, rs2, canarySvc, stableSvc)
	f.replicaSetLister = append(f.replicaSetLister, rs1, rs2)

	r2 = updateCanaryRolloutStatus(r2, rs1PodHash, 10, 0, 10, false)
	f.rolloutLister = append(f.rolloutLister, r2)
	f.objects = append(f.objects, r2)
	return f, r2
}

func TestReconcileTrafficRoutingSetWeightErr(t *testing.T) {
	f, ro := newTrafficWeightFixture(t)
	defer f.Close()
	f.fakeTrafficRouting = *newUnmockedFakeTrafficRoutingReconciler()
	for _, fakeTrafficRouting := range f.fakeTrafficRouting {
		fakeTrafficRouting.On("UpdateHash", mock.Anything, mock.Anything).Return(nil)
		fakeTrafficRouting.On("SetWeight", mock.Anything).Return(errors.New("Error message"))
		f.runExpectError(getKey(ro, t), true)
	}
}

// verify error is not returned when VerifyWeight returns error (so that we can continue reconciling)
func TestReconcileTrafficRoutingVerifyWeightErr(t *testing.T) {
	f, ro := newTrafficWeightFixture(t)
	defer f.Close()
<<<<<<< HEAD
	f.fakeTrafficRouting = *newUnmockedFakeTrafficRoutingReconciler()
	for _, fakeTrafficRouting := range f.fakeTrafficRouting {
		fakeTrafficRouting.On("UpdateHash", mock.Anything, mock.Anything).Return(nil)
		fakeTrafficRouting.On("SetWeight", mock.Anything).Return(nil)
		fakeTrafficRouting.On("VerifyWeight", mock.Anything).Return(false, errors.New("Error message"))
		f.runExpectError(getKey(ro, t), true)
	}
=======
	f.fakeTrafficRouting = newUnmockedFakeTrafficRoutingReconciler()
	f.fakeTrafficRouting.On("UpdateHash", mock.Anything, mock.Anything).Return(nil)
	f.fakeTrafficRouting.On("SetWeight", mock.Anything).Return(nil)
	f.fakeTrafficRouting.On("VerifyWeight", mock.Anything).Return(pointer.BoolPtr(false), errors.New("Error message"))
	f.expectPatchRolloutAction(ro)
	f.run(getKey(ro, t))
>>>>>>> 26433bec
}

// verify we requeue when VerifyWeight returns false
func TestReconcileTrafficRoutingVerifyWeightFalse(t *testing.T) {
	f, ro := newTrafficWeightFixture(t)
	defer f.Close()
<<<<<<< HEAD
	f.fakeTrafficRouting = *newUnmockedFakeTrafficRoutingReconciler()
	for _, fakeTrafficRouting := range f.fakeTrafficRouting {
		fakeTrafficRouting.On("UpdateHash", mock.Anything, mock.Anything).Return(nil)
		fakeTrafficRouting.On("SetWeight", mock.Anything).Return(nil)
		fakeTrafficRouting.On("VerifyWeight", mock.Anything).Return(false, nil)
		c, i, k8sI := f.newController(noResyncPeriodFunc)
		enqueued := false
		c.enqueueRolloutAfter = func(obj interface{}, duration time.Duration) {
			enqueued = true
		}
		f.expectPatchRolloutAction(ro)
		f.runController(getKey(ro, t), true, false, c, i, k8sI)
		assert.True(t, enqueued)
=======
	f.fakeTrafficRouting = newUnmockedFakeTrafficRoutingReconciler()
	f.fakeTrafficRouting.On("UpdateHash", mock.Anything, mock.Anything).Return(nil)
	f.fakeTrafficRouting.On("SetWeight", mock.Anything).Return(nil)
	f.fakeTrafficRouting.On("VerifyWeight", mock.Anything).Return(pointer.BoolPtr(false), nil)
	c, i, k8sI := f.newController(noResyncPeriodFunc)
	enqueued := false
	c.enqueueRolloutAfter = func(obj interface{}, duration time.Duration) {
		enqueued = true
>>>>>>> 26433bec
	}
}

func TestRolloutUseDesiredWeight(t *testing.T) {
	f := newFixture(t)
	defer f.Close()

	steps := []v1alpha1.CanaryStep{
		{
			SetWeight: pointer.Int32Ptr(10),
		},
		{
			Pause: &v1alpha1.RolloutPause{},
		},
	}
	r1 := newCanaryRollout("foo", 10, nil, steps, pointer.Int32Ptr(1), intstr.FromInt(1), intstr.FromInt(0))
	r2 := bumpVersion(r1)
	r2.Spec.Strategy.Canary.TrafficRouting = &v1alpha1.RolloutTrafficRouting{}
	r2.Spec.Strategy.Canary.CanaryService = "canary"
	r2.Spec.Strategy.Canary.StableService = "stable"

	progressingCondition, _ := newProgressingCondition(conditions.RolloutPausedReason, r2, "")
	conditions.SetRolloutCondition(&r2.Status, progressingCondition)

	pausedCondition, _ := newPausedCondition(true)
	conditions.SetRolloutCondition(&r2.Status, pausedCondition)

	rs1 := newReplicaSetWithStatus(r1, 10, 10)
	rs2 := newReplicaSetWithStatus(r2, 1, 1)

	rs1PodHash := rs1.Labels[v1alpha1.DefaultRolloutUniqueLabelKey]
	rs2PodHash := rs2.Labels[v1alpha1.DefaultRolloutUniqueLabelKey]
	canarySelector := map[string]string{v1alpha1.DefaultRolloutUniqueLabelKey: rs2PodHash}
	stableSelector := map[string]string{v1alpha1.DefaultRolloutUniqueLabelKey: rs1PodHash}
	canarySvc := newService("canary", 80, canarySelector, r2)
	stableSvc := newService("stable", 80, stableSelector, r2)

	f.kubeobjects = append(f.kubeobjects, rs1, rs2, canarySvc, stableSvc)
	f.replicaSetLister = append(f.replicaSetLister, rs1, rs2)

	r2 = updateCanaryRolloutStatus(r2, rs1PodHash, 10, 0, 10, true)
	f.rolloutLister = append(f.rolloutLister, r2)
	f.objects = append(f.objects, r2)

	f.expectPatchRolloutAction(r2)

<<<<<<< HEAD
	f.fakeTrafficRouting = *newUnmockedFakeTrafficRoutingReconciler()
	for _, fakeTrafficRouting := range f.fakeTrafficRouting {
		fakeTrafficRouting.On("UpdateHash", mock.Anything, mock.Anything).Return(nil)
		fakeTrafficRouting.On("SetWeight", mock.Anything, mock.Anything).Return(func(desiredWeight int32, additionalDestinations ...trafficrouting.WeightDestination) error {
			// make sure SetWeight was called with correct value
			assert.Equal(t, int32(10), desiredWeight)
			return nil
		})
		fakeTrafficRouting.On("VerifyWeight", mock.Anything).Return(true, nil)
	}
=======
	f.fakeTrafficRouting = newUnmockedFakeTrafficRoutingReconciler()
	f.fakeTrafficRouting.On("UpdateHash", mock.Anything, mock.Anything).Return(nil)
	f.fakeTrafficRouting.On("SetWeight", mock.Anything, mock.Anything).Return(func(desiredWeight int32, additionalDestinations ...v1alpha1.WeightDestination) error {
		// make sure SetWeight was called with correct value
		assert.Equal(t, int32(10), desiredWeight)
		return nil
	})
	f.fakeTrafficRouting.On("VerifyWeight", mock.Anything).Return(pointer.BoolPtr(true), nil)
>>>>>>> 26433bec
	f.run(getKey(r2, t))
}

func TestRolloutWithExperimentStep(t *testing.T) {
	f := newFixture(t)
	defer f.Close()

	steps := []v1alpha1.CanaryStep{
		{
			SetWeight: pointer.Int32Ptr(10),
		},
		{
			Experiment: &v1alpha1.RolloutExperimentStep{
				Templates: []v1alpha1.RolloutExperimentTemplate{{
					Name:     "experiment-template",
					SpecRef:  "canary",
					Replicas: pointer.Int32Ptr(1),
					Weight:   pointer.Int32Ptr(5),
				}},
			},
		},
	}
	r1 := newCanaryRollout("foo", 10, nil, steps, pointer.Int32Ptr(1), intstr.FromInt(1), intstr.FromInt(0))
	r2 := bumpVersion(r1)
	r2.Spec.Strategy.Canary.TrafficRouting = &v1alpha1.RolloutTrafficRouting{}
	r2.Spec.Strategy.Canary.CanaryService = "canary"
	r2.Spec.Strategy.Canary.StableService = "stable"

	rs1 := newReplicaSetWithStatus(r1, 10, 10)
	rs2 := newReplicaSetWithStatus(r2, 1, 1)

	rs1PodHash := rs1.Labels[v1alpha1.DefaultRolloutUniqueLabelKey]
	rs2PodHash := rs2.Labels[v1alpha1.DefaultRolloutUniqueLabelKey]
	canarySelector := map[string]string{v1alpha1.DefaultRolloutUniqueLabelKey: rs2PodHash}
	stableSelector := map[string]string{v1alpha1.DefaultRolloutUniqueLabelKey: rs1PodHash}
	canarySvc := newService("canary", 80, canarySelector, r2)
	stableSvc := newService("stable", 80, stableSelector, r2)
	ex, _ := GetExperimentFromTemplate(r1, rs1, rs2)
	ex.Status.TemplateStatuses = []v1alpha1.TemplateStatus{{
		Name:            "experiment-template",
		ServiceName:     "experiment-service",
		PodTemplateHash: rs2PodHash,
	}}
	r2.Status.Canary.CurrentExperiment = ex.Name

	f.kubeobjects = append(f.kubeobjects, rs1, rs2, canarySvc, stableSvc)
	f.replicaSetLister = append(f.replicaSetLister, rs1, rs2)

	r2 = updateCanaryRolloutStatus(r2, rs1PodHash, 10, 0, 10, false)
	f.rolloutLister = append(f.rolloutLister, r2)
	f.objects = append(f.objects, r2, ex)

	f.expectPatchRolloutAction(r2)

	t.Run("Experiment Running - WeightDestination created", func(t *testing.T) {
		ex.Status.Phase = v1alpha1.AnalysisPhaseRunning
<<<<<<< HEAD
		f.fakeTrafficRouting = *newUnmockedFakeTrafficRoutingReconciler()
		for _, fakeTrafficRouting := range f.fakeTrafficRouting {
			fakeTrafficRouting.On("UpdateHash", mock.Anything, mock.Anything).Return(nil)
			fakeTrafficRouting.On("SetWeight", mock.Anything, mock.Anything).Return(func(desiredWeight int32, weightDestinations ...trafficrouting.WeightDestination) error {
				// make sure SetWeight was called with correct value
				assert.Equal(t, int32(10), desiredWeight)
				assert.Equal(t, int32(5), weightDestinations[0].Weight)
				assert.Equal(t, ex.Status.TemplateStatuses[0].ServiceName, weightDestinations[0].ServiceName)
				assert.Equal(t, ex.Status.TemplateStatuses[0].PodTemplateHash, weightDestinations[0].PodTemplateHash)
				return nil
			})
			fakeTrafficRouting.On("VerifyWeight", mock.Anything).Return(func(desiredWeight int32, weightDestinations ...trafficrouting.WeightDestination) error {
				assert.Equal(t, int32(10), desiredWeight)
				assert.Equal(t, int32(5), weightDestinations[0].Weight)
				assert.Equal(t, ex.Status.TemplateStatuses[0].ServiceName, weightDestinations[0].ServiceName)
				assert.Equal(t, ex.Status.TemplateStatuses[0].PodTemplateHash, weightDestinations[0].PodTemplateHash)
				return nil
			})
		}
=======
		f.fakeTrafficRouting = newUnmockedFakeTrafficRoutingReconciler()
		f.fakeTrafficRouting.On("UpdateHash", mock.Anything, mock.Anything).Return(nil)
		f.fakeTrafficRouting.On("SetWeight", mock.Anything, mock.Anything).Return(func(desiredWeight int32, weightDestinations ...v1alpha1.WeightDestination) error {
			// make sure SetWeight was called with correct value
			assert.Equal(t, int32(10), desiredWeight)
			assert.Equal(t, int32(5), weightDestinations[0].Weight)
			assert.Equal(t, ex.Status.TemplateStatuses[0].ServiceName, weightDestinations[0].ServiceName)
			assert.Equal(t, ex.Status.TemplateStatuses[0].PodTemplateHash, weightDestinations[0].PodTemplateHash)
			return nil
		})
		f.fakeTrafficRouting.On("VerifyWeight", mock.Anything).Return(func(desiredWeight int32, weightDestinations ...v1alpha1.WeightDestination) error {
			assert.Equal(t, int32(10), desiredWeight)
			assert.Equal(t, int32(5), weightDestinations[0].Weight)
			assert.Equal(t, ex.Status.TemplateStatuses[0].ServiceName, weightDestinations[0].ServiceName)
			assert.Equal(t, ex.Status.TemplateStatuses[0].PodTemplateHash, weightDestinations[0].PodTemplateHash)
			return nil
		})
>>>>>>> 26433bec
		f.run(getKey(r2, t))
	})

	t.Run("Experiment Pending - no WeightDestination created", func(t *testing.T) {
		ex.Status.Phase = v1alpha1.AnalysisPhasePending
<<<<<<< HEAD
		f.fakeTrafficRouting = *newUnmockedFakeTrafficRoutingReconciler()
		for _, fakeTrafficRouting := range f.fakeTrafficRouting {
			fakeTrafficRouting.On("UpdateHash", mock.Anything, mock.Anything).Return(nil)
			fakeTrafficRouting.On("SetWeight", mock.Anything, mock.Anything).Return(func(desiredWeight int32, weightDestinations ...trafficrouting.WeightDestination) error {
				// make sure SetWeight was called with correct value
				assert.Equal(t, int32(10), desiredWeight)
				assert.Len(t, weightDestinations, 0)
				return nil
			})
			fakeTrafficRouting.On("VerifyWeight", mock.Anything).Return(func(desiredWeight int32, weightDestinations ...trafficrouting.WeightDestination) error {
				assert.Equal(t, int32(10), desiredWeight)
				assert.Len(t, weightDestinations, 0)
				return nil
			})
		}
=======
		f.fakeTrafficRouting = newUnmockedFakeTrafficRoutingReconciler()
		f.fakeTrafficRouting.On("UpdateHash", mock.Anything, mock.Anything).Return(nil)
		f.fakeTrafficRouting.On("SetWeight", mock.Anything, mock.Anything).Return(func(desiredWeight int32, weightDestinations ...v1alpha1.WeightDestination) error {
			// make sure SetWeight was called with correct value
			assert.Equal(t, int32(10), desiredWeight)
			assert.Len(t, weightDestinations, 0)
			return nil
		})
		f.fakeTrafficRouting.On("VerifyWeight", mock.Anything).Return(func(desiredWeight int32, weightDestinations ...v1alpha1.WeightDestination) error {
			assert.Equal(t, int32(10), desiredWeight)
			assert.Len(t, weightDestinations, 0)
			return nil
		})
>>>>>>> 26433bec
		f.run(getKey(r2, t))
	})
}

func TestRolloutUsePreviousSetWeight(t *testing.T) {
	f := newFixture(t)
	defer f.Close()

	steps := []v1alpha1.CanaryStep{
		{
			SetWeight: pointer.Int32Ptr(10),
		},
		{
			SetWeight: pointer.Int32Ptr(20),
		},
	}
	r1 := newCanaryRollout("foo", 10, nil, steps, pointer.Int32Ptr(1), intstr.FromInt(1), intstr.FromInt(0))
	r2 := bumpVersion(r1)
	r2.Spec.Strategy.Canary.TrafficRouting = &v1alpha1.RolloutTrafficRouting{}
	r2.Spec.Strategy.Canary.CanaryService = "canary"
	r2.Spec.Strategy.Canary.StableService = "stable"

	rs1 := newReplicaSetWithStatus(r1, 10, 10)
	rs2 := newReplicaSetWithStatus(r2, 1, 1)

	rs1PodHash := rs1.Labels[v1alpha1.DefaultRolloutUniqueLabelKey]
	rs2PodHash := rs2.Labels[v1alpha1.DefaultRolloutUniqueLabelKey]
	canarySelector := map[string]string{v1alpha1.DefaultRolloutUniqueLabelKey: rs2PodHash}
	stableSelector := map[string]string{v1alpha1.DefaultRolloutUniqueLabelKey: rs1PodHash}
	canarySvc := newService("canary", 80, canarySelector, r2)
	stableSvc := newService("stable", 80, stableSelector, r2)

	f.kubeobjects = append(f.kubeobjects, rs1, rs2, canarySvc, stableSvc)
	f.replicaSetLister = append(f.replicaSetLister, rs1, rs2)

	r2 = updateCanaryRolloutStatus(r2, rs1PodHash, 10, 0, 10, false)
	f.rolloutLister = append(f.rolloutLister, r2)
	f.objects = append(f.objects, r2)

	f.expectUpdateReplicaSetAction(rs2)
	f.expectPatchRolloutAction(r2)

<<<<<<< HEAD
	f.fakeTrafficRouting = *newUnmockedFakeTrafficRoutingReconciler()
	for _, fakeTrafficRouting := range f.fakeTrafficRouting {
		fakeTrafficRouting.On("UpdateHash", mock.Anything, mock.Anything).Return(nil)
		fakeTrafficRouting.On("SetWeight", mock.Anything, mock.Anything).Return(func(desiredWeight int32, additionalDestinations ...trafficrouting.WeightDestination) error {
			// make sure SetWeight was called with correct value
			assert.Equal(t, int32(10), desiredWeight)
			return nil
		})
		fakeTrafficRouting.On("VerifyWeight", mock.Anything, mock.Anything).Return(true, nil)
		fakeTrafficRouting.On("error patching alb ingress", mock.Anything, mock.Anything).Return(true, nil)
	}
=======
	f.fakeTrafficRouting = newUnmockedFakeTrafficRoutingReconciler()
	f.fakeTrafficRouting.On("UpdateHash", mock.Anything, mock.Anything).Return(nil)
	f.fakeTrafficRouting.On("SetWeight", mock.Anything, mock.Anything).Return(func(desiredWeight int32, additionalDestinations ...v1alpha1.WeightDestination) error {
		// make sure SetWeight was called with correct value
		assert.Equal(t, int32(10), desiredWeight)
		return nil
	})
	f.fakeTrafficRouting.On("VerifyWeight", mock.Anything, mock.Anything).Return(pointer.BoolPtr(true), nil)
	f.fakeTrafficRouting.On("error patching alb ingress", mock.Anything, mock.Anything).Return(true, nil)
>>>>>>> 26433bec
	f.run(getKey(r2, t))
}

func TestRolloutSetWeightToZeroWhenFullyRolledOut(t *testing.T) {
	f := newFixture(t)
	defer f.Close()

	steps := []v1alpha1.CanaryStep{
		{
			SetWeight: pointer.Int32Ptr(10),
		},
	}
	r1 := newCanaryRollout("foo", 10, nil, steps, pointer.Int32Ptr(1), intstr.FromInt(1), intstr.FromInt(0))
	r1.Spec.Strategy.Canary.TrafficRouting = &v1alpha1.RolloutTrafficRouting{}
	r1.Spec.Strategy.Canary.CanaryService = "canary"
	r1.Spec.Strategy.Canary.StableService = "stable"

	rs1 := newReplicaSetWithStatus(r1, 10, 10)

	rs1PodHash := rs1.Labels[v1alpha1.DefaultRolloutUniqueLabelKey]
	canarySelector := map[string]string{v1alpha1.DefaultRolloutUniqueLabelKey: rs1PodHash}
	stableSelector := map[string]string{v1alpha1.DefaultRolloutUniqueLabelKey: rs1PodHash}
	canarySvc := newService("canary", 80, canarySelector, r1)
	stableSvc := newService("stable", 80, stableSelector, r1)

	f.kubeobjects = append(f.kubeobjects, rs1, canarySvc, stableSvc)
	f.replicaSetLister = append(f.replicaSetLister, rs1)

	r1 = updateCanaryRolloutStatus(r1, rs1PodHash, 10, 0, 10, false)
	f.rolloutLister = append(f.rolloutLister, r1)
	f.objects = append(f.objects, r1)

	f.expectPatchRolloutAction(r1)
<<<<<<< HEAD
	f.fakeTrafficRouting = *newUnmockedFakeTrafficRoutingReconciler()
	for _, fakeTrafficRouting := range f.fakeTrafficRouting {
		fakeTrafficRouting.On("UpdateHash", mock.Anything, mock.Anything).Return(nil)
		fakeTrafficRouting.On("SetWeight", mock.Anything, mock.Anything).Return(func(desiredWeight int32, additionalDestinations ...trafficrouting.WeightDestination) error {
			// make sure SetWeight was called with correct value
			assert.Equal(t, int32(0), desiredWeight)
			return nil
		})
		fakeTrafficRouting.On("VerifyWeight", mock.Anything).Return(true, nil)
	}
=======
	f.fakeTrafficRouting = newUnmockedFakeTrafficRoutingReconciler()
	f.fakeTrafficRouting.On("UpdateHash", mock.Anything, mock.Anything).Return(nil)
	f.fakeTrafficRouting.On("SetWeight", mock.Anything, mock.Anything).Return(func(desiredWeight int32, additionalDestinations ...v1alpha1.WeightDestination) error {
		// make sure SetWeight was called with correct value
		assert.Equal(t, int32(0), desiredWeight)
		return nil
	})
	f.fakeTrafficRouting.On("VerifyWeight", mock.Anything).Return(pointer.BoolPtr(true), nil)
>>>>>>> 26433bec
	f.run(getKey(r1, t))
}

func TestNewTrafficRoutingReconciler(t *testing.T) {
	rc := Controller{}
	dynamicInformerFactory := dynamicinformer.NewDynamicSharedInformerFactory(testutil.NewFakeDynamicClient(), 0)
	vsvcGVR := istioutil.GetIstioVirtualServiceGVR()
	druleGVR := istioutil.GetIstioDestinationRuleGVR()
	rc.IstioController = &istio.IstioController{}
	rc.IstioController.VirtualServiceInformer = dynamicInformerFactory.ForResource(vsvcGVR).Informer()
	rc.IstioController.DestinationRuleInformer = dynamicInformerFactory.ForResource(druleGVR).Informer()

	steps := []v1alpha1.CanaryStep{
		{
			SetWeight: pointer.Int32Ptr(10),
		},
	}

	{
		r := newCanaryRollout("foo", 10, nil, steps, pointer.Int32Ptr(1), intstr.FromInt(1), intstr.FromInt(0))
		roCtx := &rolloutContext{
			rollout: r,
			log:     logutil.WithRollout(r),
		}
		networkReconciler, err := rc.NewTrafficRoutingReconciler(roCtx)
		assert.Nil(t, err)
		assert.Nil(t, networkReconciler)
	}
	{
		r := newCanaryRollout("foo", 10, nil, steps, pointer.Int32Ptr(1), intstr.FromInt(1), intstr.FromInt(0))
		r.Spec.Strategy.Canary.TrafficRouting = &v1alpha1.RolloutTrafficRouting{}
		roCtx := &rolloutContext{
			rollout: r,
			log:     logutil.WithRollout(r),
		}
		networkReconciler, err := rc.NewTrafficRoutingReconciler(roCtx)
		assert.Nil(t, err)
		assert.Nil(t, networkReconciler)
	}
	{
		// Without istioVirtualServiceLister
		r := newCanaryRollout("foo", 10, nil, steps, pointer.Int32Ptr(1), intstr.FromInt(1), intstr.FromInt(0))
		r.Spec.Strategy.Canary.TrafficRouting = &v1alpha1.RolloutTrafficRouting{
			Istio: &v1alpha1.IstioTrafficRouting{},
		}
		roCtx := &rolloutContext{
			rollout: r,
			log:     logutil.WithRollout(r),
		}
		networkReconcilerList, err := rc.NewTrafficRoutingReconciler(roCtx)
		for _, networkReconciler := range networkReconcilerList {
			assert.Nil(t, err)
			assert.NotNil(t, networkReconciler)
			assert.Equal(t, istio.Type, networkReconciler.Type())
		}
	}
	{
		// With istioVirtualServiceLister
		stopCh := make(chan struct{})
		dynamicInformerFactory.Start(stopCh)
		dynamicInformerFactory.WaitForCacheSync(stopCh)
		close(stopCh)
		rc.IstioController.VirtualServiceLister = dynamiclister.New(rc.IstioController.VirtualServiceInformer.GetIndexer(), vsvcGVR)
		r := newCanaryRollout("foo", 10, nil, steps, pointer.Int32Ptr(1), intstr.FromInt(1), intstr.FromInt(0))
		r.Spec.Strategy.Canary.TrafficRouting = &v1alpha1.RolloutTrafficRouting{
			Istio: &v1alpha1.IstioTrafficRouting{},
		}
		roCtx := &rolloutContext{
			rollout: r,
			log:     logutil.WithRollout(r),
		}
		networkReconcilerList, err := rc.NewTrafficRoutingReconciler(roCtx)
		for _, networkReconciler := range networkReconcilerList {
			assert.Nil(t, err)
			assert.NotNil(t, networkReconciler)
			assert.Equal(t, istio.Type, networkReconciler.Type())
		}
	}
	{
		r := newCanaryRollout("foo", 10, nil, steps, pointer.Int32Ptr(1), intstr.FromInt(1), intstr.FromInt(0))
		r.Spec.Strategy.Canary.TrafficRouting = &v1alpha1.RolloutTrafficRouting{
			Nginx: &v1alpha1.NginxTrafficRouting{},
		}
		roCtx := &rolloutContext{
			rollout: r,
			log:     logutil.WithRollout(r),
		}
		networkReconcilerList, err := rc.NewTrafficRoutingReconciler(roCtx)
		for _, networkReconciler := range networkReconcilerList {
			assert.Nil(t, err)
			assert.NotNil(t, networkReconciler)
			assert.Equal(t, nginx.Type, networkReconciler.Type())
		}
	}
	{
		r := newCanaryRollout("foo", 10, nil, steps, pointer.Int32Ptr(1), intstr.FromInt(1), intstr.FromInt(0))
		r.Spec.Strategy.Canary.TrafficRouting = &v1alpha1.RolloutTrafficRouting{
			ALB: &v1alpha1.ALBTrafficRouting{},
		}
		roCtx := &rolloutContext{
			rollout: r,
			log:     logutil.WithRollout(r),
		}
		networkReconcilerList, err := rc.NewTrafficRoutingReconciler(roCtx)
		for _, networkReconciler := range networkReconcilerList {
			assert.Nil(t, err)
			assert.NotNil(t, networkReconciler)
			assert.Equal(t, alb.Type, networkReconciler.Type())
		}
	}
	{
		tsController := Controller{}
		r := newCanaryRollout("foo", 10, nil, steps, pointer.Int32Ptr(1), intstr.FromInt(1), intstr.FromInt(0))
		r.Spec.Strategy.Canary.TrafficRouting = &v1alpha1.RolloutTrafficRouting{
			SMI: &v1alpha1.SMITrafficRouting{},
		}
		roCtx := &rolloutContext{
			rollout: r,
			log:     logutil.WithRollout(r),
		}
		networkReconcilerList, err := tsController.NewTrafficRoutingReconciler(roCtx)
		for _, networkReconciler := range networkReconcilerList {
			assert.Nil(t, err)
			assert.NotNil(t, networkReconciler)
			assert.Equal(t, smi.Type, networkReconciler.Type())
		}
	}
	{
		// (2) Multiple Reconcilers (Nginx + SMI)
		tsController := Controller{}
		r := newCanaryRollout("foo", 10, nil, steps, pointer.Int32Ptr(1), intstr.FromInt(1), intstr.FromInt(0))
		r.Spec.Strategy.Canary.TrafficRouting = &v1alpha1.RolloutTrafficRouting{
			Nginx: &v1alpha1.NginxTrafficRouting{},
			SMI:   &v1alpha1.SMITrafficRouting{},
		}
		roCtx := &rolloutContext{
			rollout: r,
			log:     logutil.WithRollout(r),
		}
		networkReconcilerList, err := tsController.NewTrafficRoutingReconciler(roCtx)
		for position, networkReconciler := range networkReconcilerList {
			if position == 0 {
				assert.Equal(t, nginx.Type, networkReconciler.Type())
			} else if position == 1 {
				assert.Equal(t, smi.Type, networkReconciler.Type())
			}
			assert.Nil(t, err)
			assert.NotNil(t, networkReconciler)
		}
	}
	{
		// (3) Multiple Reconcilers (ALB + Nginx + SMI)
		tsController := Controller{}
		r := newCanaryRollout("foo", 10, nil, steps, pointer.Int32Ptr(1), intstr.FromInt(1), intstr.FromInt(0))
		r.Spec.Strategy.Canary.TrafficRouting = &v1alpha1.RolloutTrafficRouting{
			ALB:   &v1alpha1.ALBTrafficRouting{},
			Nginx: &v1alpha1.NginxTrafficRouting{},
			SMI:   &v1alpha1.SMITrafficRouting{},
		}
		roCtx := &rolloutContext{
			rollout: r,
			log:     logutil.WithRollout(r),
		}
		networkReconcilerList, err := tsController.NewTrafficRoutingReconciler(roCtx)
		for position, networkReconciler := range networkReconcilerList {
			if position == 0 {
				assert.Equal(t, nginx.Type, networkReconciler.Type())
			} else if position == 1 {
				assert.Equal(t, alb.Type, networkReconciler.Type())
			} else if position == 2 {
				assert.Equal(t, smi.Type, networkReconciler.Type())
			}
			assert.Nil(t, err)
			assert.NotNil(t, networkReconciler)
		}
	}
}

// Verifies with a canary using traffic routing, we add a scaledown delay to the old ReplicaSet
// after promoting desired ReplicaSet to stable.
// NOTE: As of v1.1, scale down delays are added to  ReplicaSets on *subsequent* reconciliations
// after the desired RS has been promoted to stable
func TestCanaryWithTrafficRoutingAddScaleDownDelay(t *testing.T) {
	f := newFixture(t)
	defer f.Close()

	r1 := newCanaryRollout("foo", 1, nil, nil, pointer.Int32Ptr(1), intstr.FromInt(1), intstr.FromInt(1))
	r1.Spec.Strategy.Canary.CanaryService = "canary"
	r1.Spec.Strategy.Canary.StableService = "stable"
	r1.Spec.Strategy.Canary.TrafficRouting = &v1alpha1.RolloutTrafficRouting{
		SMI: &v1alpha1.SMITrafficRouting{},
	}
	r2 := bumpVersion(r1)
	rs1 := newReplicaSetWithStatus(r1, 1, 1)
	rs2 := newReplicaSetWithStatus(r2, 1, 1)
	rs2PodHash := rs2.Labels[v1alpha1.DefaultRolloutUniqueLabelKey]
	r2 = updateCanaryRolloutStatus(r2, rs2PodHash, 2, 1, 2, false)
	r2.Status.ObservedGeneration = strconv.Itoa(int(r2.Generation))
	r2.Status.CurrentStepIndex = nil
	availableCondition, _ := newAvailableCondition(true)
	conditions.SetRolloutCondition(&r2.Status, availableCondition)
	_, r2.Status.Canary.Weights = calculateWeightStatus(r2, rs2PodHash, rs2PodHash, 0)

	selector := map[string]string{v1alpha1.DefaultRolloutUniqueLabelKey: rs2PodHash}
	canarySvc := newService("canary", 80, selector, r2)
	stableSvc := newService("stable", 80, selector, r2)

	f.kubeobjects = append(f.kubeobjects, rs1, rs2, canarySvc, stableSvc)
	f.replicaSetLister = append(f.replicaSetLister, rs1, rs2)
	f.rolloutLister = append(f.rolloutLister, r2)
	f.objects = append(f.objects, r2)

	rs1Patch := f.expectPatchReplicaSetAction(rs1) // set scale-down-deadline annotation
	f.run(getKey(r2, t))

	f.verifyPatchedReplicaSet(rs1Patch, 30)
}

// Verifies with a canary using traffic routing, we scale down old ReplicaSets which exceed our limit
// after promoting desired ReplicaSet to stable
func TestCanaryWithTrafficRoutingScaleDownLimit(t *testing.T) {
	f := newFixture(t)
	defer f.Close()

	inTheFuture := metav1.Now().Add(10 * time.Second).UTC().Format(time.RFC3339)

	r1 := newCanaryRollout("foo", 1, nil, nil, pointer.Int32Ptr(1), intstr.FromInt(1), intstr.FromInt(1))
	rs1 := newReplicaSetWithStatus(r1, 1, 1)
	rs1.Annotations[v1alpha1.DefaultReplicaSetScaleDownDeadlineAnnotationKey] = inTheFuture
	r1.Spec.Strategy.Canary.ScaleDownDelayRevisionLimit = pointer.Int32Ptr(1)
	r1.Spec.Strategy.Canary.CanaryService = "canary"
	r1.Spec.Strategy.Canary.StableService = "stable"
	r1.Spec.Strategy.Canary.TrafficRouting = &v1alpha1.RolloutTrafficRouting{
		SMI: &v1alpha1.SMITrafficRouting{},
	}

	r2 := bumpVersion(r1)
	rs2 := newReplicaSetWithStatus(r2, 1, 1)
	rs2.Annotations[v1alpha1.DefaultReplicaSetScaleDownDeadlineAnnotationKey] = inTheFuture

	r3 := bumpVersion(r2)
	rs3 := newReplicaSetWithStatus(r3, 1, 1)
	rs3PodHash := rs3.Labels[v1alpha1.DefaultRolloutUniqueLabelKey]
	r3 = updateCanaryRolloutStatus(r3, rs3PodHash, 2, 2, 2, false)

	r3.Status.ObservedGeneration = strconv.Itoa(int(r3.Generation))
	canarySelector := map[string]string{v1alpha1.DefaultRolloutUniqueLabelKey: rs3PodHash}
	stableSelector := map[string]string{v1alpha1.DefaultRolloutUniqueLabelKey: rs3PodHash}
	canarySvc := newService("canary", 80, canarySelector, r3)
	stableSvc := newService("stable", 80, stableSelector, r3)

	f.kubeobjects = append(f.kubeobjects, rs1, rs2, rs3, canarySvc, stableSvc)
	f.replicaSetLister = append(f.replicaSetLister, rs1, rs2, rs3)
	f.rolloutLister = append(f.rolloutLister, r3)
	f.objects = append(f.objects, r3)

	rs1ScaleDownIndex := f.expectUpdateReplicaSetAction(rs1) // scale down ReplicaSet
	_ = f.expectPatchRolloutAction(r3)                       // updates the rollout status
	f.run(getKey(r3, t))

	rs1Updated := f.getUpdatedReplicaSet(rs1ScaleDownIndex)
	assert.Equal(t, int32(0), *rs1Updated.Spec.Replicas)
	_, ok := rs1Updated.Annotations[v1alpha1.DefaultReplicaSetScaleDownDeadlineAnnotationKey]
	assert.False(t, ok, "annotation not removed")
}<|MERGE_RESOLUTION|>--- conflicted
+++ resolved
@@ -27,14 +27,13 @@
 )
 
 // newFakeTrafficRoutingReconciler returns a fake TrafficRoutingReconciler with mocked success return values
-<<<<<<< HEAD
 func newFakeTrafficRoutingReconciler() []*mocks.TrafficRoutingReconciler {
 	reconcilerList := []*mocks.TrafficRoutingReconciler{}
 	for _, trafficRoutingReconciler := range reconcilerList {
-		trafficRoutingReconciler.On("Type").Return("fake")
-		trafficRoutingReconciler.On("SetWeight", mock.Anything).Return(nil)
-		trafficRoutingReconciler.On("VerifyWeight", mock.Anything).Return(true, nil)
-		trafficRoutingReconciler.On("UpdateHash", mock.Anything, mock.Anything).Return(nil)
+    trafficRoutingReconciler.On("Type").Return("fake")
+    trafficRoutingReconciler.On("SetWeight", mock.Anything).Return(nil)
+    trafficRoutingReconciler.On("VerifyWeight", mock.Anything).Return(pointer.BoolPtr(true), nil)
+    trafficRoutingReconciler.On("UpdateHash", mock.Anything, mock.Anything).Return(nil)
 	}
 	return reconcilerList
 }
@@ -47,15 +46,6 @@
 	trafficRoutingReconciler.On("VerifyWeight", mock.Anything).Return(true, nil)
 	trafficRoutingReconciler.On("UpdateHash", mock.Anything, mock.Anything).Return(nil)
 	return &trafficRoutingReconciler
-=======
-func newFakeTrafficRoutingReconciler() *mocks.TrafficRoutingReconciler {
-	r := mocks.TrafficRoutingReconciler{}
-	r.On("Type").Return("fake")
-	r.On("SetWeight", mock.Anything).Return(nil)
-	r.On("VerifyWeight", mock.Anything).Return(pointer.BoolPtr(true), nil)
-	r.On("UpdateHash", mock.Anything, mock.Anything).Return(nil)
-	return &r
->>>>>>> 26433bec
 }
 
 // newUnmockedFakeTrafficRoutingReconciler returns a fake TrafficRoutingReconciler with unmocked
@@ -117,34 +107,24 @@
 func TestReconcileTrafficRoutingVerifyWeightErr(t *testing.T) {
 	f, ro := newTrafficWeightFixture(t)
 	defer f.Close()
-<<<<<<< HEAD
 	f.fakeTrafficRouting = *newUnmockedFakeTrafficRoutingReconciler()
 	for _, fakeTrafficRouting := range f.fakeTrafficRouting {
 		fakeTrafficRouting.On("UpdateHash", mock.Anything, mock.Anything).Return(nil)
 		fakeTrafficRouting.On("SetWeight", mock.Anything).Return(nil)
-		fakeTrafficRouting.On("VerifyWeight", mock.Anything).Return(false, errors.New("Error message"))
+  	fakeTrafficRouting.On("VerifyWeight", mock.Anything).Return(pointer.BoolPtr(false), errors.New("Error message"))
 		f.runExpectError(getKey(ro, t), true)
 	}
-=======
-	f.fakeTrafficRouting = newUnmockedFakeTrafficRoutingReconciler()
-	f.fakeTrafficRouting.On("UpdateHash", mock.Anything, mock.Anything).Return(nil)
-	f.fakeTrafficRouting.On("SetWeight", mock.Anything).Return(nil)
-	f.fakeTrafficRouting.On("VerifyWeight", mock.Anything).Return(pointer.BoolPtr(false), errors.New("Error message"))
-	f.expectPatchRolloutAction(ro)
-	f.run(getKey(ro, t))
->>>>>>> 26433bec
 }
 
 // verify we requeue when VerifyWeight returns false
 func TestReconcileTrafficRoutingVerifyWeightFalse(t *testing.T) {
 	f, ro := newTrafficWeightFixture(t)
 	defer f.Close()
-<<<<<<< HEAD
 	f.fakeTrafficRouting = *newUnmockedFakeTrafficRoutingReconciler()
 	for _, fakeTrafficRouting := range f.fakeTrafficRouting {
 		fakeTrafficRouting.On("UpdateHash", mock.Anything, mock.Anything).Return(nil)
 		fakeTrafficRouting.On("SetWeight", mock.Anything).Return(nil)
-		fakeTrafficRouting.On("VerifyWeight", mock.Anything).Return(false, nil)
+	  fakeTrafficRouting.On("VerifyWeight", mock.Anything).Return(pointer.BoolPtr(false), nil)
 		c, i, k8sI := f.newController(noResyncPeriodFunc)
 		enqueued := false
 		c.enqueueRolloutAfter = func(obj interface{}, duration time.Duration) {
@@ -153,16 +133,6 @@
 		f.expectPatchRolloutAction(ro)
 		f.runController(getKey(ro, t), true, false, c, i, k8sI)
 		assert.True(t, enqueued)
-=======
-	f.fakeTrafficRouting = newUnmockedFakeTrafficRoutingReconciler()
-	f.fakeTrafficRouting.On("UpdateHash", mock.Anything, mock.Anything).Return(nil)
-	f.fakeTrafficRouting.On("SetWeight", mock.Anything).Return(nil)
-	f.fakeTrafficRouting.On("VerifyWeight", mock.Anything).Return(pointer.BoolPtr(false), nil)
-	c, i, k8sI := f.newController(noResyncPeriodFunc)
-	enqueued := false
-	c.enqueueRolloutAfter = func(obj interface{}, duration time.Duration) {
-		enqueued = true
->>>>>>> 26433bec
 	}
 }
 
@@ -209,27 +179,16 @@
 
 	f.expectPatchRolloutAction(r2)
 
-<<<<<<< HEAD
 	f.fakeTrafficRouting = *newUnmockedFakeTrafficRoutingReconciler()
 	for _, fakeTrafficRouting := range f.fakeTrafficRouting {
 		fakeTrafficRouting.On("UpdateHash", mock.Anything, mock.Anything).Return(nil)
-		fakeTrafficRouting.On("SetWeight", mock.Anything, mock.Anything).Return(func(desiredWeight int32, additionalDestinations ...trafficrouting.WeightDestination) error {
+	  fakeTrafficRouting.On("SetWeight", mock.Anything, mock.Anything).Return(func(desiredWeight int32, additionalDestinations ...v1alpha1.WeightDestination) error {
 			// make sure SetWeight was called with correct value
 			assert.Equal(t, int32(10), desiredWeight)
 			return nil
 		})
 		fakeTrafficRouting.On("VerifyWeight", mock.Anything).Return(true, nil)
 	}
-=======
-	f.fakeTrafficRouting = newUnmockedFakeTrafficRoutingReconciler()
-	f.fakeTrafficRouting.On("UpdateHash", mock.Anything, mock.Anything).Return(nil)
-	f.fakeTrafficRouting.On("SetWeight", mock.Anything, mock.Anything).Return(func(desiredWeight int32, additionalDestinations ...v1alpha1.WeightDestination) error {
-		// make sure SetWeight was called with correct value
-		assert.Equal(t, int32(10), desiredWeight)
-		return nil
-	})
-	f.fakeTrafficRouting.On("VerifyWeight", mock.Anything).Return(pointer.BoolPtr(true), nil)
->>>>>>> 26433bec
 	f.run(getKey(r2, t))
 }
 
@@ -286,81 +245,45 @@
 
 	t.Run("Experiment Running - WeightDestination created", func(t *testing.T) {
 		ex.Status.Phase = v1alpha1.AnalysisPhaseRunning
-<<<<<<< HEAD
+    f.fakeTrafficRouting = *newUnmockedFakeTrafficRoutingReconciler()
+    for _, fakeTrafficRouting := range f.fakeTrafficRouting {
+      fakeTrafficRouting.On("UpdateHash", mock.Anything, mock.Anything).Return(nil)
+      fakeTrafficRouting.On("SetWeight", mock.Anything, mock.Anything).Return(func(desiredWeight int32, weightDestinations ...v1alpha1.WeightDestination) error {
+        // make sure SetWeight was called with correct value
+        assert.Equal(t, int32(10), desiredWeight)
+        assert.Equal(t, int32(5), weightDestinations[0].Weight)
+        assert.Equal(t, ex.Status.TemplateStatuses[0].ServiceName, weightDestinations[0].ServiceName)
+        assert.Equal(t, ex.Status.TemplateStatuses[0].PodTemplateHash, weightDestinations[0].PodTemplateHash)
+        return nil
+      })
+      fakeTrafficRouting.On("VerifyWeight", mock.Anything).Return(func(desiredWeight int32, weightDestinations ...v1alpha1.WeightDestination) error {
+        assert.Equal(t, int32(10), desiredWeight)
+        assert.Equal(t, int32(5), weightDestinations[0].Weight)
+        assert.Equal(t, ex.Status.TemplateStatuses[0].ServiceName, weightDestinations[0].ServiceName)
+        assert.Equal(t, ex.Status.TemplateStatuses[0].PodTemplateHash, weightDestinations[0].PodTemplateHash)
+        return nil
+      })
+    }
+		f.run(getKey(r2, t))
+	})
+
+	t.Run("Experiment Pending - no WeightDestination created", func(t *testing.T) {
+		ex.Status.Phase = v1alpha1.AnalysisPhasePending
 		f.fakeTrafficRouting = *newUnmockedFakeTrafficRoutingReconciler()
 		for _, fakeTrafficRouting := range f.fakeTrafficRouting {
-			fakeTrafficRouting.On("UpdateHash", mock.Anything, mock.Anything).Return(nil)
-			fakeTrafficRouting.On("SetWeight", mock.Anything, mock.Anything).Return(func(desiredWeight int32, weightDestinations ...trafficrouting.WeightDestination) error {
-				// make sure SetWeight was called with correct value
-				assert.Equal(t, int32(10), desiredWeight)
-				assert.Equal(t, int32(5), weightDestinations[0].Weight)
-				assert.Equal(t, ex.Status.TemplateStatuses[0].ServiceName, weightDestinations[0].ServiceName)
-				assert.Equal(t, ex.Status.TemplateStatuses[0].PodTemplateHash, weightDestinations[0].PodTemplateHash)
-				return nil
-			})
-			fakeTrafficRouting.On("VerifyWeight", mock.Anything).Return(func(desiredWeight int32, weightDestinations ...trafficrouting.WeightDestination) error {
-				assert.Equal(t, int32(10), desiredWeight)
-				assert.Equal(t, int32(5), weightDestinations[0].Weight)
-				assert.Equal(t, ex.Status.TemplateStatuses[0].ServiceName, weightDestinations[0].ServiceName)
-				assert.Equal(t, ex.Status.TemplateStatuses[0].PodTemplateHash, weightDestinations[0].PodTemplateHash)
-				return nil
-			})
-		}
-=======
-		f.fakeTrafficRouting = newUnmockedFakeTrafficRoutingReconciler()
-		f.fakeTrafficRouting.On("UpdateHash", mock.Anything, mock.Anything).Return(nil)
-		f.fakeTrafficRouting.On("SetWeight", mock.Anything, mock.Anything).Return(func(desiredWeight int32, weightDestinations ...v1alpha1.WeightDestination) error {
-			// make sure SetWeight was called with correct value
-			assert.Equal(t, int32(10), desiredWeight)
-			assert.Equal(t, int32(5), weightDestinations[0].Weight)
-			assert.Equal(t, ex.Status.TemplateStatuses[0].ServiceName, weightDestinations[0].ServiceName)
-			assert.Equal(t, ex.Status.TemplateStatuses[0].PodTemplateHash, weightDestinations[0].PodTemplateHash)
-			return nil
-		})
-		f.fakeTrafficRouting.On("VerifyWeight", mock.Anything).Return(func(desiredWeight int32, weightDestinations ...v1alpha1.WeightDestination) error {
-			assert.Equal(t, int32(10), desiredWeight)
-			assert.Equal(t, int32(5), weightDestinations[0].Weight)
-			assert.Equal(t, ex.Status.TemplateStatuses[0].ServiceName, weightDestinations[0].ServiceName)
-			assert.Equal(t, ex.Status.TemplateStatuses[0].PodTemplateHash, weightDestinations[0].PodTemplateHash)
-			return nil
-		})
->>>>>>> 26433bec
-		f.run(getKey(r2, t))
-	})
-
-	t.Run("Experiment Pending - no WeightDestination created", func(t *testing.T) {
-		ex.Status.Phase = v1alpha1.AnalysisPhasePending
-<<<<<<< HEAD
-		f.fakeTrafficRouting = *newUnmockedFakeTrafficRoutingReconciler()
-		for _, fakeTrafficRouting := range f.fakeTrafficRouting {
-			fakeTrafficRouting.On("UpdateHash", mock.Anything, mock.Anything).Return(nil)
-			fakeTrafficRouting.On("SetWeight", mock.Anything, mock.Anything).Return(func(desiredWeight int32, weightDestinations ...trafficrouting.WeightDestination) error {
-				// make sure SetWeight was called with correct value
-				assert.Equal(t, int32(10), desiredWeight)
-				assert.Len(t, weightDestinations, 0)
-				return nil
-			})
-			fakeTrafficRouting.On("VerifyWeight", mock.Anything).Return(func(desiredWeight int32, weightDestinations ...trafficrouting.WeightDestination) error {
-				assert.Equal(t, int32(10), desiredWeight)
-				assert.Len(t, weightDestinations, 0)
-				return nil
-			})
-		}
-=======
-		f.fakeTrafficRouting = newUnmockedFakeTrafficRoutingReconciler()
-		f.fakeTrafficRouting.On("UpdateHash", mock.Anything, mock.Anything).Return(nil)
-		f.fakeTrafficRouting.On("SetWeight", mock.Anything, mock.Anything).Return(func(desiredWeight int32, weightDestinations ...v1alpha1.WeightDestination) error {
-			// make sure SetWeight was called with correct value
-			assert.Equal(t, int32(10), desiredWeight)
-			assert.Len(t, weightDestinations, 0)
-			return nil
-		})
-		f.fakeTrafficRouting.On("VerifyWeight", mock.Anything).Return(func(desiredWeight int32, weightDestinations ...v1alpha1.WeightDestination) error {
-			assert.Equal(t, int32(10), desiredWeight)
-			assert.Len(t, weightDestinations, 0)
-			return nil
-		})
->>>>>>> 26433bec
+      fakeTrafficRouting.On("UpdateHash", mock.Anything, mock.Anything).Return(nil)
+      fakeTrafficRouting.On("SetWeight", mock.Anything, mock.Anything).Return(func(desiredWeight int32, weightDestinations ...v1alpha1.WeightDestination) error {
+        // make sure SetWeight was called with correct value
+        assert.Equal(t, int32(10), desiredWeight)
+        assert.Len(t, weightDestinations, 0)
+        return nil
+      })
+      fakeTrafficRouting.On("VerifyWeight", mock.Anything).Return(func(desiredWeight int32, weightDestinations ...v1alpha1.WeightDestination) error {
+        assert.Equal(t, int32(10), desiredWeight)
+        assert.Len(t, weightDestinations, 0)
+        return nil
+      })
+    }
 		f.run(getKey(r2, t))
 	})
 }
@@ -403,29 +326,17 @@
 	f.expectUpdateReplicaSetAction(rs2)
 	f.expectPatchRolloutAction(r2)
 
-<<<<<<< HEAD
 	f.fakeTrafficRouting = *newUnmockedFakeTrafficRoutingReconciler()
 	for _, fakeTrafficRouting := range f.fakeTrafficRouting {
-		fakeTrafficRouting.On("UpdateHash", mock.Anything, mock.Anything).Return(nil)
-		fakeTrafficRouting.On("SetWeight", mock.Anything, mock.Anything).Return(func(desiredWeight int32, additionalDestinations ...trafficrouting.WeightDestination) error {
-			// make sure SetWeight was called with correct value
-			assert.Equal(t, int32(10), desiredWeight)
-			return nil
-		})
-		fakeTrafficRouting.On("VerifyWeight", mock.Anything, mock.Anything).Return(true, nil)
-		fakeTrafficRouting.On("error patching alb ingress", mock.Anything, mock.Anything).Return(true, nil)
-	}
-=======
-	f.fakeTrafficRouting = newUnmockedFakeTrafficRoutingReconciler()
-	f.fakeTrafficRouting.On("UpdateHash", mock.Anything, mock.Anything).Return(nil)
-	f.fakeTrafficRouting.On("SetWeight", mock.Anything, mock.Anything).Return(func(desiredWeight int32, additionalDestinations ...v1alpha1.WeightDestination) error {
-		// make sure SetWeight was called with correct value
-		assert.Equal(t, int32(10), desiredWeight)
-		return nil
-	})
-	f.fakeTrafficRouting.On("VerifyWeight", mock.Anything, mock.Anything).Return(pointer.BoolPtr(true), nil)
-	f.fakeTrafficRouting.On("error patching alb ingress", mock.Anything, mock.Anything).Return(true, nil)
->>>>>>> 26433bec
+    fakeTrafficRouting.On("UpdateHash", mock.Anything, mock.Anything).Return(nil)
+    fakeTrafficRouting.On("SetWeight", mock.Anything, mock.Anything).Return(func(desiredWeight int32, additionalDestinations ...v1alpha1.WeightDestination) error {
+      // make sure SetWeight was called with correct value
+      assert.Equal(t, int32(10), desiredWeight)
+      return nil
+    })
+    fakeTrafficRouting.On("VerifyWeight", mock.Anything, mock.Anything).Return(pointer.BoolPtr(true), nil)
+    fakeTrafficRouting.On("error patching alb ingress", mock.Anything, mock.Anything).Return(true, nil)
+  }
 	f.run(getKey(r2, t))
 }
 
@@ -459,27 +370,17 @@
 	f.objects = append(f.objects, r1)
 
 	f.expectPatchRolloutAction(r1)
-<<<<<<< HEAD
-	f.fakeTrafficRouting = *newUnmockedFakeTrafficRoutingReconciler()
+
+  f.fakeTrafficRouting = *newUnmockedFakeTrafficRoutingReconciler()
 	for _, fakeTrafficRouting := range f.fakeTrafficRouting {
-		fakeTrafficRouting.On("UpdateHash", mock.Anything, mock.Anything).Return(nil)
-		fakeTrafficRouting.On("SetWeight", mock.Anything, mock.Anything).Return(func(desiredWeight int32, additionalDestinations ...trafficrouting.WeightDestination) error {
-			// make sure SetWeight was called with correct value
-			assert.Equal(t, int32(0), desiredWeight)
-			return nil
-		})
-		fakeTrafficRouting.On("VerifyWeight", mock.Anything).Return(true, nil)
-	}
-=======
-	f.fakeTrafficRouting = newUnmockedFakeTrafficRoutingReconciler()
-	f.fakeTrafficRouting.On("UpdateHash", mock.Anything, mock.Anything).Return(nil)
-	f.fakeTrafficRouting.On("SetWeight", mock.Anything, mock.Anything).Return(func(desiredWeight int32, additionalDestinations ...v1alpha1.WeightDestination) error {
-		// make sure SetWeight was called with correct value
-		assert.Equal(t, int32(0), desiredWeight)
-		return nil
-	})
-	f.fakeTrafficRouting.On("VerifyWeight", mock.Anything).Return(pointer.BoolPtr(true), nil)
->>>>>>> 26433bec
+    fakeTrafficRouting.On("UpdateHash", mock.Anything, mock.Anything).Return(nil)
+    fakeTrafficRouting.On("SetWeight", mock.Anything, mock.Anything).Return(func(desiredWeight int32, additionalDestinations ...v1alpha1.WeightDestination) error {
+      // make sure SetWeight was called with correct value
+      assert.Equal(t, int32(0), desiredWeight)
+      return nil
+    })
+	  fakeTrafficRouting.On("VerifyWeight", mock.Anything).Return(pointer.BoolPtr(true), nil)
+  }
 	f.run(getKey(r1, t))
 }
 
