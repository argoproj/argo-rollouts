--- conflicted
+++ resolved
@@ -237,13 +237,8 @@
 		rs1PodHash := rs1.Labels[v1alpha1.DefaultRolloutUniqueLabelKey]
 		rs2PodHash := rs2.Labels[v1alpha1.DefaultRolloutUniqueLabelKey]
 
-<<<<<<< HEAD
-		r2 = updateBlueGreenRolloutStatus(r2, rs2PodHash, rs1PodHash, 1, 1, 2, 1, true, true)
+		r2 = updateBlueGreenRolloutStatus(r2, rs2PodHash, rs1PodHash, rs1PodHash, 1, 1, 2, 1, true, true)
 		pausedCondition, _ := newProgressingCondition(conditions.PausedRolloutReason, r2, "")
-=======
-		r2 = updateBlueGreenRolloutStatus(r2, rs2PodHash, rs1PodHash, rs1PodHash, 1, 1, 2, 1, true, true)
-		pausedCondition, _ := newProgressingCondition(conditions.PausedRolloutReason, r2)
->>>>>>> cfff733a
 		conditions.SetRolloutCondition(&r2.Status, pausedCondition)
 
 		previewSelector := map[string]string{v1alpha1.DefaultRolloutUniqueLabelKey: rs2PodHash}
@@ -321,13 +316,8 @@
 		rs1PodHash := rs1.Labels[v1alpha1.DefaultRolloutUniqueLabelKey]
 		rs2PodHash := rs2.Labels[v1alpha1.DefaultRolloutUniqueLabelKey]
 
-<<<<<<< HEAD
-		r2 = updateBlueGreenRolloutStatus(r2, rs2PodHash, rs1PodHash, 1, 1, 2, 1, true, true)
+		r2 = updateBlueGreenRolloutStatus(r2, rs2PodHash, rs1PodHash, rs1PodHash, 1, 1, 2, 1, true, true)
 		pausedCondition, _ := newProgressingCondition(conditions.PausedRolloutReason, r2, "")
-=======
-		r2 = updateBlueGreenRolloutStatus(r2, rs2PodHash, rs1PodHash, rs1PodHash, 1, 1, 2, 1, true, true)
-		pausedCondition, _ := newProgressingCondition(conditions.PausedRolloutReason, r2)
->>>>>>> cfff733a
 		conditions.SetRolloutCondition(&r2.Status, pausedCondition)
 
 		previewSelector := map[string]string{v1alpha1.DefaultRolloutUniqueLabelKey: rs2PodHash}
