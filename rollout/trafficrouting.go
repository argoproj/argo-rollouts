package rollout

import (
	"time"

	"github.com/argoproj/argo-rollouts/rollout/trafficrouting"

	"github.com/argoproj/argo-rollouts/pkg/apis/rollouts/v1alpha1"
	"github.com/argoproj/argo-rollouts/rollout/trafficrouting/alb"
	"github.com/argoproj/argo-rollouts/rollout/trafficrouting/ambassador"
	"github.com/argoproj/argo-rollouts/rollout/trafficrouting/istio"
	"github.com/argoproj/argo-rollouts/rollout/trafficrouting/nginx"
	"github.com/argoproj/argo-rollouts/rollout/trafficrouting/smi"

	"github.com/argoproj/argo-rollouts/rollout/trafficrouting"
	"github.com/argoproj/argo-rollouts/utils/record"
	replicasetutil "github.com/argoproj/argo-rollouts/utils/replicaset"
)

// NewTrafficRoutingReconciler identifies return the TrafficRouting Plugin that the rollout wants to modify
func (c *Controller) NewTrafficRoutingReconciler(roCtx *rolloutContext) (trafficrouting.TrafficRoutingReconciler, error) {
	rollout := roCtx.rollout
	if rollout.Spec.Strategy.Canary.TrafficRouting == nil {
		return nil, nil
	}
	if rollout.Spec.Strategy.Canary.TrafficRouting.Istio != nil {
		if c.IstioController.VirtualServiceInformer.HasSynced() {
			return istio.NewReconciler(rollout, c.IstioController.DynamicClientSet, c.recorder, c.IstioController.VirtualServiceLister, c.IstioController.DestinationRuleLister), nil
		} else {
			return istio.NewReconciler(rollout, c.IstioController.DynamicClientSet, c.recorder, nil, nil), nil
		}
	}
	if rollout.Spec.Strategy.Canary.TrafficRouting.Nginx != nil {
		return nginx.NewReconciler(nginx.ReconcilerConfig{
			Rollout:        rollout,
			Client:         c.kubeclientset,
			Recorder:       c.recorder,
			ControllerKind: controllerKind,
			IngressLister:  c.ingressesLister,
		}), nil
	}
	if rollout.Spec.Strategy.Canary.TrafficRouting.ALB != nil {
		return alb.NewReconciler(alb.ReconcilerConfig{
			Rollout:        rollout,
			Client:         c.kubeclientset,
			Recorder:       c.recorder,
			ControllerKind: controllerKind,
			IngressLister:  c.ingressesLister,
		})
	}
	if rollout.Spec.Strategy.Canary.TrafficRouting.SMI != nil {
		return smi.NewReconciler(smi.ReconcilerConfig{
			Rollout:        rollout,
			Client:         c.smiclientset,
			Recorder:       c.recorder,
			ControllerKind: controllerKind,
		})
	}
	if rollout.Spec.Strategy.Canary.TrafficRouting.Ambassador != nil {
		ac := ambassador.NewDynamicClient(c.dynamicclientset, rollout.GetNamespace())
		return ambassador.NewReconciler(rollout, ac, c.recorder), nil
	}
	return nil, nil
}

func (c *rolloutContext) reconcileTrafficRouting() error {
	reconciler, err := c.newTrafficRoutingReconciler(c)
	if err != nil {
		return err
	}
	if reconciler == nil {
		return nil
	}
	c.log.Infof("Reconciling TrafficRouting with type '%s'", reconciler.Type())

	var canaryHash, stableHash string
	if c.stableRS != nil {
		stableHash = c.stableRS.Labels[v1alpha1.DefaultRolloutUniqueLabelKey]
	}
	if c.newRS != nil {
		canaryHash = c.newRS.Labels[v1alpha1.DefaultRolloutUniqueLabelKey]
	}
	err = reconciler.UpdateHash(canaryHash, stableHash)
	if err != nil {
		return err
	}

	currentStep, index := replicasetutil.GetCurrentCanaryStep(c.rollout)
	desiredWeight := int32(0)
	weightDestinations := make([]trafficrouting.WeightDestination, 0)
	if c.rollout.Status.StableRS == c.rollout.Status.CurrentPodHash {
		// when we are fully promoted. desired canary weight should be 0
	} else if c.pauseContext.IsAborted() {
		// when promote aborted. desired canary weight should be 0
	} else if c.newRS == nil || c.newRS.Status.AvailableReplicas == 0 {
		// when newRS is not available or replicas num is 0. never weight to canary
	} else if index != nil {
		atDesiredReplicaCount := replicasetutil.AtDesiredReplicaCountsForCanary(c.rollout, c.newRS, c.stableRS, c.otherRSs)
		if !atDesiredReplicaCount {
			// Use the previous weight since the new RS is not ready for a new weight
			for i := *index - 1; i >= 0; i-- {
				step := c.rollout.Spec.Strategy.Canary.Steps[i]
				if step.SetWeight != nil {
					desiredWeight = *step.SetWeight
					break
				}
			}
		} else if *index != int32(len(c.rollout.Spec.Strategy.Canary.Steps)) {
			// This if statement prevents the desiredWeight from being set to 100
			// when the rollout has progressed through all the steps. The rollout
			// should send all traffic to the stable service by using a weight of
			// 0. If the rollout is progressing through the steps, the desired
			// weight of the traffic routing service should be at the value of the
			// last setWeight step, which is set by GetCurrentSetWeight.
			desiredWeight = replicasetutil.GetCurrentSetWeight(c.rollout)
		}

		// Checks for experiment step
		// If current experiment exists, then create WeightDestinations for each experiment template
		exStep := replicasetutil.GetCurrentExperimentStep(c.rollout)
<<<<<<< HEAD
		if exStep != nil && c.currentEx != nil {
=======
		if exStep != nil && c.currentEx != nil && c.currentEx.Status.Phase == v1alpha1.AnalysisPhaseRunning {
>>>>>>> 986d4b04
			getTemplateWeight := func(name string) *int32 {
				for _, tmpl := range exStep.Templates {
					if tmpl.Name == name {
						return tmpl.Weight
					}
				}
				return nil
			}
			for _, templateStatus := range c.currentEx.Status.TemplateStatuses {
				templateWeight := getTemplateWeight(templateStatus.Name)
<<<<<<< HEAD
				if templateStatus.ServiceName != "" || templateStatus.PodTemplateHash != "" {
					weightDestinations = append(weightDestinations, trafficrouting.WeightDestination{
						ServiceName:     templateStatus.ServiceName,
						PodTemplateHash: templateStatus.PodTemplateHash,
						Weight:          *templateWeight,
					})
				}
=======
				weightDestinations = append(weightDestinations, trafficrouting.WeightDestination{
					ServiceName:     templateStatus.ServiceName,
					PodTemplateHash: templateStatus.PodTemplateHash,
					Weight:          *templateWeight,
				})
>>>>>>> 986d4b04
			}
		}
	}

	err = reconciler.SetWeight(desiredWeight, weightDestinations...)
	if err != nil {
		c.recorder.Warnf(c.rollout, record.EventOptions{EventReason: "TrafficRoutingError"}, err.Error())
		return err
	}

	// If we are at a setWeight step, also perform weight verification. Note that we don't do this
	// every reconciliation because weight verification typically involves API calls to the cloud
	// provider which could incur rate limiting
	if currentStep != nil && currentStep.SetWeight != nil {
		weightVerified, err := reconciler.VerifyWeight(desiredWeight, weightDestinations...)
		if err != nil {
			return err
		}
		if !weightVerified {
			c.log.Infof("Desired weight (stepIdx: %d) %d not yet verified", *index, desiredWeight)
			c.enqueueRolloutAfter(c.rollout, 10*time.Second)
		} else {
			c.log.Infof("Desired weight (stepIdx: %d) %d verified", *index, desiredWeight)
		}
		c.weightVerified = &weightVerified
	}

	return nil
}<|MERGE_RESOLUTION|>--- conflicted
+++ resolved
@@ -118,11 +118,7 @@
 		// Checks for experiment step
 		// If current experiment exists, then create WeightDestinations for each experiment template
 		exStep := replicasetutil.GetCurrentExperimentStep(c.rollout)
-<<<<<<< HEAD
-		if exStep != nil && c.currentEx != nil {
-=======
 		if exStep != nil && c.currentEx != nil && c.currentEx.Status.Phase == v1alpha1.AnalysisPhaseRunning {
->>>>>>> 986d4b04
 			getTemplateWeight := func(name string) *int32 {
 				for _, tmpl := range exStep.Templates {
 					if tmpl.Name == name {
@@ -133,21 +129,11 @@
 			}
 			for _, templateStatus := range c.currentEx.Status.TemplateStatuses {
 				templateWeight := getTemplateWeight(templateStatus.Name)
-<<<<<<< HEAD
-				if templateStatus.ServiceName != "" || templateStatus.PodTemplateHash != "" {
-					weightDestinations = append(weightDestinations, trafficrouting.WeightDestination{
-						ServiceName:     templateStatus.ServiceName,
-						PodTemplateHash: templateStatus.PodTemplateHash,
-						Weight:          *templateWeight,
-					})
-				}
-=======
 				weightDestinations = append(weightDestinations, trafficrouting.WeightDestination{
 					ServiceName:     templateStatus.ServiceName,
 					PodTemplateHash: templateStatus.PodTemplateHash,
 					Weight:          *templateWeight,
 				})
->>>>>>> 986d4b04
 			}
 		}
 	}
