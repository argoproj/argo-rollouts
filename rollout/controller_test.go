--- conflicted
+++ resolved
@@ -1154,11 +1154,7 @@
 	// this should only update observedGeneration and nothing else
 	// NOTE: This test will fail on every k8s library upgrade.
 	// To fix it, update expectedPatch to match the new hash.
-<<<<<<< HEAD
-	expectedPatch := `{"status":{"observedGeneration":"596fdb48c"}}`
-=======
 	expectedPatch := `{"status":{"observedGeneration":"5dd485db97"}}`
->>>>>>> 355c0c20
 	patch := f.getPatchedRollout(patchIndex)
 	assert.Equal(t, expectedPatch, patch)
 }
