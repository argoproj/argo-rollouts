package alb

import (
	"context"
	"encoding/json"
	"errors"
	"fmt"
	"strconv"
	"strings"
	"testing"

	networkingv1 "k8s.io/api/networking/v1"

	elbv2types "github.com/aws/aws-sdk-go-v2/service/elasticloadbalancingv2/types"
	"github.com/stretchr/testify/assert"
	k8serrors "k8s.io/apimachinery/pkg/api/errors"
	metav1 "k8s.io/apimachinery/pkg/apis/meta/v1"
	"k8s.io/apimachinery/pkg/runtime"
	"k8s.io/apimachinery/pkg/runtime/schema"
	kubeinformers "k8s.io/client-go/informers"
	"k8s.io/client-go/kubernetes/fake"
	k8stesting "k8s.io/client-go/testing"
<<<<<<< HEAD
	"k8s.io/utils/pointer"
	"k8s.io/utils/strings/slices"
=======
	"k8s.io/utils/ptr"
>>>>>>> 29ed7a9c

	"github.com/argoproj/argo-rollouts/pkg/apis/rollouts/v1alpha1"
	"github.com/argoproj/argo-rollouts/utils/aws"
	ingressutil "github.com/argoproj/argo-rollouts/utils/ingress"
	jsonutil "github.com/argoproj/argo-rollouts/utils/json"
	"github.com/argoproj/argo-rollouts/utils/record"
)

const STABLE_SVC = "stable-svc"
const CANARY_SVC = "canary-svc"
const PING_SVC = "ping-service"
const PONG_SVC = "pong-service"
const ALB_TAG_KEY_RESOURCE_ID = "ingress.k8s.aws/resource"

func fakeRollout(stableSvc, canarySvc string, pingPong *v1alpha1.PingPongSpec, stableIng string, port int32) *v1alpha1.Rollout {
	return &v1alpha1.Rollout{
		ObjectMeta: metav1.ObjectMeta{
			Name:      "rollout",
			Namespace: metav1.NamespaceDefault,
		},
		Spec: v1alpha1.RolloutSpec{
			Strategy: v1alpha1.RolloutStrategy{
				Canary: &v1alpha1.CanaryStrategy{
					StableService: stableSvc,
					CanaryService: canarySvc,
					PingPong:      pingPong,
					TrafficRouting: &v1alpha1.RolloutTrafficRouting{
						ALB: &v1alpha1.ALBTrafficRouting{
							Ingress:     stableIng,
							ServicePort: port,
						},
					},
				},
			},
		},
	}
}

func fakeRolloutWithMultiIngress(stableSvc, canarySvc string, pingPong *v1alpha1.PingPongSpec, stableIngresses []string, port int32) *v1alpha1.Rollout {
	return &v1alpha1.Rollout{
		ObjectMeta: metav1.ObjectMeta{
			Name:      "rollout",
			Namespace: metav1.NamespaceDefault,
		},
		Spec: v1alpha1.RolloutSpec{
			Strategy: v1alpha1.RolloutStrategy{
				Canary: &v1alpha1.CanaryStrategy{
					StableService: stableSvc,
					CanaryService: canarySvc,
					PingPong:      pingPong,
					TrafficRouting: &v1alpha1.RolloutTrafficRouting{
						ALB: &v1alpha1.ALBTrafficRouting{
							Ingresses:   stableIngresses,
							ServicePort: port,
						},
					},
				},
			},
		},
	}
}

func fakeRolloutWithServicePorts(stableSvc, canarySvc string, pingPong *v1alpha1.PingPongSpec, stableIngresses []string) *v1alpha1.Rollout {
	result := &v1alpha1.Rollout{
		ObjectMeta: metav1.ObjectMeta{
			Name:      "rollout",
			Namespace: metav1.NamespaceDefault,
		},
		Spec: v1alpha1.RolloutSpec{
			Strategy: v1alpha1.RolloutStrategy{
				Canary: &v1alpha1.CanaryStrategy{
					StableService: stableSvc,
					CanaryService: canarySvc,
					PingPong:      pingPong,
					TrafficRouting: &v1alpha1.RolloutTrafficRouting{
						ALB: &v1alpha1.ALBTrafficRouting{},
					},
				},
			},
		},
	}

	for _, ingress := range stableIngresses {
		result.Spec.Strategy.Canary.TrafficRouting.ALB.Ingresses = append(
			result.Spec.Strategy.Canary.TrafficRouting.ALB.Ingresses,
			ingress,
		)
		result.Spec.Strategy.Canary.TrafficRouting.ALB.ServicePorts = append(
			result.Spec.Strategy.Canary.TrafficRouting.ALB.ServicePorts,
			v1alpha1.ALBIngressWithPorts{Ingress: ingress, ServicePorts: []int32{80, 443}},
		)
	}

	return result
}

const actionTemplateWithExperiments = `{"Type":"forward","ForwardConfig":{"TargetGroups":[{"ServiceName":"%s","ServicePort":"%d","Weight":%d},{"ServiceName":"%s","ServicePort":"%d","Weight":%d},{"ServiceName":"%s","ServicePort":"%d","Weight":%d},{"ServiceName":"%s","ServicePort":"%d","Weight":%d}]}}`

func albActionAnnotation(stable string) string {
	return fmt.Sprintf("%s%s%s", ingressutil.ALBIngressAnnotation, ingressutil.ALBActionPrefix, stable)
}

func targetGroup(name string, port int32, weight int32) ingressutil.ALBTargetGroup {
	return ingressutil.ALBTargetGroup{
		ServiceName: name,
		ServicePort: strconv.Itoa(int(port)),
		Weight:      pointer.Int64Ptr(int64(weight)),
	}
}

func albActionForwardFromDestinations(includeStickyConfig bool, ports []int32, destinations ...v1alpha1.WeightDestination) string {
	targetGroups := make([]ingressutil.ALBTargetGroup, 0)
	for _, dest := range destinations {
		for _, port := range ports {
			targetGroups = append(targetGroups, targetGroup(dest.ServiceName, port, dest.Weight))
		}
	}
	action := ingressutil.ALBAction{
		Type:          "forward",
		ForwardConfig: ingressutil.ALBForwardConfig{TargetGroups: targetGroups},
	}
	if includeStickyConfig {
		action.ForwardConfig.TargetGroupStickinessConfig = &ingressutil.ALBTargetGroupStickinessConfig{
			DurationSeconds: 300,
			Enabled:         true,
		}
	}
	return string(jsonutil.MustMarshal(action))
}
func albActionForward(stableSvc, canarySvc string, ports []int32, weight int32, includeStickyConfig bool) string {
	targetGroups := make([]ingressutil.ALBTargetGroup, 0)
	for _, port := range ports {
		targetGroups = append(targetGroups, targetGroup(canarySvc, port, weight))
	}
	for _, port := range ports {
		targetGroups = append(targetGroups, targetGroup(stableSvc, port, 100-weight))
	}
	action := ingressutil.ALBAction{
		Type:          "forward",
		ForwardConfig: ingressutil.ALBForwardConfig{TargetGroups: targetGroups},
	}
	if includeStickyConfig {
		action.ForwardConfig.TargetGroupStickinessConfig = &ingressutil.ALBTargetGroupStickinessConfig{
			DurationSeconds: 300,
			Enabled:         true,
		}
	}
	return string(jsonutil.MustMarshal(action))
}

func ingress(name, stableSvc, canarySvc, actionService string, ports []int32, weight int32, managedBy string, includeStickyConfig bool) *networkingv1.Ingress {
	managedByValue := ingressutil.ManagedALBAnnotations{
		managedBy: ingressutil.ManagedALBAnnotation{albActionAnnotation(actionService)},
	}

	i := &networkingv1.Ingress{
		ObjectMeta: metav1.ObjectMeta{
			Name:      name,
			Namespace: metav1.NamespaceDefault,
			Annotations: map[string]string{
				albActionAnnotation(actionService): albActionForward(stableSvc, canarySvc, ports, weight, includeStickyConfig),
				ingressutil.ManagedAnnotations:     managedByValue.String(),
			},
		},
		Spec: networkingv1.IngressSpec{
			Rules: []networkingv1.IngressRule{
				{
					IngressRuleValue: networkingv1.IngressRuleValue{
						HTTP: &networkingv1.HTTPIngressRuleValue{
							Paths: []networkingv1.HTTPIngressPath{
								{
									Backend: networkingv1.IngressBackend{
										Service: &networkingv1.IngressServiceBackend{
											Name: actionService,
											Port: networkingv1.ServiceBackendPort{
												Name:   "use-annotation",
												Number: 0,
											},
										},
										Resource: nil,
									},
								},
							},
						},
					},
				},
			},
		},
	}
	return i
}

func ingressesToObjects(ingresses []*networkingv1.Ingress) []runtime.Object {
	result := make([]runtime.Object, len(ingresses))
	for i, ingress := range ingresses {
		result[i] = ingress
	}
	return result
}

func TestType(t *testing.T) {
	client := fake.NewSimpleClientset()
	rollout := fakeRollout("stable-service", "canary-service", nil, "stable-ingress", 443)
	r, err := NewReconciler(ReconcilerConfig{
		Rollout:        rollout,
		Client:         client,
		Recorder:       record.NewFakeEventRecorder(),
		ControllerKind: schema.GroupVersionKind{Group: "foo", Version: "v1", Kind: "Bar"},
	})
	assert.Equal(t, Type, r.Type())
	assert.NoError(t, err)
}

func TestTypeMultiIngress(t *testing.T) {
	client := fake.NewSimpleClientset()
	rollout := fakeRolloutWithMultiIngress("stable-service", "canary-service", nil, []string{"stable-ingress", "multi-ingress"}, 443)
	r, err := NewReconciler(ReconcilerConfig{
		Rollout:        rollout,
		Client:         client,
		Recorder:       record.NewFakeEventRecorder(),
		ControllerKind: schema.GroupVersionKind{Group: "foo", Version: "v1", Kind: "Bar"},
	})
	assert.Equal(t, Type, r.Type())
	assert.NoError(t, err)
}

func TestAddManagedAnnotation(t *testing.T) {
	annotations, _ := modifyManagedAnnotation(map[string]string{}, "argo-rollouts", true, "alb.ingress.kubernetes.io/actions.action1", "alb.ingress.kubernetes.io/conditions.action1")
	assert.Equal(t, annotations[ingressutil.ManagedAnnotations], "{\"argo-rollouts\":[\"alb.ingress.kubernetes.io/actions.action1\",\"alb.ingress.kubernetes.io/conditions.action1\"]}")
	_, err := modifyManagedAnnotation(map[string]string{ingressutil.ManagedAnnotations: "invalid, non-json value"}, "some-rollout", false)
	assert.Error(t, err)
}

func testIngressNotFound(t *testing.T, ro *v1alpha1.Rollout) {
	client := fake.NewSimpleClientset()
	k8sI := kubeinformers.NewSharedInformerFactory(client, 0)
	ingressWrapper, err := ingressutil.NewIngressWrapper(ingressutil.IngressModeNetworking, client, k8sI)
	if err != nil {
		t.Fatal(err)
	}
	r, err := NewReconciler(ReconcilerConfig{
		Rollout:        ro,
		Client:         client,
		Recorder:       record.NewFakeEventRecorder(),
		ControllerKind: schema.GroupVersionKind{Group: "foo", Version: "v1", Kind: "Bar"},
		IngressWrapper: ingressWrapper,
	})
	assert.NoError(t, err)
	err = r.SetWeight(10)
	assert.True(t, k8serrors.IsNotFound(err))
}
func TestIngressNotFound(t *testing.T) {
	ro := fakeRollout("stable-service", "canary-service", nil, "stable-ingress", 443)
	testIngressNotFound(t, ro)
}

func TestIngressNotFoundMultiIngress(t *testing.T) {
	ro := fakeRolloutWithMultiIngress("stable-service", "canary-service", nil, []string{"stable-ingress", "multi-ingress"}, 443)
	testIngressNotFound(t, ro)
}
func TestIngressNotFoundServicePorts(t *testing.T) {
	ro := fakeRolloutWithServicePorts("stable-service", "canary-service", nil, []string{"stable-ingress", "multi-ingress"})
	testIngressNotFound(t, ro)
}

func testServiceNotFoundInIngress(t *testing.T, ro *v1alpha1.Rollout, ingresses []*networkingv1.Ingress) {
	client := fake.NewSimpleClientset(ingressesToObjects(ingresses)...)
	k8sI := kubeinformers.NewSharedInformerFactory(client, 0)
	for _, ingress := range ingresses {
		k8sI.Networking().V1().Ingresses().Informer().GetIndexer().Add(ingress)
	}
	ingressWrapper, err := ingressutil.NewIngressWrapper(ingressutil.IngressModeNetworking, client, k8sI)
	if err != nil {
		t.Fatal(err)
	}
	r, err := NewReconciler(ReconcilerConfig{
		Rollout:        ro,
		Client:         client,
		Recorder:       record.NewFakeEventRecorder(),
		ControllerKind: schema.GroupVersionKind{Group: "foo", Version: "v1", Kind: "Bar"},
		IngressWrapper: ingressWrapper,
	})
	assert.NoError(t, err)
	err = r.SetWeight(10)
	assert.Errorf(t, err, "ingress does not use the stable service")
}

func TestServiceNotFoundInIngress(t *testing.T) {
	ro := fakeRollout("stable-stable", "canary-service", nil, "ingress", 443)
	ro.Spec.Strategy.Canary.TrafficRouting.ALB.RootService = "invalid-svc"
	ingresses := []*networkingv1.Ingress{
		ingress("ingress", STABLE_SVC, CANARY_SVC, STABLE_SVC, []int32{443}, 50, ro.Name, false),
	}
	testServiceNotFoundInIngress(t, ro, ingresses)
}

func TestServiceNotFoundInMultiIngress(t *testing.T) {
	ro := fakeRolloutWithMultiIngress("stable-service", "canary-service", nil, []string{"stable-ingress", "multi-ingress"}, 443)
	ro.Spec.Strategy.Canary.TrafficRouting.ALB.RootService = "invalid-svc"
	ingresses := []*networkingv1.Ingress{
		ingress("ingress", STABLE_SVC, CANARY_SVC, STABLE_SVC, []int32{443}, 50, ro.Name, false),
		ingress("multi-ingress", STABLE_SVC, CANARY_SVC, STABLE_SVC, []int32{443}, 50, ro.Name, false),
	}

	testServiceNotFoundInIngress(t, ro, ingresses)
}
func TestServiceNotFoundInServicePorts(t *testing.T) {
	ro := fakeRolloutWithServicePorts("stable-service", "canary-service", nil, []string{"stable-ingress", "multi-ingress"})
	ro.Spec.Strategy.Canary.TrafficRouting.ALB.RootService = "invalid-svc"
	ingresses := []*networkingv1.Ingress{
		ingress("ingress", STABLE_SVC, CANARY_SVC, STABLE_SVC, []int32{443}, 50, ro.Name, false),
		ingress("multi-ingress", STABLE_SVC, CANARY_SVC, STABLE_SVC, []int32{443}, 50, ro.Name, false),
	}

	testServiceNotFoundInIngress(t, ro, ingresses)
}

func testNoChanges(t *testing.T, ro *v1alpha1.Rollout, ingresses []*networkingv1.Ingress) {
	client := fake.NewSimpleClientset(ingressesToObjects(ingresses)...)
	k8sI := kubeinformers.NewSharedInformerFactory(client, 0)
	for _, ingress := range ingresses {
		k8sI.Networking().V1().Ingresses().Informer().GetIndexer().Add(ingress)
	}
	ingressWrapper, err := ingressutil.NewIngressWrapper(ingressutil.IngressModeNetworking, client, k8sI)
	if err != nil {
		t.Fatal(err)
	}
	r, err := NewReconciler(ReconcilerConfig{
		Rollout:        ro,
		Client:         client,
		Recorder:       record.NewFakeEventRecorder(),
		ControllerKind: schema.GroupVersionKind{Group: "foo", Version: "v1", Kind: "Bar"},
		IngressWrapper: ingressWrapper,
	})
	assert.NoError(t, err)
	err = r.SetWeight(10)
	assert.Nil(t, err)
	assert.Len(t, client.Actions(), 0)
}

func TestNoChanges(t *testing.T) {
	ro := fakeRollout(STABLE_SVC, CANARY_SVC, nil, "ingress", 443)
	ingresses := []*networkingv1.Ingress{
		ingress("ingress", STABLE_SVC, CANARY_SVC, STABLE_SVC, []int32{443}, 10, ro.Name, false),
	}
	testNoChanges(t, ro, ingresses)
}

func TestNoChangesMultiIngress(t *testing.T) {
	ro := fakeRolloutWithMultiIngress(STABLE_SVC, CANARY_SVC, nil, []string{"ingress", "multi-ingress"}, 443)
	ingresses := []*networkingv1.Ingress{
		ingress("ingress", STABLE_SVC, CANARY_SVC, STABLE_SVC, []int32{443}, 10, ro.Name, false),
		ingress("multi-ingress", STABLE_SVC, CANARY_SVC, STABLE_SVC, []int32{443}, 10, ro.Name, false),
	}
	testNoChanges(t, ro, ingresses)
}

func TestNoChangesServicePorts(t *testing.T) {
	ro := fakeRolloutWithServicePorts(STABLE_SVC, CANARY_SVC, nil, []string{"ingress", "multi-ingress"})
	ingresses := []*networkingv1.Ingress{
		ingress("ingress", STABLE_SVC, CANARY_SVC, STABLE_SVC, []int32{80, 443}, 10, ro.Name, false),
		ingress("multi-ingress", STABLE_SVC, CANARY_SVC, STABLE_SVC, []int32{80, 443}, 10, ro.Name, false),
	}
	testNoChanges(t, ro, ingresses)
}

func testErrorOnInvalidManagedBy(t *testing.T, ro *v1alpha1.Rollout, ingresses []*networkingv1.Ingress) {
	client := fake.NewSimpleClientset(ingressesToObjects(ingresses)...)
	k8sI := kubeinformers.NewSharedInformerFactory(client, 0)
	for _, ingress := range ingresses {
		k8sI.Networking().V1().Ingresses().Informer().GetIndexer().Add(ingress)
	}

	ingressWrapper, err := ingressutil.NewIngressWrapper(ingressutil.IngressModeNetworking, client, k8sI)
	if err != nil {
		t.Fatal(err)
	}
	r, err := NewReconciler(ReconcilerConfig{
		Rollout:        ro,
		Client:         client,
		Recorder:       record.NewFakeEventRecorder(),
		ControllerKind: schema.GroupVersionKind{Group: "foo", Version: "v1", Kind: "Bar"},
		IngressWrapper: ingressWrapper,
	})
	assert.NoError(t, err)
	err = r.SetWeight(10)
	assert.Errorf(t, err, "incorrectly formatted managed actions annotation")
}

func TestErrorOnInvalidManagedBy(t *testing.T) {
	ro := fakeRollout(STABLE_SVC, CANARY_SVC, nil, "ingress", 443)
	i := ingress("ingress", STABLE_SVC, CANARY_SVC, STABLE_SVC, []int32{443}, 5, ro.Name, false)
	i.Annotations[ingressutil.ManagedAnnotations] = "test"
	testErrorOnInvalidManagedBy(t, ro, []*networkingv1.Ingress{i})
}

func TestErrorOnInvalidManagedByMultiIngress(t *testing.T) {
	ro := fakeRolloutWithMultiIngress("stable-service", "canary-service", nil, []string{"stable-ingress", "multi-ingress"}, 443)
	i := ingress("ingress", STABLE_SVC, CANARY_SVC, STABLE_SVC, []int32{443}, 5, ro.Name, false)
	mi := ingress("multi-ingress", STABLE_SVC, CANARY_SVC, STABLE_SVC, []int32{443}, 5, ro.Name, false)
	mi.Annotations[ingressutil.ManagedAnnotations] = "test"

	testErrorOnInvalidManagedBy(t, ro, []*networkingv1.Ingress{i, mi})
}

func TestErrorOnInvalidManagedByServicePorts(t *testing.T) {
	ro := fakeRolloutWithServicePorts("stable-service", "canary-service", nil, []string{"stable-ingress", "multi-ingress"})
	i := ingress("ingress", STABLE_SVC, CANARY_SVC, STABLE_SVC, []int32{443}, 5, ro.Name, false)
	mi := ingress("multi-ingress", STABLE_SVC, CANARY_SVC, STABLE_SVC, []int32{443}, 5, ro.Name, false)
	mi.Annotations[ingressutil.ManagedAnnotations] = "test"

	testErrorOnInvalidManagedBy(t, ro, []*networkingv1.Ingress{i, mi})
}

func testSetInitialDesiredWeight(t *testing.T, ro *v1alpha1.Rollout, ingresses []*networkingv1.Ingress, numActions int) {
	client := fake.NewSimpleClientset(ingressesToObjects(ingresses)...)
	k8sI := kubeinformers.NewSharedInformerFactory(client, 0)
	for _, ingress := range ingresses {
		k8sI.Networking().V1().Ingresses().Informer().GetIndexer().Add(ingress)
	}
	ingressWrapper, err := ingressutil.NewIngressWrapper(ingressutil.IngressModeNetworking, client, k8sI)
	if err != nil {
		t.Fatal(err)
	}
	r, err := NewReconciler(ReconcilerConfig{
		Rollout:        ro,
		Client:         client,
		Recorder:       record.NewFakeEventRecorder(),
		ControllerKind: schema.GroupVersionKind{Group: "foo", Version: "v1", Kind: "Bar"},
		IngressWrapper: ingressWrapper,
	})
	assert.NoError(t, err)
	err = r.SetWeight(10)
	assert.Nil(t, err)
	assert.Len(t, client.Actions(), numActions)
}

func TestSetInitialDesiredWeight(t *testing.T) {
	ro := fakeRollout(STABLE_SVC, CANARY_SVC, nil, "ingress", 443)
	i := ingress("ingress", STABLE_SVC, CANARY_SVC, STABLE_SVC, []int32{443}, 5, ro.Name, false)
	i.Annotations = map[string]string{}

	testSetInitialDesiredWeight(t, ro, []*networkingv1.Ingress{i}, 1)
}

func TestSetInitialDesiredWeightMultiIngress(t *testing.T) {
	ro := fakeRolloutWithMultiIngress(STABLE_SVC, CANARY_SVC, nil, []string{"ingress", "multi-ingress"}, 443)
	i := ingress("ingress", STABLE_SVC, CANARY_SVC, STABLE_SVC, []int32{443}, 5, ro.Name, false)
	mi := ingress("multi-ingress", STABLE_SVC, CANARY_SVC, STABLE_SVC, []int32{443}, 5, ro.Name, false)
	i.Annotations = map[string]string{}

	testSetInitialDesiredWeight(t, ro, []*networkingv1.Ingress{i, mi}, 2)
}
func TestSetInitialDesiredWeightServicePorts(t *testing.T) {
	ro := fakeRolloutWithServicePorts(STABLE_SVC, CANARY_SVC, nil, []string{"ingress", "multi-ingress"})
	i := ingress("ingress", STABLE_SVC, CANARY_SVC, STABLE_SVC, []int32{80, 443}, 5, ro.Name, false)
	mi := ingress("multi-ingress", STABLE_SVC, CANARY_SVC, STABLE_SVC, []int32{80, 443}, 5, ro.Name, false)
	i.Annotations = map[string]string{}

	testSetInitialDesiredWeight(t, ro, []*networkingv1.Ingress{i, mi}, 2)
}

func testSetWeightPingPong(t *testing.T, ro *v1alpha1.Rollout, ingresses []*networkingv1.Ingress, numActions int) {
	client := fake.NewSimpleClientset(ingressesToObjects(ingresses)...)
	k8sI := kubeinformers.NewSharedInformerFactory(client, 0)
	for _, ingress := range ingresses {
		k8sI.Networking().V1().Ingresses().Informer().GetIndexer().Add(ingress)
	}
	ingressWrapper, err := ingressutil.NewIngressWrapper(ingressutil.IngressModeNetworking, client, k8sI)
	if err != nil {
		t.Fatal(err)
	}
	r, err := NewReconciler(ReconcilerConfig{
		Rollout:        ro,
		Client:         client,
		Recorder:       record.NewFakeEventRecorder(),
		ControllerKind: schema.GroupVersionKind{Group: "foo", Version: "v1", Kind: "Bar"},
		IngressWrapper: ingressWrapper,
	})
	assert.NoError(t, err)
	err = r.SetWeight(10)
	assert.Nil(t, err)
	assert.Len(t, client.Actions(), numActions)
}
func TestSetWeightPingPong(t *testing.T) {
	pp := &v1alpha1.PingPongSpec{PingService: PING_SVC, PongService: PONG_SVC}
	ro := fakeRollout("", "", pp, "ingress", 443)
	ro.Spec.Strategy.Canary.TrafficRouting.ALB.RootService = "root-service"
	ro.Status.Canary.StablePingPong = PONG_SVC
	i := ingress("ingress", PING_SVC, PONG_SVC, "root-service", []int32{443}, 10, ro.Name, false)
	i.Annotations = map[string]string{}
	testSetWeightPingPong(t, ro, []*networkingv1.Ingress{i}, 1)
}

func TestSetWeightPingPongMultiIngress(t *testing.T) {
	pp := &v1alpha1.PingPongSpec{PingService: PING_SVC, PongService: PONG_SVC}
	ro := fakeRolloutWithMultiIngress("", "", pp, []string{"ingress", "multi-ingress"}, 443)
	ro.Spec.Strategy.Canary.TrafficRouting.ALB.RootService = "root-service"
	ro.Status.Canary.StablePingPong = PONG_SVC
	i := ingress("ingress", PING_SVC, PONG_SVC, "root-service", []int32{443}, 10, ro.Name, false)
	mi := ingress("multi-ingress", PING_SVC, PONG_SVC, "root-service", []int32{443}, 10, ro.Name, false)
	i.Annotations = map[string]string{}

	testSetWeightPingPong(t, ro, []*networkingv1.Ingress{i, mi}, 2)
}
func TestSetWeightPingPongServicePorts(t *testing.T) {
	pp := &v1alpha1.PingPongSpec{PingService: PING_SVC, PongService: PONG_SVC}
	ro := fakeRolloutWithMultiIngress("", "", pp, []string{"ingress", "multi-ingress"}, 443)
	ro.Spec.Strategy.Canary.TrafficRouting.ALB.RootService = "root-service"
	ro.Status.Canary.StablePingPong = PONG_SVC
	i := ingress("ingress", PING_SVC, PONG_SVC, "root-service", []int32{80, 443}, 10, ro.Name, false)
	mi := ingress("multi-ingress", PING_SVC, PONG_SVC, "root-service", []int32{80, 443}, 10, ro.Name, false)
	i.Annotations = map[string]string{}

	testSetWeightPingPong(t, ro, []*networkingv1.Ingress{i, mi}, 2)
}

func testUpdateDesiredWeightWithStickyConfig(t *testing.T, ro *v1alpha1.Rollout, ingresses []*networkingv1.Ingress) {
	client := fake.NewSimpleClientset(ingressesToObjects(ingresses)...)
	k8sI := kubeinformers.NewSharedInformerFactory(client, 0)
	for _, ingress := range ingresses {
		k8sI.Networking().V1().Ingresses().Informer().GetIndexer().Add(ingress)
	}
	ingressWrapper, err := ingressutil.NewIngressWrapper(ingressutil.IngressModeNetworking, client, k8sI)
	assert.Nil(t, err)
	r, err := NewReconciler(ReconcilerConfig{
		Rollout:        ro,
		Client:         client,
		Recorder:       record.NewFakeEventRecorder(),
		ControllerKind: schema.GroupVersionKind{Group: "foo", Version: "v1", Kind: "Bar"},
		IngressWrapper: ingressWrapper,
	})
	assert.NoError(t, err)
	err = r.SetWeight(10)
	assert.Nil(t, err)
	assert.Len(t, client.Actions(), len(ingresses))
}
func TestUpdateDesiredWeightWithStickyConfig(t *testing.T) {
	ro := fakeRollout(STABLE_SVC, CANARY_SVC, nil, "ingress", 443)
	i := ingress("ingress", STABLE_SVC, CANARY_SVC, STABLE_SVC, []int32{443}, 5, ro.Name, true)
	testUpdateDesiredWeightWithStickyConfig(t, ro, []*networkingv1.Ingress{i})
}

func TestUpdateDesiredWeightWithStickyConfigMultiIngress(t *testing.T) {
	ro := fakeRolloutWithMultiIngress(STABLE_SVC, CANARY_SVC, nil, []string{"ingress", "multi-ingress"}, 443)
	i := ingress("ingress", STABLE_SVC, CANARY_SVC, STABLE_SVC, []int32{443}, 5, ro.Name, true)
	mi := ingress("multi-ingress", STABLE_SVC, CANARY_SVC, STABLE_SVC, []int32{443}, 5, ro.Name, true)
	testUpdateDesiredWeightWithStickyConfig(t, ro, []*networkingv1.Ingress{i, mi})
}

func TestUpdateDesiredWeightWithStickyConfigServicePorts(t *testing.T) {
	ro := fakeRolloutWithServicePorts(STABLE_SVC, CANARY_SVC, nil, []string{"ingress", "multi-ingress"})
	i := ingress("ingress", STABLE_SVC, CANARY_SVC, STABLE_SVC, []int32{80, 443}, 5, ro.Name, true)
	mi := ingress("multi-ingress", STABLE_SVC, CANARY_SVC, STABLE_SVC, []int32{80, 443}, 5, ro.Name, true)
	testUpdateDesiredWeightWithStickyConfig(t, ro, []*networkingv1.Ingress{i, mi})
}

func testUpdateDesiredWeight(t *testing.T, ro *v1alpha1.Rollout, ingresses []*networkingv1.Ingress) {
	client := fake.NewSimpleClientset(ingressesToObjects(ingresses)...)
	k8sI := kubeinformers.NewSharedInformerFactory(client, 0)
	for _, ingress := range ingresses {
		k8sI.Networking().V1().Ingresses().Informer().GetIndexer().Add(ingress)
	}
	ingressWrapper, err := ingressutil.NewIngressWrapper(ingressutil.IngressModeNetworking, client, k8sI)
	if err != nil {
		t.Fatal(err)
	}
	r, err := NewReconciler(ReconcilerConfig{
		Rollout:        ro,
		Client:         client,
		Recorder:       record.NewFakeEventRecorder(),
		ControllerKind: schema.GroupVersionKind{Group: "foo", Version: "v1", Kind: "Bar"},
		IngressWrapper: ingressWrapper,
	})
	assert.NoError(t, err)
	err = r.SetWeight(10)
	assert.Nil(t, err)
	assert.Len(t, client.Actions(), len(ingresses))
}
func TestUpdateDesiredWeight(t *testing.T) {
	ro := fakeRollout(STABLE_SVC, CANARY_SVC, nil, "ingress", 443)
	i := ingress("ingress", STABLE_SVC, CANARY_SVC, STABLE_SVC, []int32{443}, 5, ro.Name, false)
	testUpdateDesiredWeight(t, ro, []*networkingv1.Ingress{i})
}

func TestUpdateDesiredWeightMultiIngress(t *testing.T) {
	ro := fakeRolloutWithMultiIngress(STABLE_SVC, CANARY_SVC, nil, []string{"ingress", "multi-ingress"}, 443)
	i := ingress("ingress", STABLE_SVC, CANARY_SVC, STABLE_SVC, []int32{443}, 5, ro.Name, false)
	mi := ingress("multi-ingress", STABLE_SVC, CANARY_SVC, STABLE_SVC, []int32{443}, 5, ro.Name, false)
	testUpdateDesiredWeight(t, ro, []*networkingv1.Ingress{i, mi})
}
func TestUpdateDesiredWeightServicePorts(t *testing.T) {
	ro := fakeRolloutWithServicePorts(STABLE_SVC, CANARY_SVC, nil, []string{"ingress", "multi-ingress"})
	i := ingress("ingress", STABLE_SVC, CANARY_SVC, STABLE_SVC, []int32{80, 443}, 5, ro.Name, false)
	mi := ingress("multi-ingress", STABLE_SVC, CANARY_SVC, STABLE_SVC, []int32{80, 443}, 5, ro.Name, false)
	testUpdateDesiredWeight(t, ro, []*networkingv1.Ingress{i, mi})
}

// TestGetForwardActionStringMarshalsZeroCorrectly ensures that the annotation does not omit default value zero when marshalling
// the forward action
func TestGetForwardActionStringMarshalsZeroCorrectly(t *testing.T) {
	r := fakeRollout("stable", "canary", nil, "ingress", 443)
	forwardAction, err := getForwardActionString(r, []int32{443}, 0)
	if err != nil {
		t.Fatal(err)
	}
	assert.Contains(t, forwardAction, `"Weight":0`)
}

func TestGetForwardActionStringMarshalsDisabledStickyConfigCorrectly(t *testing.T) {
	r := fakeRollout("stable", "canary", nil, "ingress", 443)
	stickinessConfig := v1alpha1.StickinessConfig{
		Enabled:         false,
		DurationSeconds: 0,
	}
	r.Spec.Strategy.Canary.TrafficRouting.ALB.StickinessConfig = &stickinessConfig
	forwardAction, err := getForwardActionString(r, []int32{443}, 0)
	if err != nil {
		t.Fatal(err)
	}
	assert.Contains(t, forwardAction, `"Weight":0`)
}

func TestGetForwardActionStringDetectsNegativeStickyConfigDuration(t *testing.T) {
	r := fakeRollout("stable", "canary", nil, "ingress", 443)
	stickinessConfig := v1alpha1.StickinessConfig{
		Enabled:         true,
		DurationSeconds: 0,
	}
	r.Spec.Strategy.Canary.TrafficRouting.ALB.StickinessConfig = &stickinessConfig
	forwardAction, err := getForwardActionString(r, []int32{443}, 0)

	assert.NotNilf(t, forwardAction, "There should be no forwardAction being generated: %v", forwardAction)
	expectedErrorMsg := "TargetGroupStickinessConfig's duration must be between 1 and 604800 seconds (7 days)!"
	assert.EqualErrorf(t, err, expectedErrorMsg, "Error should be: %v, got: %v", expectedErrorMsg, err)
}

func TestGetForwardActionStringDetectsTooLargeStickyConfigDuration(t *testing.T) {
	r := fakeRollout("stable", "canary", nil, "ingress", 443)
	stickinessConfig := v1alpha1.StickinessConfig{
		Enabled:         true,
		DurationSeconds: 604800 + 1,
	}
	r.Spec.Strategy.Canary.TrafficRouting.ALB.StickinessConfig = &stickinessConfig
	forwardAction, err := getForwardActionString(r, []int32{443}, 0)

	assert.NotNilf(t, forwardAction, "There should be no forwardAction being generated: %v", forwardAction)
	expectedErrorMsg := "TargetGroupStickinessConfig's duration must be between 1 and 604800 seconds (7 days)!"
	assert.EqualErrorf(t, err, expectedErrorMsg, "Error should be: %v, got: %v", expectedErrorMsg, err)
}

func testErrorPatching(t *testing.T, ro *v1alpha1.Rollout, ingresses []*networkingv1.Ingress) {
	client := fake.NewSimpleClientset(ingressesToObjects(ingresses)...)
	client.ReactionChain = nil
	k8sI := kubeinformers.NewSharedInformerFactory(client, 0)
	for _, ingress := range ingresses {
		k8sI.Networking().V1().Ingresses().Informer().GetIndexer().Add(ingress)
	}
	ingressWrapper, err := ingressutil.NewIngressWrapper(ingressutil.IngressModeNetworking, client, k8sI)
	if err != nil {
		t.Fatal(err)
	}
	r, err := NewReconciler(ReconcilerConfig{
		Rollout:        ro,
		Client:         client,
		Recorder:       record.NewFakeEventRecorder(),
		ControllerKind: schema.GroupVersionKind{Group: "foo", Version: "v1", Kind: "Bar"},
		IngressWrapper: ingressWrapper,
	})
	assert.NoError(t, err)

	errMessage := "some error occurred"
	r.cfg.Client.(*fake.Clientset).Fake.AddReactor("patch", "ingresses", func(action k8stesting.Action) (handled bool, ret runtime.Object, err error) {
		return true, nil, errors.New(errMessage)
	})

	err = r.SetWeight(10)
	assert.Error(t, err, "some error occurred")
	assert.Len(t, client.Actions(), 1)
}
func TestErrorPatching(t *testing.T) {
	ro := fakeRollout(STABLE_SVC, CANARY_SVC, nil, "ingress", 443)
	i := ingress("ingress", STABLE_SVC, CANARY_SVC, STABLE_SVC, []int32{443}, 5, ro.Name, false)

	testErrorPatching(t, ro, []*networkingv1.Ingress{i})
}

func TestErrorPatchingMultiIngress(t *testing.T) {
	ro := fakeRolloutWithMultiIngress(STABLE_SVC, CANARY_SVC, nil, []string{"ingress", "multi-ingress"}, 443)
	i := ingress("ingress", STABLE_SVC, CANARY_SVC, STABLE_SVC, []int32{443}, 5, ro.Name, false)
	mi := ingress("multi-ingress", STABLE_SVC, CANARY_SVC, STABLE_SVC, []int32{443}, 5, ro.Name, false)
	testErrorPatching(t, ro, []*networkingv1.Ingress{i, mi})
}

func TestErrorPatchingServicePorts(t *testing.T) {
	ro := fakeRolloutWithServicePorts(STABLE_SVC, CANARY_SVC, nil, []string{"ingress", "multi-ingress"})
	i := ingress("ingress", STABLE_SVC, CANARY_SVC, STABLE_SVC, []int32{80, 443}, 5, ro.Name, false)
	mi := ingress("multi-ingress", STABLE_SVC, CANARY_SVC, STABLE_SVC, []int32{80, 443}, 5, ro.Name, false)
	testErrorPatching(t, ro, []*networkingv1.Ingress{i, mi})
}

type fakeAWSClientBalancerFetchError struct {
	Error   error
	DNSName string
}
type fakeAWSTargetGroupFetchError struct {
	Error           error
	LoadBalancerARN string
}
type fakeAWSClient struct {
	Ingresses                []string
	targetGroups             []aws.TargetGroupMeta
	targetGroupsErrors       []fakeAWSTargetGroupFetchError
	loadBalancers            []*elbv2types.LoadBalancer
	loadBalancerErrors       []fakeAWSClientBalancerFetchError
	targetHealthDescriptions []elbv2types.TargetHealthDescription
}

func (f *fakeAWSClient) GetTargetGroupMetadata(ctx context.Context, loadBalancerARN string) ([]aws.TargetGroupMeta, error) {
	result := []aws.TargetGroupMeta{}
	for _, lb := range f.targetGroupsErrors {
		if lb.LoadBalancerARN == loadBalancerARN {
			return nil, lb.Error
		}
	}
	for _, tg := range f.targetGroups {
		if slices.Contains(tg.LoadBalancerArns, loadBalancerARN) {
			result = append(result, tg)
		}
	}
	return result, nil
}

func (f *fakeAWSClient) FindLoadBalancerByDNSName(ctx context.Context, dnsName string) (*elbv2types.LoadBalancer, error) {
	for _, lb := range f.loadBalancerErrors {
		if lb.DNSName == dnsName {
			return nil, lb.Error
		}
	}
	for _, lb := range f.loadBalancers {
		if lb.DNSName != nil && *lb.DNSName == dnsName {
			return lb, nil
		}
	}
	return nil, nil
}

func (f *fakeAWSClient) GetTargetGroupHealth(ctx context.Context, targetGroupARN string) ([]elbv2types.TargetHealthDescription, error) {
	return f.targetHealthDescriptions, nil
}

func (f *fakeAWSClient) getAlbStatus(ingress string) *v1alpha1.ALBStatus {
	LoadBalancerFullName := ""
	if lbArnParts := strings.Split(*f.loadBalancers[0].LoadBalancerArn, "/"); len(lbArnParts) > 2 {
		LoadBalancerFullName = strings.Join(lbArnParts[2:], "/")
	}
	CanaryTargetGroupFullName := ""
	if tgArnParts := strings.Split(*f.targetGroups[0].TargetGroupArn, "/"); len(tgArnParts) > 1 {
		CanaryTargetGroupFullName = strings.Join(tgArnParts[1:], "/")
	}
	StableTargetGroupFullName := ""
	if tgArnParts := strings.Split(*f.targetGroups[len(f.targetGroups)-1].TargetGroupArn, "/"); len(tgArnParts) > 1 {
		StableTargetGroupFullName = strings.Join(tgArnParts[1:], "/")
	}
	return &v1alpha1.ALBStatus{
		Ingress: ingress,
		LoadBalancer: v1alpha1.AwsResourceRef{
			Name:     *f.loadBalancers[0].LoadBalancerName,
			ARN:      *f.loadBalancers[0].LoadBalancerArn,
			FullName: LoadBalancerFullName,
		},
		CanaryTargetGroup: v1alpha1.AwsResourceRef{
			Name:     *f.targetGroups[0].TargetGroupName,
			ARN:      *f.targetGroups[0].TargetGroupArn,
			FullName: CanaryTargetGroupFullName,
		},
		StableTargetGroup: v1alpha1.AwsResourceRef{
			Name:     *f.targetGroups[len(f.targetGroups)-1].TargetGroupName,
			ARN:      *f.targetGroups[len(f.targetGroups)-1].TargetGroupArn,
			FullName: StableTargetGroupFullName,
		},
	}
}

func (f *fakeAWSClient) getAlbStatusMultiIngress(ingress string, lbIdx int32, tgIdx int32) *v1alpha1.ALBStatus {
	LoadBalancerFullName := ""
	if lbArnParts := strings.Split(*f.loadBalancers[lbIdx].LoadBalancerArn, "/"); len(lbArnParts) > 2 {
		LoadBalancerFullName = strings.Join(lbArnParts[2:], "/")
	}
	CanaryTargetGroupFullName := ""
	if tgArnParts := strings.Split(*f.targetGroups[tgIdx].TargetGroupArn, "/"); len(tgArnParts) > 1 {
		CanaryTargetGroupFullName = strings.Join(tgArnParts[1:], "/")
	}
	StableTargetGroupFullName := ""
	if tgArnParts := strings.Split(*f.targetGroups[tgIdx+1].TargetGroupArn, "/"); len(tgArnParts) > 1 {
		StableTargetGroupFullName = strings.Join(tgArnParts[1:], "/")
	}
	return &v1alpha1.ALBStatus{
		Ingress: ingress,
		LoadBalancer: v1alpha1.AwsResourceRef{
			Name:     *f.loadBalancers[lbIdx].LoadBalancerName,
			ARN:      *f.loadBalancers[lbIdx].LoadBalancerArn,
			FullName: LoadBalancerFullName,
		},
		CanaryTargetGroup: v1alpha1.AwsResourceRef{
			Name:     *f.targetGroups[tgIdx].TargetGroupName,
			ARN:      *f.targetGroups[tgIdx].TargetGroupArn,
			FullName: CanaryTargetGroupFullName,
		},
		StableTargetGroup: v1alpha1.AwsResourceRef{
			Name:     *f.targetGroups[tgIdx+1].TargetGroupName,
			ARN:      *f.targetGroups[tgIdx+1].TargetGroupArn,
			FullName: StableTargetGroupFullName,
		},
	}
}

func TestVerifyWeight(t *testing.T) {
	newFakeReconciler := func(status *v1alpha1.RolloutStatus) (*Reconciler, *fakeAWSClient) {
		ro := fakeRollout(STABLE_SVC, CANARY_SVC, nil, "ingress", 443)
		ro.Status.StableRS = "a45fe23"
		ro.Spec.Strategy.Canary.Steps = []v1alpha1.CanaryStep{{
<<<<<<< HEAD
			SetWeight: pointer.Int32(10),
=======
			SetWeight: ptr.To[int32](10),
>>>>>>> 29ed7a9c
		}}
		i := ingress("ingress", STABLE_SVC, CANARY_SVC, STABLE_SVC, []int32{443}, 5, ro.Name, false)
		i.Status.LoadBalancer = networkingv1.IngressLoadBalancerStatus{
			Ingress: []networkingv1.IngressLoadBalancerIngress{
				{
					Hostname: "verify-weight-test-abc-123.us-west-2.elb.amazonaws.com",
				},
			},
		}

		client := fake.NewSimpleClientset(i)
		k8sI := kubeinformers.NewSharedInformerFactory(client, 0)
		k8sI.Networking().V1().Ingresses().Informer().GetIndexer().Add(i)
		ingressWrapper, err := ingressutil.NewIngressWrapper(ingressutil.IngressModeNetworking, client, k8sI)
		if err != nil {
			t.Fatal(err)
		}
		r, err := NewReconciler(ReconcilerConfig{
			Rollout:        ro,
			Client:         client,
			Recorder:       record.NewFakeEventRecorder(),
			ControllerKind: schema.GroupVersionKind{Group: "foo", Version: "v1", Kind: "Bar"},
			IngressWrapper: ingressWrapper,
			VerifyWeight:   ptr.To[bool](true),
			Status:         status,
		})
		assert.NoError(t, err)
		fakeAWS := fakeAWSClient{}
		r.aws = &fakeAWS
		return r, &fakeAWS
	}

	// LoadBalancer not found
	{
		var status v1alpha1.RolloutStatus
		r, _ := newFakeReconciler(&status)
		weightVerified, err := r.VerifyWeight(10)
		assert.NoError(t, err)
		assert.False(t, *weightVerified)
		assert.NotNil(t, status.ALB)
		assert.Len(t, status.ALBs, 1)
	}

	// VerifyWeight not needed
	{
		var status v1alpha1.RolloutStatus
		r, _ := newFakeReconciler(&status)
		status.StableRS = ""
		r.cfg.Rollout.Status.StableRS = ""
		weightVerified, err := r.VerifyWeight(10)
		assert.NoError(t, err)
		assert.False(t, *weightVerified)
		assert.NotNil(t, status.ALB)
		assert.Len(t, status.ALBs, 1)
	}

	// VerifyWeight that we do not need to verify weight and status.ALB is already set
	{
		var status v1alpha1.RolloutStatus
		r, _ := newFakeReconciler(&status)
		r.cfg.Rollout.Status.ALB = &v1alpha1.ALBStatus{}
		r.cfg.Rollout.Status.CurrentStepIndex = nil
		r.cfg.Rollout.Spec.Strategy.Canary.Steps = nil
		weightVerified, err := r.VerifyWeight(10)
		assert.NoError(t, err)
		assert.Nil(t, weightVerified)
	}

	// LoadBalancer found, not at weight
	{
		var status v1alpha1.RolloutStatus
		r, fakeClient := newFakeReconciler(&status)
		fakeClient.loadBalancers = []*elbv2types.LoadBalancer{
<<<<<<< HEAD
			makeLoadBalancer("lb-abc123-name", "verify-weight-test-abc-123.us-west-2.elb.amazonaws.com"),
		}
		fakeClient.targetGroups = []aws.TargetGroupMeta{
			makeTargetGroupForBalancer("lb-abc123-name", "canary-tg-abc123-name", 443, 11, "default/ingress-canary-svc:443"),
			makeTargetGroupForBalancer("lb-abc123-name", "stable-tg-abc123-name", 443, 89, "default/ingress-stable-svc:443"),
=======
			{
				LoadBalancerName: ptr.To[string]("lb-abc123-name"),
				LoadBalancerArn:  ptr.To[string]("arn:aws:elasticloadbalancing:us-east-2:123456789012:loadbalancer/app/lb-abc123-name/1234567890123456"),
				DNSName:          ptr.To[string]("verify-weight-test-abc-123.us-west-2.elb.amazonaws.com"),
			},
		}
		fakeClient.targetGroups = []aws.TargetGroupMeta{
			{
				TargetGroup: elbv2types.TargetGroup{
					TargetGroupName: ptr.To[string]("canary-tg-abc123-name"),
					TargetGroupArn:  ptr.To[string]("arn:aws:elasticloadbalancing:us-east-2:123456789012:targetgroup/canary-tg-abc123-name/1234567890123456"),
				},
				Weight: ptr.To[int32](11),
				Tags: map[string]string{
					ALB_TAG_KEY_RESOURCE_ID: "default/ingress-canary-svc:443",
				},
			},
			{
				TargetGroup: elbv2types.TargetGroup{
					TargetGroupName: ptr.To[string]("stable-tg-abc123-name"),
					TargetGroupArn:  ptr.To[string]("arn:aws:elasticloadbalancing:us-east-2:123456789012:targetgroup/stable-tg-abc123-name/1234567890123456"),
				},
				Weight: ptr.To[int32](89),
				Tags: map[string]string{
					ALB_TAG_KEY_RESOURCE_ID: "default/ingress-stable-svc:443",
				},
			},
>>>>>>> 29ed7a9c
		}

		weightVerified, err := r.VerifyWeight(10)
		assert.NoError(t, err)
		assert.False(t, *weightVerified)
		assert.Equal(t, status.ALBs[0], *status.ALB)
		assert.Equal(t, *status.ALB, *fakeClient.getAlbStatus("ingress"))
	}

	// LoadBalancer found, at weight
	{
		var status v1alpha1.RolloutStatus
		r, fakeClient := newFakeReconciler(&status)

		fakeClient.loadBalancers = []*elbv2types.LoadBalancer{
<<<<<<< HEAD
			makeLoadBalancer("lb-abc123-name", "verify-weight-test-abc-123.us-west-2.elb.amazonaws.com"),
		}
		fakeClient.targetGroups = []aws.TargetGroupMeta{
			makeTargetGroupForBalancer("lb-abc123-name", "canary-tg-abc123-name", 443, 10, "default/ingress-canary-svc:443"),
			makeTargetGroupForBalancer("lb-abc123-name", "stable-tg-abc123-name", 443, 90, "default/ingress-stable-svc:443"),
=======
			{
				LoadBalancerName: ptr.To[string]("lb-abc123-name"),
				LoadBalancerArn:  ptr.To[string]("arn:aws:elasticloadbalancing:us-east-2:123456789012:loadbalancer/app/lb-abc123-name/1234567890123456"),
				DNSName:          ptr.To[string]("verify-weight-test-abc-123.us-west-2.elb.amazonaws.com"),
			},
		}
		fakeClient.targetGroups = []aws.TargetGroupMeta{
			{
				TargetGroup: elbv2types.TargetGroup{
					TargetGroupName: ptr.To[string]("canary-tg-abc123-name"),
					TargetGroupArn:  ptr.To[string]("arn:aws:elasticloadbalancing:us-east-2:123456789012:targetgroup/canary-tg-abc123-name/1234567890123456"),
				},
				Weight: ptr.To[int32](10),
				Tags: map[string]string{
					ALB_TAG_KEY_RESOURCE_ID: "default/ingress-canary-svc:443",
				},
			},
			{
				TargetGroup: elbv2types.TargetGroup{
					TargetGroupName: ptr.To[string]("stable-tg-abc123-name"),
					TargetGroupArn:  ptr.To[string]("arn:aws:elasticloadbalancing:us-east-2:123456789012:targetgroup/stable-tg-abc123-name/1234567890123456"),
				},
				Weight: ptr.To[int32](11),
				Tags: map[string]string{
					ALB_TAG_KEY_RESOURCE_ID: "default/ingress-stable-svc:443",
				},
			},
>>>>>>> 29ed7a9c
		}

		weightVerified, err := r.VerifyWeight(10)
		assert.NoError(t, err)
		assert.True(t, *weightVerified)
		assert.Equal(t, status.ALBs[0], *status.ALB)
		assert.Equal(t, *status.ALB, *fakeClient.getAlbStatus("ingress"))
	}

	// LoadBalancer found, at max weight, end of rollout
	{
		var status v1alpha1.RolloutStatus
		status.CurrentStepIndex = ptr.To[int32](2)
		r, fakeClient := newFakeReconciler(&status)
		fakeClient.loadBalancers = []*elbv2types.LoadBalancer{
<<<<<<< HEAD
			makeLoadBalancer("lb-abc123-name", "verify-weight-test-abc-123.us-west-2.elb.amazonaws.com"),
		}
		fakeClient.targetGroups = []aws.TargetGroupMeta{
			makeTargetGroupForBalancer("lb-abc123-name", "canary-tg-abc123-name", 443, 100, "default/ingress-canary-svc:443"),
			makeTargetGroupForBalancer("lb-abc123-name", "stable-tg-abc123-name", 443, 0, "default/ingress-stable-svc:443"),
=======
			{
				LoadBalancerName: ptr.To[string]("lb-abc123-name"),
				LoadBalancerArn:  ptr.To[string]("arn:aws:elasticloadbalancing:us-east-2:123456789012:loadbalancer/app/lb-abc123-name/1234567890123456"),
				DNSName:          ptr.To[string]("verify-weight-test-abc-123.us-west-2.elb.amazonaws.com"),
			},
		}
		fakeClient.targetGroups = []aws.TargetGroupMeta{
			{
				TargetGroup: elbv2types.TargetGroup{
					TargetGroupName: ptr.To[string]("canary-tg-abc123-name"),
					TargetGroupArn:  ptr.To[string]("arn:aws:elasticloadbalancing:us-east-2:123456789012:targetgroup/canary-tg-abc123-name/1234567890123456"),
				},
				Weight: ptr.To[int32](100),
				Tags: map[string]string{
					ALB_TAG_KEY_RESOURCE_ID: "default/ingress-canary-svc:443",
				},
			},
			{
				TargetGroup: elbv2types.TargetGroup{
					TargetGroupName: ptr.To[string]("stable-tg-abc123-name"),
					TargetGroupArn:  ptr.To[string]("arn:aws:elasticloadbalancing:us-east-2:123456789012:targetgroup/stable-tg-abc123-name/1234567890123456"),
				},
				Weight: ptr.To[int32](0),
				Tags: map[string]string{
					ALB_TAG_KEY_RESOURCE_ID: "default/ingress-stable-svc:443",
				},
			},
>>>>>>> 29ed7a9c
		}

		weightVerified, err := r.VerifyWeight(100)
		assert.NoError(t, err)
		assert.True(t, *weightVerified)
		assert.Equal(t, status.ALBs[0], *status.ALB)
		assert.Equal(t, *status.ALB, *fakeClient.getAlbStatus("ingress"))
	}

	// LoadBalancer found, but ARNs are unparsable
	{
		var status v1alpha1.RolloutStatus
		r, fakeClient := newFakeReconciler(&status)
		fakeClient.loadBalancers = []*elbv2types.LoadBalancer{
			{
				LoadBalancerName: ptr.To[string]("lb-abc123-name"),
				LoadBalancerArn:  ptr.To[string]("lb-abc123-arn"),
				DNSName:          ptr.To[string]("verify-weight-test-abc-123.us-west-2.elb.amazonaws.com"),
			},
		}
		fakeClient.targetGroups = []aws.TargetGroupMeta{
			{
				TargetGroup: elbv2types.TargetGroup{
<<<<<<< HEAD
					LoadBalancerArns: []string{"lb-abc123-arn"},
					TargetGroupName:  pointer.StringPtr("canary-tg-abc123-name"),
					TargetGroupArn:   pointer.StringPtr("canary-tg-abc123-arn"),
				},
				Weight: pointer.Int32(10),
=======
					TargetGroupName: ptr.To[string]("canary-tg-abc123-name"),
					TargetGroupArn:  ptr.To[string]("canary-tg-abc123-arn"),
				},
				Weight: ptr.To[int32](10),
>>>>>>> 29ed7a9c
				Tags: map[string]string{
					ALB_TAG_KEY_RESOURCE_ID: "default/ingress-canary-svc:443",
				},
			},
			{
				TargetGroup: elbv2types.TargetGroup{
<<<<<<< HEAD
					LoadBalancerArns: []string{"lb-abc123-arn"},
					TargetGroupName:  pointer.StringPtr("stable-tg-abc123-name"),
					TargetGroupArn:   pointer.StringPtr("stable-tg-abc123-arn"),
				},
				Weight: pointer.Int32(11),
=======
					TargetGroupName: ptr.To[string]("stable-tg-abc123-name"),
					TargetGroupArn:  ptr.To[string]("stable-tg-abc123-arn"),
				},
				Weight: ptr.To[int32](11),
>>>>>>> 29ed7a9c
				Tags: map[string]string{
					ALB_TAG_KEY_RESOURCE_ID: "default/ingress-stable-svc:443",
				},
			},
		}

		weightVerified, err := r.VerifyWeight(10)
		assert.NoError(t, err)
		assert.True(t, *weightVerified)
		albStatus := *fakeClient.getAlbStatus("ingress")
		assert.Equal(t, albStatus.LoadBalancer.FullName, "")
		assert.Equal(t, albStatus.CanaryTargetGroup.FullName, "")
		assert.Equal(t, albStatus.StableTargetGroup.FullName, "")
	}
}

func TestVerifyWeightSingleIngressMultiplePorts(t *testing.T) {
	newFakeReconciler := func(status *v1alpha1.RolloutStatus) (*Reconciler, *fakeAWSClient) {
		ro := fakeRollout(STABLE_SVC, CANARY_SVC, nil, "ingress", 443)
		// set multiple service ports
		ro.Spec.Strategy.Canary.TrafficRouting.ALB.ServicePorts = []v1alpha1.ALBIngressWithPorts{
			{Ingress: "ingress", ServicePorts: []int32{80, 443}},
		}
		ro.Status.StableRS = "a45fe23"
		ro.Spec.Strategy.Canary.Steps = []v1alpha1.CanaryStep{{
			SetWeight: pointer.Int32(10),
		}}
		i := ingress("ingress", STABLE_SVC, CANARY_SVC, STABLE_SVC, []int32{80, 443}, 5, ro.Name, false)
		i.Status.LoadBalancer = networkingv1.IngressLoadBalancerStatus{
			Ingress: []networkingv1.IngressLoadBalancerIngress{
				{
					Hostname: "verify-weight-test-abc-123.us-west-2.elb.amazonaws.com",
				},
			},
		}

		client := fake.NewSimpleClientset(i)
		k8sI := kubeinformers.NewSharedInformerFactory(client, 0)
		k8sI.Networking().V1().Ingresses().Informer().GetIndexer().Add(i)
		ingressWrapper, err := ingressutil.NewIngressWrapper(ingressutil.IngressModeNetworking, client, k8sI)
		if err != nil {
			t.Fatal(err)
		}
		r, err := NewReconciler(ReconcilerConfig{
			Rollout:        ro,
			Client:         client,
			Recorder:       record.NewFakeEventRecorder(),
			ControllerKind: schema.GroupVersionKind{Group: "foo", Version: "v1", Kind: "Bar"},
			IngressWrapper: ingressWrapper,
			VerifyWeight:   pointer.BoolPtr(true),
			Status:         status,
		})
		assert.NoError(t, err)
		fakeAWS := fakeAWSClient{}
		r.aws = &fakeAWS
		return r, &fakeAWS
	}

	// LoadBalancer not found
	{
		var status v1alpha1.RolloutStatus
		r, _ := newFakeReconciler(&status)
		weightVerified, err := r.VerifyWeight(10)
		assert.NoError(t, err)
		assert.False(t, *weightVerified)
		assert.NotNil(t, status.ALB)
		assert.Len(t, status.ALBs, 1)
	}

	// VerifyWeight not needed
	{
		var status v1alpha1.RolloutStatus
		r, _ := newFakeReconciler(&status)
		status.StableRS = ""
		r.cfg.Rollout.Status.StableRS = ""
		weightVerified, err := r.VerifyWeight(10)
		assert.NoError(t, err)
		assert.False(t, *weightVerified)
		assert.NotNil(t, status.ALB)
		assert.Len(t, status.ALBs, 1)
	}

	// VerifyWeight that we do not need to verify weight and status.ALB is already set
	{
		var status v1alpha1.RolloutStatus
		r, _ := newFakeReconciler(&status)
		r.cfg.Rollout.Status.ALB = &v1alpha1.ALBStatus{}
		r.cfg.Rollout.Status.CurrentStepIndex = nil
		r.cfg.Rollout.Spec.Strategy.Canary.Steps = nil
		weightVerified, err := r.VerifyWeight(10)
		assert.NoError(t, err)
		assert.Nil(t, weightVerified)
	}

	// LoadBalancer found, not at weight
	{
		var status v1alpha1.RolloutStatus
		r, fakeClient := newFakeReconciler(&status)
		fakeClient.loadBalancers = []*elbv2types.LoadBalancer{
			makeLoadBalancer("lb-abc123-name", "verify-weight-test-abc-123.us-west-2.elb.amazonaws.com"),
		}
		fakeClient.targetGroups = []aws.TargetGroupMeta{
			makeTargetGroupForBalancer("lb-abc123-name", "canary-tg-abc123-name", 80, 11, "default/ingress-canary-svc:80"),
			makeTargetGroupForBalancer("lb-abc123-name", "canary-tg-abc123-name", 443, 11, "default/ingress-canary-svc:443"),
			makeTargetGroupForBalancer("lb-abc123-name", "stable-tg-abc123-name", 80, 89, "default/ingress-stable-svc:80"),
			makeTargetGroupForBalancer("lb-abc123-name", "stable-tg-abc123-name", 443, 89, "default/ingress-stable-svc:443"),
		}

		weightVerified, err := r.VerifyWeight(10)
		assert.NoError(t, err)
		assert.False(t, *weightVerified)
		assert.Equal(t, status.ALBs[0], *status.ALB)
		assert.Equal(t, *status.ALB, *fakeClient.getAlbStatus("ingress"))
	}

	// LoadBalancer found, at weight
	{
		var status v1alpha1.RolloutStatus
		r, fakeClient := newFakeReconciler(&status)
		fakeClient.loadBalancers = []*elbv2types.LoadBalancer{
			makeLoadBalancer("lb-abc123-name", "verify-weight-test-abc-123.us-west-2.elb.amazonaws.com"),
		}
		fakeClient.targetGroups = []aws.TargetGroupMeta{
			makeTargetGroupForBalancer("lb-abc123-name", "canary-tg-abc123-name", 80, 10, "default/ingress-canary-svc:80"),
			makeTargetGroupForBalancer("lb-abc123-name", "canary-tg-abc123-name", 443, 10, "default/ingress-canary-svc:443"),
			makeTargetGroupForBalancer("lb-abc123-name", "stable-tg-abc123-name", 80, 90, "default/ingress-stable-svc:80"),
			makeTargetGroupForBalancer("lb-abc123-name", "stable-tg-abc123-name", 443, 90, "default/ingress-stable-svc:443"),
		}

		weightVerified, err := r.VerifyWeight(10)
		assert.NoError(t, err)
		assert.True(t, *weightVerified)
		assert.Equal(t, status.ALBs[0], *status.ALB)
		assert.Equal(t, *status.ALB, *fakeClient.getAlbStatus("ingress"))
	}
}

func TestVerifyWeightMultiIngress(t *testing.T) {
	newFakeReconciler := func(status *v1alpha1.RolloutStatus) (*Reconciler, *fakeAWSClient) {
		ro := fakeRolloutWithMultiIngress(STABLE_SVC, CANARY_SVC, nil, []string{"ingress", "multi-ingress"}, 443)
		ro.Status.StableRS = "a45fe23"
		ro.Spec.Strategy.Canary.Steps = []v1alpha1.CanaryStep{{
<<<<<<< HEAD
			SetWeight: pointer.Int32(10),
=======
			SetWeight: ptr.To[int32](10),
>>>>>>> 29ed7a9c
		}}
		i := ingress("ingress", STABLE_SVC, CANARY_SVC, STABLE_SVC, []int32{443}, 5, ro.Name, false)
		mi := ingress("multi-ingress", STABLE_SVC, CANARY_SVC, STABLE_SVC, []int32{443}, 5, ro.Name, false)
		i.Status.LoadBalancer = networkingv1.IngressLoadBalancerStatus{
			Ingress: []networkingv1.IngressLoadBalancerIngress{
				{
					Hostname: "verify-weight-test-abc-123.us-west-2.elb.amazonaws.com",
				},
			},
		}
		mi.Status.LoadBalancer = networkingv1.IngressLoadBalancerStatus{
			Ingress: []networkingv1.IngressLoadBalancerIngress{
				{
					Hostname: "verify-weight-multi-ingress.us-west-2.elb.amazonaws.com",
				},
			},
		}

		client := fake.NewSimpleClientset(i, mi)
		k8sI := kubeinformers.NewSharedInformerFactory(client, 0)
		k8sI.Networking().V1().Ingresses().Informer().GetIndexer().Add(i)
		k8sI.Networking().V1().Ingresses().Informer().GetIndexer().Add(mi)
		ingressWrapper, err := ingressutil.NewIngressWrapper(ingressutil.IngressModeNetworking, client, k8sI)
		if err != nil {
			t.Fatal(err)
		}
		r, err := NewReconciler(ReconcilerConfig{
			Rollout:        ro,
			Client:         client,
			Recorder:       record.NewFakeEventRecorder(),
			ControllerKind: schema.GroupVersionKind{Group: "foo", Version: "v1", Kind: "Bar"},
			IngressWrapper: ingressWrapper,
			VerifyWeight:   ptr.To[bool](true),
			Status:         status,
		})
		assert.NoError(t, err)
		fakeAWS := fakeAWSClient{}
		r.aws = &fakeAWS
		return r, &fakeAWS
	}

	// LoadBalancer not found
	{
		var status v1alpha1.RolloutStatus
		r, _ := newFakeReconciler(&status)
		weightVerified, err := r.VerifyWeight(10)
		assert.NoError(t, err)
		assert.False(t, *weightVerified)
		assert.NotNil(t, status.ALB)
		assert.Len(t, status.ALBs, 2)
	}

	// VerifyWeight not needed
	{
		var status v1alpha1.RolloutStatus
		r, _ := newFakeReconciler(&status)
		status.StableRS = ""
		r.cfg.Rollout.Status.StableRS = ""
		weightVerified, err := r.VerifyWeight(10)
		assert.NoError(t, err)
		assert.False(t, *weightVerified)
		assert.NotNil(t, status.ALB)
		assert.Len(t, status.ALBs, 2)
	}

	// VerifyWeight that we do not need to verify weight and status.ALB is already set
	{
		var status v1alpha1.RolloutStatus
		r, _ := newFakeReconciler(&status)
		r.cfg.Rollout.Status.ALBs = []v1alpha1.ALBStatus{}
		r.cfg.Rollout.Status.CurrentStepIndex = nil
		r.cfg.Rollout.Spec.Strategy.Canary.Steps = nil
		weightVerified, err := r.VerifyWeight(10)
		assert.NoError(t, err)
		assert.Nil(t, weightVerified)
	}

	// status.ALBs already set, len not match
	{
		var status v1alpha1.RolloutStatus
		r, _ := newFakeReconciler(&status)
		r.cfg.Status.ALBs = []v1alpha1.ALBStatus{{}}
		weightVerified, err := r.VerifyWeight(10)
		assert.NoError(t, err)
		assert.False(t, *weightVerified)
		assert.Len(t, status.ALBs, 2)
	}

	// LoadBalancer found, not at weight
	{
		var status v1alpha1.RolloutStatus
		r, fakeClient := newFakeReconciler(&status)
		fakeClient.loadBalancers = []*elbv2types.LoadBalancer{
<<<<<<< HEAD
			makeLoadBalancer("lb-abc123-name", "verify-weight-test-abc-123.us-west-2.elb.amazonaws.com"),
			makeLoadBalancer("lb-multi-ingress-name", "verify-weight-multi-ingress.us-west-2.elb.amazonaws.com"),
		}
		fakeClient.targetGroups = []aws.TargetGroupMeta{
			makeTargetGroupForBalancer("lb-abc123-name", "canary-tg-abc123-name", 443, 11, "default/ingress-canary-svc:443"),
			makeTargetGroupForBalancer("lb-abc123-name", "stable-tg-abc123-name", 443, 89, "default/ingress-stable-svc:443"),
			makeTargetGroupForBalancer("lb-multi-ingress-name", "multi-ingress-canary-tg-abc123-name", 443, 11, "default/multi-ingress-canary-svc:443"),
			makeTargetGroupForBalancer("lb-multi-ingress-name", "multi-ingress-stable-tg-abc123-name", 443, 89, "default/multi-ingress-stable-svc:443"),
=======
			{
				LoadBalancerName: ptr.To[string]("lb-abc123-name"),
				LoadBalancerArn:  ptr.To[string]("arn:aws:elasticloadbalancing:us-east-2:123456789012:loadbalancer/app/lb-abc123-name/1234567890123456"),
				DNSName:          ptr.To[string]("verify-weight-test-abc-123.us-west-2.elb.amazonaws.com"),
			},
			{
				LoadBalancerName: ptr.To[string]("lb-multi-ingress-name"),
				LoadBalancerArn:  ptr.To[string]("arn:aws:elasticloadbalancing:us-east-2:123456789012:loadbalancer/app/lb-multi-ingress-name/1234567890123456"),
				DNSName:          ptr.To[string]("verify-weight-multi-ingress.us-west-2.elb.amazonaws.com"),
			},
		}
		fakeClient.targetGroups = []aws.TargetGroupMeta{
			{
				TargetGroup: elbv2types.TargetGroup{
					TargetGroupName: ptr.To[string]("canary-tg-abc123-name"),
					TargetGroupArn:  ptr.To[string]("arn:aws:elasticloadbalancing:us-east-2:123456789012:targetgroup/canary-tg-abc123-name/1234567890123456"),
				},
				Weight: ptr.To[int32](11),
				Tags: map[string]string{
					ALB_TAG_KEY_RESOURCE_ID: "default/ingress-canary-svc:443",
				},
			},
			{
				TargetGroup: elbv2types.TargetGroup{
					TargetGroupName: ptr.To[string]("stable-tg-abc123-name"),
					TargetGroupArn:  ptr.To[string]("arn:aws:elasticloadbalancing:us-east-2:123456789012:targetgroup/stable-tg-abc123-name/1234567890123456"),
				},
				Weight: ptr.To[int32](89),
				Tags: map[string]string{
					ALB_TAG_KEY_RESOURCE_ID: "default/ingress-stable-svc:443",
				},
			},
			{
				TargetGroup: elbv2types.TargetGroup{
					TargetGroupName: ptr.To[string]("multi-ingress-canary-tg-abc123-name"),
					TargetGroupArn:  ptr.To[string]("arn:aws:elasticloadbalancing:us-east-2:123456789012:targetgroup/multi-ingress-canary-tg-abc123-name/1234567890123456"),
				},
				Weight: ptr.To[int32](11),
				Tags: map[string]string{
					ALB_TAG_KEY_RESOURCE_ID: "default/multi-ingress-canary-svc:443",
				},
			},
			{
				TargetGroup: elbv2types.TargetGroup{
					TargetGroupName: ptr.To[string]("multi-ingress-stable-tg-abc123-name"),
					TargetGroupArn:  ptr.To[string]("arn:aws:elasticloadbalancing:us-east-2:123456789012:targetgroup/multi-ingress-stable-tg-abc123-name/1234567890123456"),
				},
				Weight: ptr.To[int32](89),
				Tags: map[string]string{
					ALB_TAG_KEY_RESOURCE_ID: "default/multi-ingress-stable-svc:443",
				},
			},
>>>>>>> 29ed7a9c
		}

		weightVerified, err := r.VerifyWeight(10)
		assert.NoError(t, err)
		assert.False(t, *weightVerified)
		assert.Equal(t, status.ALBs[0], *fakeClient.getAlbStatusMultiIngress("ingress", 0, 0))
		assert.Equal(t, status.ALBs[1], *fakeClient.getAlbStatusMultiIngress("multi-ingress", 1, 2))
	}

	// LoadBalancer found, at weight
	{
		var status v1alpha1.RolloutStatus
		r, fakeClient := newFakeReconciler(&status)
		fakeClient.loadBalancers = []*elbv2types.LoadBalancer{
<<<<<<< HEAD
			makeLoadBalancer("lb-abc123-name", "verify-weight-test-abc-123.us-west-2.elb.amazonaws.com"),
			makeLoadBalancer("lb-multi-ingress-name", "verify-weight-multi-ingress.us-west-2.elb.amazonaws.com"),
		}
		fakeClient.targetGroups = []aws.TargetGroupMeta{
			makeTargetGroupForBalancer("lb-abc123-name", "canary-tg-abc123-name", 443, 10, "default/ingress-canary-svc:443"),
			makeTargetGroupForBalancer("lb-abc123-name", "stable-tg-abc123-name", 443, 90, "default/ingress-stable-svc:443"),
			makeTargetGroupForBalancer("lb-multi-ingress-name", "multi-ingress-canary-tg-abc123-name", 443, 10, "default/multi-ingress-canary-svc:443"),
			makeTargetGroupForBalancer("lb-multi-ingress-name", "multi-ingress-stable-tg-abc123-name", 443, 90, "default/multi-ingress-stable-svc:443"),
=======
			{
				LoadBalancerName: ptr.To[string]("lb-abc123-name"),
				LoadBalancerArn:  ptr.To[string]("arn:aws:elasticloadbalancing:us-east-2:123456789012:loadbalancer/app/lb-abc123-name/1234567890123456"),
				DNSName:          ptr.To[string]("verify-weight-test-abc-123.us-west-2.elb.amazonaws.com"),
			},
			{
				LoadBalancerName: ptr.To[string]("lb-multi-ingress-name"),
				LoadBalancerArn:  ptr.To[string]("arn:aws:elasticloadbalancing:us-east-2:123456789012:loadbalancer/app/lb-multi-ingress-name/1234567890123456"),
				DNSName:          ptr.To[string]("verify-weight-multi-ingress.us-west-2.elb.amazonaws.com"),
			},
		}
		fakeClient.targetGroups = []aws.TargetGroupMeta{
			{
				TargetGroup: elbv2types.TargetGroup{
					TargetGroupName: ptr.To[string]("canary-tg-abc123-name"),
					TargetGroupArn:  ptr.To[string]("arn:aws:elasticloadbalancing:us-east-2:123456789012:targetgroup/canary-tg-abc123-name/1234567890123456"),
				},
				Weight: ptr.To[int32](10),
				Tags: map[string]string{
					ALB_TAG_KEY_RESOURCE_ID: "default/ingress-canary-svc:443",
				},
			},
			{
				TargetGroup: elbv2types.TargetGroup{
					TargetGroupName: ptr.To[string]("stable-tg-abc123-name"),
					TargetGroupArn:  ptr.To[string]("arn:aws:elasticloadbalancing:us-east-2:123456789012:targetgroup/stable-tg-abc123-name/1234567890123456"),
				},
				Weight: ptr.To[int32](90),
				Tags: map[string]string{
					ALB_TAG_KEY_RESOURCE_ID: "default/ingress-stable-svc:443",
				},
			},
			{
				TargetGroup: elbv2types.TargetGroup{
					TargetGroupName: ptr.To[string]("multi-ingress-canary-tg-abc123-name"),
					TargetGroupArn:  ptr.To[string]("arn:aws:elasticloadbalancing:us-east-2:123456789012:targetgroup/multi-ingress-canary-tg-abc123-name/1234567890123456"),
				},
				Weight: ptr.To[int32](10),
				Tags: map[string]string{
					ALB_TAG_KEY_RESOURCE_ID: "default/multi-ingress-canary-svc:443",
				},
			},
			{
				TargetGroup: elbv2types.TargetGroup{
					TargetGroupName: ptr.To[string]("multi-ingress-stable-tg-abc123-name"),
					TargetGroupArn:  ptr.To[string]("arn:aws:elasticloadbalancing:us-east-2:123456789012:targetgroup/multi-ingress-stable-tg-abc123-name/1234567890123456"),
				},
				Weight: ptr.To[int32](90),
				Tags: map[string]string{
					ALB_TAG_KEY_RESOURCE_ID: "default/multi-ingress-stable-svc:443",
				},
			},
>>>>>>> 29ed7a9c
		}
		weightVerified, err := r.VerifyWeight(10)
		assert.NoError(t, err)
		assert.True(t, *weightVerified)
		assert.Equal(t, status.ALBs[0], *fakeClient.getAlbStatusMultiIngress("ingress", 0, 0))
		assert.Equal(t, status.ALBs[1], *fakeClient.getAlbStatusMultiIngress("multi-ingress", 1, 2))
	}

	// LoadBalancer found, dns-mismatch
	{
		var status v1alpha1.RolloutStatus
		r, fakeClient := newFakeReconciler(&status)
		fakeClient.loadBalancers = []*elbv2types.LoadBalancer{
			makeLoadBalancer("lb-abc123-name", "broken-dns-verify-weight-test-abc-123.us-west-2.elb.amazonaws.com"),
			makeLoadBalancer("lb-multi-ingress-name", "verify-weight-multi-ingress.us-west-2.elb.amazonaws.com"),
		}
		fakeClient.targetGroups = []aws.TargetGroupMeta{
			makeTargetGroupForBalancer("lb-multi-ingress-name", "multi-ingress-canary-tg-abc123-name", 443, 11, "default/multi-ingress-canary-svc:443"),
			makeTargetGroupForBalancer("lb-multi-ingress-name", "multi-ingress-stable-tg-abc123-name", 443, 89, "default/multi-ingress-stable-svc:443"),
		}

		weightVerified, err := r.VerifyWeight(10)
		assert.NoError(t, err)
		assert.False(t, *weightVerified)
	}

	// LoadBalancer found, but balancer fetch failed with error
	{
		expectedError := k8serrors.NewBadRequest("failed to fetch load balancer")
		var status v1alpha1.RolloutStatus
		r, fakeClient := newFakeReconciler(&status)
		fakeClient.loadBalancerErrors = []fakeAWSClientBalancerFetchError{{
			DNSName: "verify-weight-test-abc-123.us-west-2.elb.amazonaws.com",
			Error:   expectedError,
		}}
		fakeClient.loadBalancers = []*elbv2types.LoadBalancer{
			makeLoadBalancer("lb-multi-ingress-name", "verify-weight-multi-ingress.us-west-2.elb.amazonaws.com"),
		}
		fakeClient.targetGroups = []aws.TargetGroupMeta{
			makeTargetGroupForBalancer("lb-multi-ingress-name", "multi-ingress-canary-tg-abc123-name", 443, 11, "default/multi-ingress-canary-svc:443"),
			makeTargetGroupForBalancer("lb-multi-ingress-name", "multi-ingress-stable-tg-abc123-name", 443, 89, "default/multi-ingress-stable-svc:443"),
		}

		weightVerified, err := r.VerifyWeight(10)
		assert.Equal(t, err, expectedError)
		assert.False(t, *weightVerified)
	}

	// LoadBalancer found, but target group fetch failed with error
	{
		expectedError := k8serrors.NewBadRequest("failed to fetch target group")
		var status v1alpha1.RolloutStatus
		r, fakeClient := newFakeReconciler(&status)
		fakeClient.loadBalancers = []*elbv2types.LoadBalancer{
			makeLoadBalancer("lb-abc123-name", "verify-weight-test-abc-123.us-west-2.elb.amazonaws.com"),
			makeLoadBalancer("lb-multi-ingress-name", "verify-weight-multi-ingress.us-west-2.elb.amazonaws.com"),
		}
		fakeClient.targetGroups = []aws.TargetGroupMeta{
			makeTargetGroupForBalancer("lb-multi-ingress-name", "multi-ingress-canary-tg-abc123-name", 443, 11, "default/multi-ingress-canary-svc:443"),
			makeTargetGroupForBalancer("lb-multi-ingress-name", "multi-ingress-stable-tg-abc123-name", 443, 89, "default/multi-ingress-stable-svc:443"),
		}
		fakeClient.targetGroupsErrors = []fakeAWSTargetGroupFetchError{{
			LoadBalancerARN: *fakeClient.loadBalancers[0].LoadBalancerArn,
			Error:           expectedError,
		}}

		weightVerified, err := r.VerifyWeight(10)
		assert.Equal(t, err, expectedError)
		assert.False(t, *weightVerified)
	}
}

func TestVerifyWeightServicePorts(t *testing.T) {
	newFakeReconciler := func(status *v1alpha1.RolloutStatus) (*Reconciler, *fakeAWSClient) {
		ro := fakeRolloutWithServicePorts(STABLE_SVC, CANARY_SVC, nil, []string{"ingress", "multi-ingress"})
		ro.Status.StableRS = "a45fe23"
		ro.Spec.Strategy.Canary.Steps = []v1alpha1.CanaryStep{{
			SetWeight: pointer.Int32(10),
		}}
		i := ingress("ingress", STABLE_SVC, CANARY_SVC, STABLE_SVC, []int32{80, 443}, 5, ro.Name, false)
		mi := ingress("multi-ingress", STABLE_SVC, CANARY_SVC, STABLE_SVC, []int32{80, 443}, 5, ro.Name, false)
		i.Status.LoadBalancer = networkingv1.IngressLoadBalancerStatus{
			Ingress: []networkingv1.IngressLoadBalancerIngress{
				{
					Hostname: "verify-weight-test-abc-123.us-west-2.elb.amazonaws.com",
				},
			},
		}
		mi.Status.LoadBalancer = networkingv1.IngressLoadBalancerStatus{
			Ingress: []networkingv1.IngressLoadBalancerIngress{
				{
					Hostname: "verify-weight-multi-ingress.us-west-2.elb.amazonaws.com",
				},
			},
		}

		client := fake.NewSimpleClientset(i, mi)
		k8sI := kubeinformers.NewSharedInformerFactory(client, 0)
		k8sI.Networking().V1().Ingresses().Informer().GetIndexer().Add(i)
		k8sI.Networking().V1().Ingresses().Informer().GetIndexer().Add(mi)
		ingressWrapper, err := ingressutil.NewIngressWrapper(ingressutil.IngressModeNetworking, client, k8sI)
		if err != nil {
			t.Fatal(err)
		}
		r, err := NewReconciler(ReconcilerConfig{
			Rollout:        ro,
			Client:         client,
			Recorder:       record.NewFakeEventRecorder(),
			ControllerKind: schema.GroupVersionKind{Group: "foo", Version: "v1", Kind: "Bar"},
			IngressWrapper: ingressWrapper,
			VerifyWeight:   pointer.BoolPtr(true),
			Status:         status,
		})
		assert.NoError(t, err)
		fakeAWS := fakeAWSClient{}
		r.aws = &fakeAWS
		return r, &fakeAWS
	}

	// LoadBalancer not found
	{
		var status v1alpha1.RolloutStatus
		r, _ := newFakeReconciler(&status)
		weightVerified, err := r.VerifyWeight(10)
		assert.NoError(t, err)
		assert.False(t, *weightVerified)
		assert.NotNil(t, status.ALB)
		assert.Len(t, status.ALBs, 2)
	}

	// VerifyWeight not needed
	{
		var status v1alpha1.RolloutStatus
		r, _ := newFakeReconciler(&status)
		status.StableRS = ""
		r.cfg.Rollout.Status.StableRS = ""
		weightVerified, err := r.VerifyWeight(10)
		assert.NoError(t, err)
		assert.False(t, *weightVerified)
		assert.NotNil(t, status.ALB)
		assert.Len(t, status.ALBs, 2)
	}

	// VerifyWeight that we do not need to verify weight and status.ALB is already set
	{
		var status v1alpha1.RolloutStatus
		r, _ := newFakeReconciler(&status)
		r.cfg.Rollout.Status.ALBs = []v1alpha1.ALBStatus{}
		r.cfg.Rollout.Status.CurrentStepIndex = nil
		r.cfg.Rollout.Spec.Strategy.Canary.Steps = nil
		weightVerified, err := r.VerifyWeight(10)
		assert.NoError(t, err)
		assert.Nil(t, weightVerified)
	}

	// status.ALBs already set, len not match
	{
		var status v1alpha1.RolloutStatus
		r, _ := newFakeReconciler(&status)
		r.cfg.Status.ALBs = []v1alpha1.ALBStatus{{}}
		weightVerified, err := r.VerifyWeight(10)
		assert.NoError(t, err)
		assert.False(t, *weightVerified)
		assert.Len(t, status.ALBs, 2)
	}

	// LoadBalancer found, not at weight
	{
		var status v1alpha1.RolloutStatus
		r, fakeClient := newFakeReconciler(&status)
		fakeClient.loadBalancers = []*elbv2types.LoadBalancer{
			makeLoadBalancer("lb-abc123-name", "verify-weight-test-abc-123.us-west-2.elb.amazonaws.com"),
			makeLoadBalancer("lb-multi-ingress-name", "verify-weight-multi-ingress.us-west-2.elb.amazonaws.com"),
		}
		fakeClient.targetGroups = []aws.TargetGroupMeta{
			makeTargetGroupForBalancer("lb-abc123-name", "canary-tg-abc123-name", 80, 11, "default/ingress-canary-svc:80"),
			makeTargetGroupForBalancer("lb-abc123-name", "stable-tg-abc123-name", 80, 89, "default/ingress-stable-svc:80"),
			makeTargetGroupForBalancer("lb-abc123-name", "canary-tg-abc123-name", 443, 11, "default/ingress-canary-svc:443"),
			makeTargetGroupForBalancer("lb-abc123-name", "stable-tg-abc123-name", 443, 89, "default/ingress-stable-svc:443"),
			makeTargetGroupForBalancer("lb-multi-ingress-name", "multi-ingress-canary-tg-abc123-name", 80, 11, "default/multi-ingress-canary-svc:80"),
			makeTargetGroupForBalancer("lb-multi-ingress-name", "multi-ingress-stable-tg-abc123-name", 80, 89, "default/multi-ingress-stable-svc:80"),
			makeTargetGroupForBalancer("lb-multi-ingress-name", "multi-ingress-canary-tg-abc123-name", 443, 11, "default/multi-ingress-canary-svc:443"),
			makeTargetGroupForBalancer("lb-multi-ingress-name", "multi-ingress-stable-tg-abc123-name", 443, 89, "default/multi-ingress-stable-svc:443"),
		}

		weightVerified, err := r.VerifyWeight(10)
		assert.NoError(t, err)
		assert.False(t, *weightVerified)
		assert.Equal(t, status.ALBs[0], *fakeClient.getAlbStatusMultiIngress("ingress", 0, 0))
		assert.Equal(t, status.ALBs[1], *fakeClient.getAlbStatusMultiIngress("multi-ingress", 1, 4))
	}

	// LoadBalancer found, at weight
	{
		var status v1alpha1.RolloutStatus
		r, fakeClient := newFakeReconciler(&status)
		fakeClient.loadBalancers = []*elbv2types.LoadBalancer{
			makeLoadBalancer("lb-abc123-name", "verify-weight-test-abc-123.us-west-2.elb.amazonaws.com"),
			makeLoadBalancer("lb-multi-ingress-name", "verify-weight-multi-ingress.us-west-2.elb.amazonaws.com"),
		}
		fakeClient.targetGroups = []aws.TargetGroupMeta{
			makeTargetGroupForBalancer("lb-abc123-name", "canary-tg-abc123-name", 80, 10, "default/ingress-canary-svc:80"),
			makeTargetGroupForBalancer("lb-abc123-name", "stable-tg-abc123-name", 80, 90, "default/ingress-stable-svc:80"),
			makeTargetGroupForBalancer("lb-abc123-name", "canary-tg-abc123-name", 443, 10, "default/ingress-canary-svc:443"),
			makeTargetGroupForBalancer("lb-abc123-name", "stable-tg-abc123-name", 443, 90, "default/ingress-stable-svc:443"),
			makeTargetGroupForBalancer("lb-multi-ingress-name", "multi-ingress-canary-tg-abc123-name", 80, 10, "default/multi-ingress-canary-svc:80"),
			makeTargetGroupForBalancer("lb-multi-ingress-name", "multi-ingress-stable-tg-abc123-name", 80, 90, "default/multi-ingress-stable-svc:80"),
			makeTargetGroupForBalancer("lb-multi-ingress-name", "multi-ingress-canary-tg-abc123-name", 443, 10, "default/multi-ingress-canary-svc:443"),
			makeTargetGroupForBalancer("lb-multi-ingress-name", "multi-ingress-stable-tg-abc123-name", 443, 90, "default/multi-ingress-stable-svc:443"),
		}
		weightVerified, err := r.VerifyWeight(10)
		assert.NoError(t, err)
		assert.True(t, *weightVerified)
		assert.Equal(t, status.ALBs[0], *fakeClient.getAlbStatusMultiIngress("ingress", 0, 0))
		assert.Equal(t, status.ALBs[1], *fakeClient.getAlbStatusMultiIngress("multi-ingress", 1, 4))
	}
}

func testSetWeightWithMultipleBackends(t *testing.T, ro *v1alpha1.Rollout, ingresses []*networkingv1.Ingress, ports []int32) {
	client := fake.NewSimpleClientset(ingressesToObjects(ingresses)...)
	k8sI := kubeinformers.NewSharedInformerFactory(client, 0)
	for _, ingress := range ingresses {
		k8sI.Networking().V1().Ingresses().Informer().GetIndexer().Add(ingress)
	}
	ingressWrapper, err := ingressutil.NewIngressWrapper(ingressutil.IngressModeNetworking, client, k8sI)
	if err != nil {
		t.Fatal(err)
	}
	r, err := NewReconciler(ReconcilerConfig{
		Rollout:        ro,
		Client:         client,
		Recorder:       record.NewFakeEventRecorder(),
		ControllerKind: schema.GroupVersionKind{Group: "foo", Version: "v1", Kind: "Bar"},
		IngressWrapper: ingressWrapper,
	})
	assert.NoError(t, err)

	weightDestinations := []v1alpha1.WeightDestination{
		{
			ServiceName:     "ex-svc-1",
			PodTemplateHash: "",
			Weight:          2,
		},
		{
			ServiceName:     "ex-svc-2",
			PodTemplateHash: "",
			Weight:          3,
		},
	}
	err = r.SetWeight(10, weightDestinations...)
	assert.Nil(t, err)

	actions := client.Actions()
	assert.Len(t, client.Actions(), len(ingresses))
	assert.Equal(t, "patch", actions[0].GetVerb())

	for i := range ingresses {
		patchedI := networkingv1.Ingress{}
		err = json.Unmarshal(actions[i].(k8stesting.PatchAction).GetPatch(), &patchedI)
		assert.Nil(t, err)

		dest := make([]v1alpha1.WeightDestination, 0, 2+len(weightDestinations))
		dest = append(dest, v1alpha1.WeightDestination{ServiceName: CANARY_SVC, Weight: 10})
		dest = append(dest, weightDestinations...)
		dest = append(dest, v1alpha1.WeightDestination{ServiceName: STABLE_SVC, Weight: 85})
		expectedAction := albActionForwardFromDestinations(false, ports, dest...)
		assert.Equal(t, expectedAction, patchedI.Annotations["alb.ingress.kubernetes.io/actions.stable-svc"])
	}
}
func TestSetWeightWithMultipleBackends(t *testing.T) {
	ro := fakeRollout(STABLE_SVC, CANARY_SVC, nil, "ingress", 443)
	i := ingress("ingress", STABLE_SVC, CANARY_SVC, STABLE_SVC, []int32{443}, 0, ro.Name, false)
	testSetWeightWithMultipleBackends(t, ro, []*networkingv1.Ingress{i}, []int32{443})
}

func TestSetWeightWithMultipleBackendsMultiIngress(t *testing.T) {
	ro := fakeRolloutWithMultiIngress(STABLE_SVC, CANARY_SVC, nil, []string{"ingress", "multi-ingress"}, 443)
	i := ingress("ingress", STABLE_SVC, CANARY_SVC, STABLE_SVC, []int32{443}, 0, ro.Name, false)
	mi := ingress("multi-ingress", STABLE_SVC, CANARY_SVC, STABLE_SVC, []int32{443}, 0, ro.Name, false)
	testSetWeightWithMultipleBackends(t, ro, []*networkingv1.Ingress{i, mi}, []int32{443})
}

func TestSetWeightWithMultipleBackendsServicePorts(t *testing.T) {
	ports := []int32{80, 443}
	ro := fakeRolloutWithServicePorts(STABLE_SVC, CANARY_SVC, nil, []string{"ingress", "multi-ingress"})
	i := ingress("ingress", STABLE_SVC, CANARY_SVC, STABLE_SVC, ports, 0, ro.Name, false)
	mi := ingress("multi-ingress", STABLE_SVC, CANARY_SVC, STABLE_SVC, ports, 0, ro.Name, false)
	testSetWeightWithMultipleBackends(t, ro, []*networkingv1.Ingress{i, mi}, ports)
}

func makeLoadBalancer(name string, dnsName string) *elbv2types.LoadBalancer {
	lbName := strings.Clone(name)
	lbDNS := strings.Clone(dnsName)
	return &elbv2types.LoadBalancer{
		LoadBalancerName: pointer.StringPtr(lbName),
		LoadBalancerArn:  pointer.StringPtr("arn:aws:elasticloadbalancing:us-east-2:123456789012:loadbalancer/app/" + name + "/1234567890123456"),
		DNSName:          pointer.StringPtr(lbDNS),
	}
}
func makeTargetGroup(name string, port int32, weight int32, lbResourceId string) aws.TargetGroupMeta {
	tgName := strings.Clone(name)
	tgPort := port
	tgWeight := weight
	return aws.TargetGroupMeta{
		TargetGroup: elbv2types.TargetGroup{
			LoadBalancerArns: []string{},
			Port:             pointer.Int32(tgPort),
			TargetGroupName:  pointer.StringPtr(tgName),
			TargetGroupArn:   pointer.StringPtr("arn:aws:elasticloadbalancing:us-east-2:123456789012:targetgroup/" + tgName + "/1234567890123456"),
		},
		Weight: pointer.Int32(tgWeight),
		Tags: map[string]string{
			aws.AWSLoadBalancerV2TagKeyResourceID: lbResourceId,
		},
	}
}
func makeTargetGroupForBalancer(lbName string, tgName string, port int32, weight int32, lbResourceId string) aws.TargetGroupMeta {
	result := makeTargetGroup(tgName, port, weight, lbResourceId)
	result.TargetGroup.LoadBalancerArns = append(
		result.TargetGroup.LoadBalancerArns,
		"arn:aws:elasticloadbalancing:us-east-2:123456789012:loadbalancer/app/"+lbName+"/1234567890123456",
	)

	return result
}

func TestVerifyWeightWithAdditionalDestinations(t *testing.T) {
	weightDestinations := []v1alpha1.WeightDestination{
		{
			ServiceName:     "ex-svc-1",
			PodTemplateHash: "",
			Weight:          2,
		},
		{
			ServiceName:     "ex-svc-2",
			PodTemplateHash: "",
			Weight:          3,
		},
	}
	newFakeReconciler := func(status *v1alpha1.RolloutStatus) (*Reconciler, *fakeAWSClient) {
		ro := fakeRollout(STABLE_SVC, CANARY_SVC, nil, "ingress", 443)
		ro.Status.StableRS = "a45fe23"
		ro.Spec.Strategy.Canary.Steps = []v1alpha1.CanaryStep{{
<<<<<<< HEAD
			SetWeight: pointer.Int32(10),
=======
			SetWeight: ptr.To[int32](10),
>>>>>>> 29ed7a9c
		}}
		i := ingress("ingress", STABLE_SVC, CANARY_SVC, STABLE_SVC, []int32{443}, 0, ro.Name, false)
		i.Annotations["alb.ingress.kubernetes.io/actions.stable-svc"] = fmt.Sprintf(actionTemplateWithExperiments, CANARY_SVC, 443, 10, weightDestinations[0].ServiceName, 443, weightDestinations[0].Weight, weightDestinations[1].ServiceName, 443, weightDestinations[1].Weight, STABLE_SVC, []int32{443}, 85)

		i.Status.LoadBalancer = networkingv1.IngressLoadBalancerStatus{
			Ingress: []networkingv1.IngressLoadBalancerIngress{
				{
					Hostname: "verify-weight-test-abc-123.us-west-2.elb.amazonaws.com",
				},
			},
		}

		client := fake.NewSimpleClientset(i)
		k8sI := kubeinformers.NewSharedInformerFactory(client, 0)
		k8sI.Networking().V1().Ingresses().Informer().GetIndexer().Add(i)
		ingressWrapper, err := ingressutil.NewIngressWrapper(ingressutil.IngressModeNetworking, client, k8sI)
		if err != nil {
			t.Fatal(err)
		}
		r, err := NewReconciler(ReconcilerConfig{
			Rollout:        ro,
			Client:         client,
			Recorder:       record.NewFakeEventRecorder(),
			ControllerKind: schema.GroupVersionKind{Group: "foo", Version: "v1", Kind: "Bar"},
			IngressWrapper: ingressWrapper,
			VerifyWeight:   ptr.To[bool](true),
			Status:         status,
		})
		assert.NoError(t, err)
		fakeAWS := fakeAWSClient{}
		r.aws = &fakeAWS
		return r, &fakeAWS
	}

	// LoadBalancer found, but experiment weights not present
	{
		var status v1alpha1.RolloutStatus
		r, fakeClient := newFakeReconciler(&status)
		fakeClient.loadBalancers = []*elbv2types.LoadBalancer{
<<<<<<< HEAD
			makeLoadBalancer("lb-abc123-name", "verify-weight-test-abc-123.us-west-2.elb.amazonaws.com"),
		}
		fakeClient.targetGroups = []aws.TargetGroupMeta{
			makeTargetGroupForBalancer("lb-abc123-name", "canary-tg-abc123-name", 443, 10, "default/ingress-canary-svc:443"),
			makeTargetGroupForBalancer("lb-abc123-name", "stable-tg-abc123-name", 443, 90, "default/ingress-stable-svc:443"),
=======
			{
				LoadBalancerName: ptr.To[string]("lb-abc123-name"),
				LoadBalancerArn:  ptr.To[string]("arn:aws:elasticloadbalancing:us-east-2:123456789012:loadbalancer/app/lb-abc123-name/1234567890123456"),
				DNSName:          ptr.To[string]("verify-weight-test-abc-123.us-west-2.elb.amazonaws.com"),
			},
		}
		fakeClient.targetGroups = []aws.TargetGroupMeta{
			{
				TargetGroup: elbv2types.TargetGroup{
					TargetGroupName: ptr.To[string]("canary-tg-abc123-name"),
					TargetGroupArn:  ptr.To[string]("arn:aws:elasticloadbalancing:us-east-2:123456789012:targetgroup/canary-tg-abc123-name/1234567890123456"),
				},
				Weight: ptr.To[int32](10),
				Tags: map[string]string{
					ALB_TAG_KEY_RESOURCE_ID: "default/ingress-canary-svc:443",
				},
			},
			{
				TargetGroup: elbv2types.TargetGroup{
					TargetGroupName: ptr.To[string]("stable-tg-abc123-name"),
					TargetGroupArn:  ptr.To[string]("arn:aws:elasticloadbalancing:us-east-2:123456789012:targetgroup/stable-tg-abc123-name/1234567890123456"),
				},
				Weight: ptr.To[int32](90),
				Tags: map[string]string{
					ALB_TAG_KEY_RESOURCE_ID: "default/ingress-stable-svc:443",
				},
			},
>>>>>>> 29ed7a9c
		}

		weightVerified, err := r.VerifyWeight(10, weightDestinations...)
		assert.NoError(t, err)
		assert.False(t, *weightVerified)
		assert.Equal(t, *status.ALB, *fakeClient.getAlbStatus("ingress"))
	}

	// LoadBalancer found, with incorrect weights
	{
		var status v1alpha1.RolloutStatus
		r, fakeClient := newFakeReconciler(&status)
		fakeClient.loadBalancers = []*elbv2types.LoadBalancer{
<<<<<<< HEAD
			makeLoadBalancer("lb-abc123-name", "verify-weight-test-abc-123.us-west-2.elb.amazonaws.com"),
		}
		fakeClient.targetGroups = []aws.TargetGroupMeta{
			makeTargetGroupForBalancer("lb-abc123-name", "canary-tg-abc123-name", 443, 10, "default/ingress-canary-svc:443"),
			makeTargetGroupForBalancer("lb-abc123-name", "stable-tg-abc123-name", 443, 85, "default/ingress-stable-svc:443"),
			makeTargetGroupForBalancer("lb-multi-ingress-name", "multi-ingress-canary-tg-abc123-name", 443, 10, "default/multi-ingress-canary-svc:443"),
			makeTargetGroupForBalancer("lb-abc123-name", "ex-svc-1-tg-abc123-name", 443, 100, "default/ingress-ex-svc-1:443"),
			makeTargetGroupForBalancer("lb-abc123-name", "ex-svc-2-tg-abc123-name", 443, 100, "default/ingress-ex-svc-2:443"),
			makeTargetGroupForBalancer("lb-abc123-name", "stable-tg-abc123-name", 443, 90, "default/ingress-stable-svc:443"),
=======
			{
				LoadBalancerName: ptr.To[string]("lb-abc123-name"),
				LoadBalancerArn:  ptr.To[string]("arn:aws:elasticloadbalancing:us-east-2:123456789012:loadbalancer/app/lb-abc123-name/1234567890123456"),
				DNSName:          ptr.To[string]("verify-weight-test-abc-123.us-west-2.elb.amazonaws.com"),
			},
		}
		fakeClient.targetGroups = []aws.TargetGroupMeta{
			{
				TargetGroup: elbv2types.TargetGroup{
					TargetGroupName: ptr.To[string]("canary-tg-abc123-name"),
					TargetGroupArn:  ptr.To[string]("arn:aws:elasticloadbalancing:us-east-2:123456789012:targetgroup/canary-tg-abc123-name/1234567890123456"),
				},
				Weight: ptr.To[int32](10),
				Tags: map[string]string{
					ALB_TAG_KEY_RESOURCE_ID: "default/ingress-canary-svc:443",
				},
			},
			{
				TargetGroup: elbv2types.TargetGroup{
					TargetGroupName: ptr.To[string]("ex-svc-1-tg-abc123-name"),
					TargetGroupArn:  ptr.To[string]("arn:aws:elasticloadbalancing:us-east-2:123456789012:targetgroup/ex-svc-1-tg-abc123-name/1234567890123456"),
				},
				Weight: ptr.To[int32](100),
				Tags: map[string]string{
					ALB_TAG_KEY_RESOURCE_ID: "default/ingress-ex-svc-1:443",
				},
			},
			{
				TargetGroup: elbv2types.TargetGroup{
					TargetGroupName: ptr.To[string]("ex-svc-2-tg-abc123-name"),
					TargetGroupArn:  ptr.To[string]("arn:aws:elasticloadbalancing:us-east-2:123456789012:targetgroup/ex-svc-2-tg-abc123-name/1234567890123456"),
				},
				Weight: ptr.To[int32](100),
				Tags: map[string]string{
					ALB_TAG_KEY_RESOURCE_ID: "default/ingress-ex-svc-2:443",
				},
			},
			{
				TargetGroup: elbv2types.TargetGroup{
					TargetGroupName: ptr.To[string]("stable-tg-abc123-name"),
					TargetGroupArn:  ptr.To[string]("arn:aws:elasticloadbalancing:us-east-2:123456789012:targetgroup/stable-tg-abc123-name/1234567890123456"),
				},
				Weight: ptr.To[int32](85),
				Tags: map[string]string{
					ALB_TAG_KEY_RESOURCE_ID: "default/ingress-stable-svc:443",
				},
			},
>>>>>>> 29ed7a9c
		}

		weightVerified, err := r.VerifyWeight(10, weightDestinations...)
		assert.NoError(t, err)
		assert.False(t, *weightVerified)
		assert.Equal(t, *status.ALB, *fakeClient.getAlbStatus("ingress"))
	}

	// LoadBalancer found, with all correct weights
	{
		var status v1alpha1.RolloutStatus
		r, fakeClient := newFakeReconciler(&status)
		fakeClient.loadBalancers = []*elbv2types.LoadBalancer{
<<<<<<< HEAD
			makeLoadBalancer("lb-abc123-name", "verify-weight-test-abc-123.us-west-2.elb.amazonaws.com"),
		}
		fakeClient.targetGroups = []aws.TargetGroupMeta{
			makeTargetGroupForBalancer("lb-abc123-name", "canary-tg-abc123-name", 443, 10, "default/ingress-canary-svc:443"),
			makeTargetGroupForBalancer("lb-abc123-name", "ex-svc-1-tg-abc123-name", 443, weightDestinations[0].Weight, "default/ingress-ex-svc-1:443"),
			makeTargetGroupForBalancer("lb-abc123-name", "ex-svc-2-tg-abc123-name", 443, weightDestinations[1].Weight, "default/ingress-ex-svc-2:443"),
			makeTargetGroupForBalancer("lb-abc123-name", "stable-tg-abc123-name", 443, 85, "default/ingress-stable-svc:443"),
=======
			{
				LoadBalancerName: ptr.To[string]("lb-abc123-name"),
				LoadBalancerArn:  ptr.To[string]("arn:aws:elasticloadbalancing:us-east-2:123456789012:loadbalancer/app/lb-abc123-name/1234567890123456"),
				DNSName:          ptr.To[string]("verify-weight-test-abc-123.us-west-2.elb.amazonaws.com"),
			},
		}
		fakeClient.targetGroups = []aws.TargetGroupMeta{
			{
				TargetGroup: elbv2types.TargetGroup{
					TargetGroupName: ptr.To[string]("canary-tg-abc123-name"),
					TargetGroupArn:  ptr.To[string]("arn:aws:elasticloadbalancing:us-east-2:123456789012:targetgroup/canary-tg-abc123-name/1234567890123456"),
				},
				Weight: ptr.To[int32](10),
				Tags: map[string]string{
					ALB_TAG_KEY_RESOURCE_ID: "default/ingress-canary-svc:443",
				},
			},
			{
				TargetGroup: elbv2types.TargetGroup{
					TargetGroupName: ptr.To[string]("ex-svc-1-tg-abc123-name"),
					TargetGroupArn:  ptr.To[string]("arn:aws:elasticloadbalancing:us-east-2:123456789012:targetgroup/ex-svc-1-tg-abc123-name/1234567890123456"),
				},
				Weight: &weightDestinations[0].Weight,
				Tags: map[string]string{
					ALB_TAG_KEY_RESOURCE_ID: "default/ingress-ex-svc-1:443",
				},
			},
			{
				TargetGroup: elbv2types.TargetGroup{
					TargetGroupName: ptr.To[string]("ex-svc-2-tg-abc123-name"),
					TargetGroupArn:  ptr.To[string]("arn:aws:elasticloadbalancing:us-east-2:123456789012:targetgroup/ex-svc-2-tg-abc123-name/1234567890123456"),
				},
				Weight: &weightDestinations[1].Weight,
				Tags: map[string]string{
					ALB_TAG_KEY_RESOURCE_ID: "default/ingress-ex-svc-2:443",
				},
			},
			{
				TargetGroup: elbv2types.TargetGroup{
					TargetGroupName: ptr.To[string]("stable-tg-abc123-name"),
					TargetGroupArn:  ptr.To[string]("arn:aws:elasticloadbalancing:us-east-2:123456789012:targetgroup/stable-tg-abc123-name/1234567890123456"),
				},
				Weight: ptr.To[int32](85),
				Tags: map[string]string{
					ALB_TAG_KEY_RESOURCE_ID: "default/ingress-stable-svc:443",
				},
			},
>>>>>>> 29ed7a9c
		}

		weightVerified, err := r.VerifyWeight(10, weightDestinations...)
		assert.NoError(t, err)
		assert.True(t, *weightVerified)
		assert.Equal(t, *status.ALB, *fakeClient.getAlbStatus("ingress"))
	}
}

func TestVerifyWeightWithAdditionalDestinationsMultiIngress(t *testing.T) {
	weightDestinations := []v1alpha1.WeightDestination{
		{
			ServiceName:     "ex-svc-1",
			PodTemplateHash: "",
			Weight:          2,
		},
		{
			ServiceName:     "ex-svc-2",
			PodTemplateHash: "",
			Weight:          3,
		},
	}
	newFakeReconciler := func(status *v1alpha1.RolloutStatus) (*Reconciler, *fakeAWSClient) {
		ro := fakeRolloutWithMultiIngress(STABLE_SVC, CANARY_SVC, nil, []string{"ingress", "multi-ingress"}, 443)
		ro.Status.StableRS = "a45fe23"
		ro.Spec.Strategy.Canary.Steps = []v1alpha1.CanaryStep{{
<<<<<<< HEAD
			SetWeight: pointer.Int32(10),
=======
			SetWeight: ptr.To[int32](10),
>>>>>>> 29ed7a9c
		}}
		i := ingress("ingress", STABLE_SVC, CANARY_SVC, STABLE_SVC, []int32{443}, 0, ro.Name, false)
		mi := ingress("multi-ingress", STABLE_SVC, CANARY_SVC, STABLE_SVC, []int32{443}, 5, ro.Name, false)
		i.Annotations["alb.ingress.kubernetes.io/actions.stable-svc"] = fmt.Sprintf(actionTemplateWithExperiments, CANARY_SVC, 443, 10, weightDestinations[0].ServiceName, 443, weightDestinations[0].Weight, weightDestinations[1].ServiceName, 443, weightDestinations[1].Weight, STABLE_SVC, []int32{443}, 85)
		mi.Annotations["alb.ingress.kubernetes.io/actions.stable-svc"] = fmt.Sprintf(actionTemplateWithExperiments, CANARY_SVC, 443, 10, weightDestinations[0].ServiceName, 443, weightDestinations[0].Weight, weightDestinations[1].ServiceName, 443, weightDestinations[1].Weight, STABLE_SVC, []int32{443}, 85)

		i.Status.LoadBalancer = networkingv1.IngressLoadBalancerStatus{
			Ingress: []networkingv1.IngressLoadBalancerIngress{
				{
					Hostname: "verify-weight-test-abc-123.us-west-2.elb.amazonaws.com",
				},
			},
		}
		mi.Status.LoadBalancer = networkingv1.IngressLoadBalancerStatus{
			Ingress: []networkingv1.IngressLoadBalancerIngress{
				{
					Hostname: "verify-weight-multi-ingress.us-west-2.elb.amazonaws.com",
				},
			},
		}

		client := fake.NewSimpleClientset(i, mi)
		k8sI := kubeinformers.NewSharedInformerFactory(client, 0)
		k8sI.Networking().V1().Ingresses().Informer().GetIndexer().Add(i)
		k8sI.Networking().V1().Ingresses().Informer().GetIndexer().Add(mi)
		ingressWrapper, err := ingressutil.NewIngressWrapper(ingressutil.IngressModeNetworking, client, k8sI)
		if err != nil {
			t.Fatal(err)
		}
		r, err := NewReconciler(ReconcilerConfig{
			Rollout:        ro,
			Client:         client,
			Recorder:       record.NewFakeEventRecorder(),
			ControllerKind: schema.GroupVersionKind{Group: "foo", Version: "v1", Kind: "Bar"},
			IngressWrapper: ingressWrapper,
			VerifyWeight:   ptr.To[bool](true),
			Status:         status,
		})
		assert.NoError(t, err)
		fakeAWS := fakeAWSClient{}
		r.aws = &fakeAWS
		return r, &fakeAWS
	}

	// LoadBalancer found, but experiment weights not present
	{
		var status v1alpha1.RolloutStatus
		r, fakeClient := newFakeReconciler(&status)
		fakeClient.loadBalancers = []*elbv2types.LoadBalancer{
<<<<<<< HEAD
			makeLoadBalancer("lb-abc123-name", "verify-weight-test-abc-123.us-west-2.elb.amazonaws.com"),
			makeLoadBalancer("lb-multi-ingress-name", "verify-weight-multi-ingress.us-west-2.elb.amazonaws.com"),
		}
		fakeClient.targetGroups = []aws.TargetGroupMeta{
			makeTargetGroupForBalancer("lb-abc123-name", "canary-tg-abc123-name", 443, 10, "default/ingress-canary-svc:443"),
			makeTargetGroupForBalancer("lb-abc123-name", "stable-tg-abc123-name", 443, 90, "default/ingress-stable-svc:443"),
			makeTargetGroupForBalancer("lb-multi-ingress-name", "multi-ingress-canary-tg-abc123-name", 443, 10, "default/multi-ingress-canary-svc:443"),
			makeTargetGroupForBalancer("lb-multi-ingress-name", "multi-ingress-stable-tg-abc123-name", 443, 90, "default/multi-ingress-stable-svc:443"),
=======
			{
				LoadBalancerName: ptr.To[string]("lb-abc123-name"),
				LoadBalancerArn:  ptr.To[string]("arn:aws:elasticloadbalancing:us-east-2:123456789012:loadbalancer/app/lb-abc123-name/1234567890123456"),
				DNSName:          ptr.To[string]("verify-weight-test-abc-123.us-west-2.elb.amazonaws.com"),
			},
			{
				LoadBalancerName: ptr.To[string]("lb-multi-ingress-name"),
				LoadBalancerArn:  ptr.To[string]("arn:aws:elasticloadbalancing:us-east-2:123456789012:loadbalancer/app/lb-multi-ingress-name/1234567890123456"),
				DNSName:          ptr.To[string]("verify-weight-multi-ingress.us-west-2.elb.amazonaws.com"),
			},
		}
		fakeClient.targetGroups = []aws.TargetGroupMeta{
			{
				TargetGroup: elbv2types.TargetGroup{
					TargetGroupName: ptr.To[string]("canary-tg-abc123-name"),
					TargetGroupArn:  ptr.To[string]("arn:aws:elasticloadbalancing:us-east-2:123456789012:targetgroup/canary-tg-abc123-name/1234567890123456"),
				},
				Weight: ptr.To[int32](10),
				Tags: map[string]string{
					ALB_TAG_KEY_RESOURCE_ID: "default/ingress-canary-svc:443",
				},
			},
			{
				TargetGroup: elbv2types.TargetGroup{
					TargetGroupName: ptr.To[string]("stable-tg-abc123-name"),
					TargetGroupArn:  ptr.To[string]("arn:aws:elasticloadbalancing:us-east-2:123456789012:targetgroup/stable-tg-abc123-name/1234567890123456"),
				},
				Weight: ptr.To[int32](90),
				Tags: map[string]string{
					ALB_TAG_KEY_RESOURCE_ID: "default/ingress-stable-svc:443",
				},
			},
			{
				TargetGroup: elbv2types.TargetGroup{
					TargetGroupName: ptr.To[string]("multi-ingress-canary-tg-abc123-name"),
					TargetGroupArn:  ptr.To[string]("arn:aws:elasticloadbalancing:us-east-2:123456789012:targetgroup/multi-ingress-canary-tg-abc123-name/1234567890123456"),
				},
				Weight: ptr.To[int32](10),
				Tags: map[string]string{
					ALB_TAG_KEY_RESOURCE_ID: "default/multi-ingress-canary-svc:443",
				},
			},
			{
				TargetGroup: elbv2types.TargetGroup{
					TargetGroupName: ptr.To[string]("multi-ingress-stable-tg-abc123-name"),
					TargetGroupArn:  ptr.To[string]("arn:aws:elasticloadbalancing:us-east-2:123456789012:targetgroup/multi-ingress-stable-tg-abc123-name/1234567890123456"),
				},
				Weight: ptr.To[int32](90),
				Tags: map[string]string{
					ALB_TAG_KEY_RESOURCE_ID: "default/multi-ingress-stable-svc:443",
				},
			},
>>>>>>> 29ed7a9c
		}

		weightVerified, err := r.VerifyWeight(10, weightDestinations...)
		assert.NoError(t, err)
		assert.False(t, *weightVerified)
		assert.Equal(t, status.ALBs[0], *fakeClient.getAlbStatusMultiIngress("ingress", 0, 0))
	}

	// LoadBalancer found, with incorrect weights
	{
		var status v1alpha1.RolloutStatus
		r, fakeClient := newFakeReconciler(&status)
		fakeClient.loadBalancers = []*elbv2types.LoadBalancer{
<<<<<<< HEAD
			makeLoadBalancer("lb-abc123-name", "verify-weight-test-abc-123.us-west-2.elb.amazonaws.com"),
			makeLoadBalancer("lb-multi-ingress-name", "verify-weight-multi-ingress.us-west-2.elb.amazonaws.com"),
		}
		fakeClient.targetGroups = []aws.TargetGroupMeta{
			makeTargetGroupForBalancer("lb-abc123-name", "canary-tg-abc123-name", 443, 10, "default/ingress-canary-svc:443"),
			makeTargetGroupForBalancer("lb-abc123-name", "stable-tg-abc123-name", 443, 85, "default/ingress-stable-svc:443"),
			makeTargetGroupForBalancer("lb-multi-ingress-name", "multi-ingress-canary-tg-abc123-name", 443, 10, "default/multi-ingress-canary-svc:443"),
			makeTargetGroupForBalancer("lb-multi-ingress-name", "multi-ingress-stable-tg-abc123-name", 443, 85, "default/multi-ingress-stable-svc:443"),
			makeTargetGroupForBalancer("lb-abc123-name", "ex-svc-1-tg-abc123-name", 443, 100, "default/ingress-ex-svc-1:443"),
			makeTargetGroupForBalancer("lb-abc123-name", "ex-svc-2-tg-abc123-name", 443, 100, "default/ingress-ex-svc-2:443"),
=======
			{
				LoadBalancerName: ptr.To[string]("lb-abc123-name"),
				LoadBalancerArn:  ptr.To[string]("arn:aws:elasticloadbalancing:us-east-2:123456789012:loadbalancer/app/lb-abc123-name/1234567890123456"),
				DNSName:          ptr.To[string]("verify-weight-test-abc-123.us-west-2.elb.amazonaws.com"),
			},
			{
				LoadBalancerName: ptr.To[string]("lb-multi-ingress-name"),
				LoadBalancerArn:  ptr.To[string]("arn:aws:elasticloadbalancing:us-east-2:123456789012:loadbalancer/app/lb-multi-ingress-name/1234567890123456"),
				DNSName:          ptr.To[string]("verify-weight-multi-ingress.us-west-2.elb.amazonaws.com"),
			},
		}
		fakeClient.targetGroups = []aws.TargetGroupMeta{
			{
				TargetGroup: elbv2types.TargetGroup{
					TargetGroupName: ptr.To[string]("canary-tg-abc123-name"),
					TargetGroupArn:  ptr.To[string]("arn:aws:elasticloadbalancing:us-east-2:123456789012:targetgroup/canary-tg-abc123-name/1234567890123456"),
				},
				Weight: ptr.To[int32](10),
				Tags: map[string]string{
					ALB_TAG_KEY_RESOURCE_ID: "default/ingress-canary-svc:443",
				},
			},
			{
				TargetGroup: elbv2types.TargetGroup{
					TargetGroupName: ptr.To[string]("stable-tg-abc123-name"),
					TargetGroupArn:  ptr.To[string]("arn:aws:elasticloadbalancing:us-east-2:123456789012:targetgroup/stable-tg-abc123-name/1234567890123456"),
				},
				Weight: ptr.To[int32](85),
				Tags: map[string]string{
					ALB_TAG_KEY_RESOURCE_ID: "default/ingress-stable-svc:443",
				},
			},
			{
				TargetGroup: elbv2types.TargetGroup{
					TargetGroupName: ptr.To[string]("multi-ingress-canary-tg-abc123-name"),
					TargetGroupArn:  ptr.To[string]("arn:aws:elasticloadbalancing:us-east-2:123456789012:targetgroup/multi-ingress-canary-tg-abc123-name/1234567890123456"),
				},
				Weight: ptr.To[int32](10),
				Tags: map[string]string{
					ALB_TAG_KEY_RESOURCE_ID: "default/multi-ingress-canary-svc:443",
				},
			},
			{
				TargetGroup: elbv2types.TargetGroup{
					TargetGroupName: ptr.To[string]("multi-ingress-stable-tg-abc123-name"),
					TargetGroupArn:  ptr.To[string]("arn:aws:elasticloadbalancing:us-east-2:123456789012:targetgroup/app/multi-ingress-stable-tg-name/1234567890123456"),
				},
				Weight: ptr.To[int32](85),
				Tags: map[string]string{
					ALB_TAG_KEY_RESOURCE_ID: "default/multi-ingress-stable-svc:443",
				},
			},
			{
				TargetGroup: elbv2types.TargetGroup{
					TargetGroupName: ptr.To[string]("ex-svc-1-tg-abc123-name"),
					TargetGroupArn:  ptr.To[string]("arn:aws:elasticloadbalancing:us-east-2:123456789012:targetgroup/ex-svc-1-tg-abc123-name/1234567890123456"),
				},
				Weight: ptr.To[int32](100),
				Tags: map[string]string{
					ALB_TAG_KEY_RESOURCE_ID: "default/ingress-ex-svc-1:443",
				},
			},
			{
				TargetGroup: elbv2types.TargetGroup{
					TargetGroupName: ptr.To[string]("ex-svc-2-tg-abc123-name"),
					TargetGroupArn:  ptr.To[string]("arn:aws:elasticloadbalancing:us-east-2:123456789012:targetgroup/ex-svc-2-tg-abc123-name/123456789012345"),
				},
				Weight: ptr.To[int32](100),
				Tags: map[string]string{
					ALB_TAG_KEY_RESOURCE_ID: "default/ingress-ex-svc-2:443",
				},
			},
>>>>>>> 29ed7a9c
		}

		weightVerified, err := r.VerifyWeight(10, weightDestinations...)
		assert.NoError(t, err)
		assert.False(t, *weightVerified)
		assert.Equal(t, status.ALBs[0], *fakeClient.getAlbStatusMultiIngress("ingress", 0, 0))
		assert.Equal(t, status.ALBs[1], *fakeClient.getAlbStatusMultiIngress("multi-ingress", 1, 2))
	}

	// LoadBalancer found, with all correct weights
	{
		var status v1alpha1.RolloutStatus
		r, fakeClient := newFakeReconciler(&status)
		fakeClient.loadBalancers = []*elbv2types.LoadBalancer{
<<<<<<< HEAD
			makeLoadBalancer("lb-abc123-name", "verify-weight-test-abc-123.us-west-2.elb.amazonaws.com"),
			makeLoadBalancer("lb-multi-ingress-name", "verify-weight-multi-ingress.us-west-2.elb.amazonaws.com"),
		}
		fakeClient.targetGroups = []aws.TargetGroupMeta{
			makeTargetGroupForBalancer("lb-abc123-name", "canary-tg-abc123-name", 443, 10, "default/ingress-canary-svc:443"),
			makeTargetGroupForBalancer("lb-abc123-name", "stable-tg-abc123-name", 443, 85, "default/ingress-stable-svc:443"),
			makeTargetGroupForBalancer("lb-multi-ingress-name", "multi-ingress-canary-tg-abc123-name", 443, 10, "default/multi-ingress-canary-svc:443"),
			makeTargetGroupForBalancer("lb-multi-ingress-name", "multi-ingress-stable-tg-abc123-name", 443, 85, "default/multi-ingress-stable-svc:443"),
			makeTargetGroupForBalancer("lb-abc123-name", "ex-svc-1-tg-abc123-name", 443, weightDestinations[0].Weight, "default/ingress-ex-svc-1:443"),
			makeTargetGroupForBalancer("lb-abc123-name", "ex-svc-2-tg-abc123-name", 443, weightDestinations[1].Weight, "default/ingress-ex-svc-2:443"),
			// because both balancers should have experiment target groups
			makeTargetGroupForBalancer("lb-multi-ingress-name", "ex-svc-1-tg-abc123-name", 443, weightDestinations[0].Weight, "default/multi-ingress-ex-svc-1:443"),
			makeTargetGroupForBalancer("lb-multi-ingress-name", "ex-svc-2-tg-abc123-name", 443, weightDestinations[1].Weight, "default/multi-ingress-ex-svc-2:443"),
=======
			{
				LoadBalancerName: ptr.To[string]("lb-abc123-name"),
				LoadBalancerArn:  ptr.To[string]("arn:aws:elasticloadbalancing:us-east-2:123456789012:loadbalancer/app/lb-abc123-name/1234567890123456"),
				DNSName:          ptr.To[string]("verify-weight-test-abc-123.us-west-2.elb.amazonaws.com"),
			},
			{
				LoadBalancerName: ptr.To[string]("lb-multi-ingress-name"),
				LoadBalancerArn:  ptr.To[string]("arn:aws:elasticloadbalancing:us-east-2:123456789012:loadbalancer/app/lb-multi-ingress-name/1234567890123456"),
				DNSName:          ptr.To[string]("verify-weight-multi-ingress.us-west-2.elb.amazonaws.com"),
			},
		}
		fakeClient.targetGroups = []aws.TargetGroupMeta{
			{
				TargetGroup: elbv2types.TargetGroup{
					TargetGroupName: ptr.To[string]("canary-tg-abc123-name"),
					TargetGroupArn:  ptr.To[string]("arn:aws:elasticloadbalancing:us-east-2:123456789012:targetgroup/canary-tg-abc123-name/1234567890123456"),
				},
				Weight: ptr.To[int32](10),
				Tags: map[string]string{
					ALB_TAG_KEY_RESOURCE_ID: "default/ingress-canary-svc:443",
				},
			},
			{
				TargetGroup: elbv2types.TargetGroup{
					TargetGroupName: ptr.To[string]("stable-tg-abc123-name"),
					TargetGroupArn:  ptr.To[string]("arn:aws:elasticloadbalancing:us-east-2:123456789012:targetgroup/stable-tg-abc123-name/1234567890123456"),
				},
				Weight: ptr.To[int32](85),
				Tags: map[string]string{
					ALB_TAG_KEY_RESOURCE_ID: "default/ingress-stable-svc:443",
				},
			},
			{
				TargetGroup: elbv2types.TargetGroup{
					TargetGroupName: ptr.To[string]("multi-ingress-canary-tg-abc123-name"),
					TargetGroupArn:  ptr.To[string]("arn:aws:elasticloadbalancing:us-east-2:123456789012:targetgroup/app/multi-ingress-canary-tg-name/1234567890123456"),
				},
				Weight: ptr.To[int32](10),
				Tags: map[string]string{
					ALB_TAG_KEY_RESOURCE_ID: "default/multi-ingress-canary-svc:443",
				},
			},
			{
				TargetGroup: elbv2types.TargetGroup{
					TargetGroupName: ptr.To[string]("multi-ingress-stable-tg-abc123-name"),
					TargetGroupArn:  ptr.To[string]("arn:aws:elasticloadbalancing:us-east-2:123456789012:targetgroup/app/multi-ingress-stable-tg-name/1234567890123456"),
				},
				Weight: ptr.To[int32](85),
				Tags: map[string]string{
					ALB_TAG_KEY_RESOURCE_ID: "default/multi-ingress-stable-svc:443",
				},
			},
			{
				TargetGroup: elbv2types.TargetGroup{
					TargetGroupName: ptr.To[string]("ex-svc-1-tg-abc123-name"),
					TargetGroupArn:  ptr.To[string]("arn:aws:elasticloadbalancing:us-east-2:123456789012:targetgroup/ex-svc-1-tg-abc123-name/1234567890123456"),
				},
				Weight: &weightDestinations[0].Weight,
				Tags: map[string]string{
					ALB_TAG_KEY_RESOURCE_ID: "default/ingress-ex-svc-1:443",
				},
			},
			{
				TargetGroup: elbv2types.TargetGroup{
					TargetGroupName: ptr.To[string]("ex-svc-2-tg-abc123-name"),
					TargetGroupArn:  ptr.To[string]("arn:aws:elasticloadbalancing:us-east-2:123456789012:targetgroup/ex-svc-2-tg-abc123-name/123456789012345"),
				},
				Weight: &weightDestinations[1].Weight,
				Tags: map[string]string{
					ALB_TAG_KEY_RESOURCE_ID: "default/ingress-ex-svc-2:443",
				},
			},
>>>>>>> 29ed7a9c
		}

		weightVerified, err := r.VerifyWeight(10, weightDestinations...)
		assert.NoError(t, err)
		assert.True(t, *weightVerified)
		assert.Equal(t, status.ALBs[0], *fakeClient.getAlbStatusMultiIngress("ingress", 0, 0))
	}
}

func TestVerifyWeightWithAdditionalDestinationsServicePorts(t *testing.T) {
	weightDestinations := []v1alpha1.WeightDestination{
		{
			ServiceName:     "ex-svc-1",
			PodTemplateHash: "",
			Weight:          2,
		},
		{
			ServiceName:     "ex-svc-2",
			PodTemplateHash: "",
			Weight:          3,
		},
	}
	newFakeReconciler := func(status *v1alpha1.RolloutStatus) (*Reconciler, *fakeAWSClient) {
		ro := fakeRolloutWithServicePorts(STABLE_SVC, CANARY_SVC, nil, []string{"ingress", "multi-ingress"})
		ro.Status.StableRS = "a45fe23"
		ro.Spec.Strategy.Canary.Steps = []v1alpha1.CanaryStep{{
			SetWeight: pointer.Int32(10),
		}}
		i := ingress("ingress", STABLE_SVC, CANARY_SVC, STABLE_SVC, []int32{443}, 0, ro.Name, false)
		mi := ingress("multi-ingress", STABLE_SVC, CANARY_SVC, STABLE_SVC, []int32{80, 443}, 5, ro.Name, false)
		i.Annotations["alb.ingress.kubernetes.io/actions.stable-svc"] = fmt.Sprintf(actionTemplateWithExperiments, CANARY_SVC, 443, 10, weightDestinations[0].ServiceName, 443, weightDestinations[0].Weight, weightDestinations[1].ServiceName, 443, weightDestinations[1].Weight, STABLE_SVC, []int32{443}, 85)
		mi.Annotations["alb.ingress.kubernetes.io/actions.stable-svc"] = fmt.Sprintf(actionTemplateWithExperiments, CANARY_SVC, 443, 10, weightDestinations[0].ServiceName, 443, weightDestinations[0].Weight, weightDestinations[1].ServiceName, 443, weightDestinations[1].Weight, STABLE_SVC, []int32{443}, 85)

		i.Status.LoadBalancer = networkingv1.IngressLoadBalancerStatus{
			Ingress: []networkingv1.IngressLoadBalancerIngress{
				{
					Hostname: "verify-weight-test-abc-123.us-west-2.elb.amazonaws.com",
				},
			},
		}
		mi.Status.LoadBalancer = networkingv1.IngressLoadBalancerStatus{
			Ingress: []networkingv1.IngressLoadBalancerIngress{
				{
					Hostname: "verify-weight-multi-ingress.us-west-2.elb.amazonaws.com",
				},
			},
		}

		client := fake.NewSimpleClientset(i, mi)
		k8sI := kubeinformers.NewSharedInformerFactory(client, 0)
		k8sI.Networking().V1().Ingresses().Informer().GetIndexer().Add(i)
		k8sI.Networking().V1().Ingresses().Informer().GetIndexer().Add(mi)
		ingressWrapper, err := ingressutil.NewIngressWrapper(ingressutil.IngressModeNetworking, client, k8sI)
		if err != nil {
			t.Fatal(err)
		}
		r, err := NewReconciler(ReconcilerConfig{
			Rollout:        ro,
			Client:         client,
			Recorder:       record.NewFakeEventRecorder(),
			ControllerKind: schema.GroupVersionKind{Group: "foo", Version: "v1", Kind: "Bar"},
			IngressWrapper: ingressWrapper,
			VerifyWeight:   pointer.BoolPtr(true),
			Status:         status,
		})
		assert.NoError(t, err)
		fakeAWS := fakeAWSClient{}
		r.aws = &fakeAWS
		return r, &fakeAWS
	}

	// LoadBalancer found, but experiment weights not present
	{
		var status v1alpha1.RolloutStatus
		r, fakeClient := newFakeReconciler(&status)
		fakeClient.loadBalancers = []*elbv2types.LoadBalancer{
			makeLoadBalancer("lb-abc123-name", "verify-weight-test-abc-123.us-west-2.elb.amazonaws.com"),
			makeLoadBalancer("lb-multi-ingress-name", "verify-weight-multi-ingress.us-west-2.elb.amazonaws.com"),
		}
		fakeClient.targetGroups = []aws.TargetGroupMeta{
			makeTargetGroupForBalancer("lb-abc123-name", "canary-tg-abc123-name", 80, 10, "default/ingress-canary-svc:80"),
			makeTargetGroupForBalancer("lb-abc123-name", "stable-tg-abc123-name", 80, 90, "default/ingress-stable-svc:80"),
			makeTargetGroupForBalancer("lb-abc123-name", "canary-tg-abc123-name", 443, 10, "default/ingress-canary-svc:443"),
			makeTargetGroupForBalancer("lb-abc123-name", "stable-tg-abc123-name", 443, 90, "default/ingress-stable-svc:443"),
			makeTargetGroupForBalancer("lb-multi-ingress-name", "multi-ingress-canary-tg-abc123-name", 80, 10, "default/multi-ingress-canary-svc:80"),
			makeTargetGroupForBalancer("lb-multi-ingress-name", "multi-ingress-stable-tg-abc123-name", 80, 90, "default/multi-ingress-stable-svc:80"),
			makeTargetGroupForBalancer("lb-multi-ingress-name", "multi-ingress-canary-tg-abc123-name", 443, 10, "default/multi-ingress-canary-svc:443"),
			makeTargetGroupForBalancer("lb-multi-ingress-name", "multi-ingress-stable-tg-abc123-name", 443, 90, "default/multi-ingress-stable-svc:443"),
		}

		weightVerified, err := r.VerifyWeight(10, weightDestinations...)
		assert.NoError(t, err)
		assert.False(t, *weightVerified)
		assert.Equal(t, status.ALBs[0], *fakeClient.getAlbStatusMultiIngress("ingress", 0, 0))
	}

	// LoadBalancer found, with incorrect weights
	{
		var status v1alpha1.RolloutStatus
		r, fakeClient := newFakeReconciler(&status)
		fakeClient.loadBalancers = []*elbv2types.LoadBalancer{
			makeLoadBalancer("lb-abc123-name", "verify-weight-test-abc-123.us-west-2.elb.amazonaws.com"),
			makeLoadBalancer("lb-multi-ingress-name", "verify-weight-multi-ingress.us-west-2.elb.amazonaws.com"),
		}
		fakeClient.targetGroups = []aws.TargetGroupMeta{
			makeTargetGroupForBalancer("lb-abc123-name", "canary-tg-abc123-name", 80, 10, "default/ingress-canary-svc:80"),
			makeTargetGroupForBalancer("lb-abc123-name", "stable-tg-abc123-name", 80, 85, "default/ingress-stable-svc:80"),
			makeTargetGroupForBalancer("lb-abc123-name", "canary-tg-abc123-name", 443, 10, "default/ingress-canary-svc:443"),
			makeTargetGroupForBalancer("lb-abc123-name", "stable-tg-abc123-name", 443, 85, "default/ingress-stable-svc:443"),
			makeTargetGroupForBalancer("lb-multi-ingress-name", "multi-ingress-canary-tg-abc123-name", 80, 10, "default/multi-ingress-canary-svc:80"),
			makeTargetGroupForBalancer("lb-multi-ingress-name", "multi-ingress-stable-tg-abc123-name", 80, 85, "default/multi-ingress-stable-svc:80"),
			makeTargetGroupForBalancer("lb-multi-ingress-name", "multi-ingress-canary-tg-abc123-name", 443, 10, "default/multi-ingress-canary-svc:443"),
			makeTargetGroupForBalancer("lb-multi-ingress-name", "multi-ingress-stable-tg-abc123-name", 443, 85, "default/multi-ingress-stable-svc:443"),
			// first one has incorrect weights
			makeTargetGroupForBalancer("lb-abc123-name", "ex-svc-1-tg-abc123-name", 80, 100, "default/ingress-ex-svc-1:80"),
			makeTargetGroupForBalancer("lb-abc123-name", "ex-svc-2-tg-abc123-name", 80, 100, "default/ingress-ex-svc-2:80"),
			makeTargetGroupForBalancer("lb-abc123-name", "ex-svc-1-tg-abc123-name", 443, 100, "default/ingress-ex-svc-1:443"),
			makeTargetGroupForBalancer("lb-abc123-name", "ex-svc-2-tg-abc123-name", 443, 100, "default/ingress-ex-svc-2:443"),
			// second one has proper weights
			makeTargetGroupForBalancer("lb-multi-ingress-name", "ex-svc-1-tg-abc123-name", 80, weightDestinations[0].Weight, "default/multi-ingress-ex-svc-1:80"),
			makeTargetGroupForBalancer("lb-multi-ingress-name", "ex-svc-2-tg-abc123-name", 80, weightDestinations[1].Weight, "default/multi-ingress-ex-svc-2:80"),
			makeTargetGroupForBalancer("lb-multi-ingress-name", "ex-svc-1-tg-abc123-name", 443, weightDestinations[0].Weight, "default/multi-ingress-ex-svc-1:443"),
			makeTargetGroupForBalancer("lb-multi-ingress-name", "ex-svc-2-tg-abc123-name", 443, weightDestinations[1].Weight, "default/multi-ingress-ex-svc-2:443"),
		}

		weightVerified, err := r.VerifyWeight(10, weightDestinations...)
		assert.NoError(t, err)
		assert.False(t, *weightVerified)
		assert.Equal(t, status.ALBs[0], *fakeClient.getAlbStatusMultiIngress("ingress", 0, 0))
		assert.Equal(t, status.ALBs[1], *fakeClient.getAlbStatusMultiIngress("multi-ingress", 1, 4))
	}

	// LoadBalancer found, with all correct weights
	{
		var status v1alpha1.RolloutStatus
		r, fakeClient := newFakeReconciler(&status)
		fakeClient.loadBalancers = []*elbv2types.LoadBalancer{
			makeLoadBalancer("lb-abc123-name", "verify-weight-test-abc-123.us-west-2.elb.amazonaws.com"),
			makeLoadBalancer("lb-multi-ingress-name", "verify-weight-multi-ingress.us-west-2.elb.amazonaws.com"),
		}
		fakeClient.targetGroups = []aws.TargetGroupMeta{
			makeTargetGroupForBalancer("lb-abc123-name", "canary-tg-abc123-name", 80, 10, "default/ingress-canary-svc:80"),
			makeTargetGroupForBalancer("lb-abc123-name", "stable-tg-abc123-name", 80, 85, "default/ingress-stable-svc:80"),
			makeTargetGroupForBalancer("lb-abc123-name", "canary-tg-abc123-name", 443, 10, "default/ingress-canary-svc:443"),
			makeTargetGroupForBalancer("lb-abc123-name", "stable-tg-abc123-name", 443, 85, "default/ingress-stable-svc:443"),
			makeTargetGroupForBalancer("lb-multi-ingress-name", "multi-ingress-canary-tg-abc123-name", 80, 10, "default/multi-ingress-canary-svc:80"),
			makeTargetGroupForBalancer("lb-multi-ingress-name", "multi-ingress-stable-tg-abc123-name", 80, 85, "default/multi-ingress-stable-svc:80"),
			makeTargetGroupForBalancer("lb-multi-ingress-name", "multi-ingress-canary-tg-abc123-name", 443, 10, "default/multi-ingress-canary-svc:443"),
			makeTargetGroupForBalancer("lb-multi-ingress-name", "multi-ingress-stable-tg-abc123-name", 443, 85, "default/multi-ingress-stable-svc:443"),
			makeTargetGroupForBalancer("lb-abc123-name", "ex-svc-1-tg-abc123-name", 80, weightDestinations[0].Weight, "default/ingress-ex-svc-1:80"),
			makeTargetGroupForBalancer("lb-abc123-name", "ex-svc-2-tg-abc123-name", 80, weightDestinations[1].Weight, "default/ingress-ex-svc-2:80"),
			makeTargetGroupForBalancer("lb-abc123-name", "ex-svc-1-tg-abc123-name", 443, weightDestinations[0].Weight, "default/ingress-ex-svc-1:443"),
			makeTargetGroupForBalancer("lb-abc123-name", "ex-svc-2-tg-abc123-name", 443, weightDestinations[1].Weight, "default/ingress-ex-svc-2:443"),
			// because both balancers should have experiment target groups
			makeTargetGroupForBalancer("lb-multi-ingress-name", "ex-svc-1-tg-abc123-name", 80, weightDestinations[0].Weight, "default/multi-ingress-ex-svc-1:80"),
			makeTargetGroupForBalancer("lb-multi-ingress-name", "ex-svc-2-tg-abc123-name", 80, weightDestinations[1].Weight, "default/multi-ingress-ex-svc-2:80"),
			makeTargetGroupForBalancer("lb-multi-ingress-name", "ex-svc-1-tg-abc123-name", 443, weightDestinations[0].Weight, "default/multi-ingress-ex-svc-1:443"),
			makeTargetGroupForBalancer("lb-multi-ingress-name", "ex-svc-2-tg-abc123-name", 443, weightDestinations[1].Weight, "default/multi-ingress-ex-svc-2:443"),
		}

		weightVerified, err := r.VerifyWeight(10, weightDestinations...)
		assert.NoError(t, err)
		assert.True(t, *weightVerified)
		assert.Equal(t, status.ALBs[0], *fakeClient.getAlbStatusMultiIngress("ingress", 0, 0))
	}
}

func testSetHeaderRoute(t *testing.T, ro *v1alpha1.Rollout, ingresses []*networkingv1.Ingress) {
	client := fake.NewSimpleClientset(ingressesToObjects(ingresses)...)
	k8sI := kubeinformers.NewSharedInformerFactory(client, 0)
	for _, ingress := range ingresses {
		k8sI.Networking().V1().Ingresses().Informer().GetIndexer().Add(ingress)
	}
	ingressWrapper, err := ingressutil.NewIngressWrapper(ingressutil.IngressModeNetworking, client, k8sI)
	if err != nil {
		t.Fatal(err)
	}
	r, err := NewReconciler(ReconcilerConfig{
		Rollout:        ro,
		Client:         client,
		Recorder:       record.NewFakeEventRecorder(),
		ControllerKind: schema.GroupVersionKind{Group: "foo", Version: "v1", Kind: "Bar"},
		IngressWrapper: ingressWrapper,
	})
	assert.NoError(t, err)
	err = r.SetHeaderRoute(&v1alpha1.SetHeaderRoute{
		Name: "header-route",
		Match: []v1alpha1.HeaderRoutingMatch{{
			HeaderName: "Agent",
			HeaderValue: &v1alpha1.StringMatch{
				Prefix: "Chrome",
			},
		}},
	})
	assert.Nil(t, err)
	assert.Len(t, client.Actions(), len(ingresses))

	// no managed routes, no changes expected
	err = r.RemoveManagedRoutes()
	assert.Nil(t, err)
	assert.Len(t, client.Actions(), len(ingresses))
}

func TestSetHeaderRoute(t *testing.T) {
	ro := fakeRollout(STABLE_SVC, CANARY_SVC, nil, "ingress", 443)
	ro.Spec.Strategy.Canary.TrafficRouting.ManagedRoutes = []v1alpha1.MangedRoutes{
		{Name: "header-route"},
	}
	i := ingress("ingress", STABLE_SVC, CANARY_SVC, "action1", []int32{443}, 10, ro.Name, false)
	testSetHeaderRoute(t, ro, []*networkingv1.Ingress{i})
}

func TestSetHeaderRouteMultiIngress(t *testing.T) {
	ro := fakeRolloutWithMultiIngress(STABLE_SVC, CANARY_SVC, nil, []string{"ingress", "multi-ingress"}, 443)
	ro.Spec.Strategy.Canary.TrafficRouting.ManagedRoutes = []v1alpha1.MangedRoutes{
		{Name: "header-route"},
	}
	i := ingress("ingress", STABLE_SVC, CANARY_SVC, "action1", []int32{443}, 10, ro.Name, false)
	mi := ingress("multi-ingress", STABLE_SVC, CANARY_SVC, "action2", []int32{443}, 10, ro.Name, false)

	testSetHeaderRoute(t, ro, []*networkingv1.Ingress{i, mi})
}
func TestSetHeaderRouteServicePorts(t *testing.T) {
	ro := fakeRolloutWithServicePorts(STABLE_SVC, CANARY_SVC, nil, []string{"ingress", "multi-ingress"})
	ro.Spec.Strategy.Canary.TrafficRouting.ManagedRoutes = []v1alpha1.MangedRoutes{
		{Name: "header-route"},
	}
	i := ingress("ingress", STABLE_SVC, CANARY_SVC, "action1", []int32{80, 443}, 10, ro.Name, false)
	mi := ingress("multi-ingress", STABLE_SVC, CANARY_SVC, "action2", []int32{80, 443}, 10, ro.Name, false)

	testSetHeaderRoute(t, ro, []*networkingv1.Ingress{i, mi})
}

func testRemoveManagedRoutes(t *testing.T, ro *v1alpha1.Rollout, ingresses []*networkingv1.Ingress) {
	client := fake.NewSimpleClientset(ingressesToObjects(ingresses)...)
	managedByValue := ingressutil.ManagedALBAnnotations{
		ro.Name: ingressutil.ManagedALBAnnotation{
			"alb.ingress.kubernetes.io/actions.action1",
			"alb.ingress.kubernetes.io/actions.header-route",
			"alb.ingress.kubernetes.io/conditions.header-route",
		},
	}
	specRules := []networkingv1.IngressRule{
		{
			IngressRuleValue: networkingv1.IngressRuleValue{
				HTTP: &networkingv1.HTTPIngressRuleValue{
					Paths: []networkingv1.HTTPIngressPath{
						{
							Backend: networkingv1.IngressBackend{
								Service: &networkingv1.IngressServiceBackend{
									Name: "action1",
									Port: networkingv1.ServiceBackendPort{
										Name:   "use-annotation",
										Number: 0,
									},
								},
								Resource: nil,
							},
						},
					},
				},
			},
		},
		{
			IngressRuleValue: networkingv1.IngressRuleValue{
				HTTP: &networkingv1.HTTPIngressRuleValue{
					Paths: []networkingv1.HTTPIngressPath{
						{
							Backend: networkingv1.IngressBackend{
								Service: &networkingv1.IngressServiceBackend{
									Name: "header-route",
									Port: networkingv1.ServiceBackendPort{
										Name:   "use-annotation",
										Number: 0,
									},
								},
								Resource: nil,
							},
						},
					},
				},
			},
		},
	}

	k8sI := kubeinformers.NewSharedInformerFactory(client, 0)
	for _, ingress := range ingresses {
		ingress.Annotations["alb.ingress.kubernetes.io/actions.header-route"] = "{}"
		ingress.Annotations["alb.ingress.kubernetes.io/conditions.header-route"] = "{}"
		ingress.Annotations[ingressutil.ManagedAnnotations] = managedByValue.String()

		ingress.Spec.Rules = []networkingv1.IngressRule{}
		copy(ingress.Spec.Rules, specRules)

		k8sI.Networking().V1().Ingresses().Informer().GetIndexer().Add(ingress)
	}

	ingressWrapper, err := ingressutil.NewIngressWrapper(ingressutil.IngressModeNetworking, client, k8sI)
	if err != nil {
		t.Fatal(err)
	}
	r, err := NewReconciler(ReconcilerConfig{
		Rollout:        ro,
		Client:         client,
		Recorder:       record.NewFakeEventRecorder(),
		ControllerKind: schema.GroupVersionKind{Group: "foo", Version: "v1", Kind: "Bar"},
		IngressWrapper: ingressWrapper,
	})
	assert.NoError(t, err)

	err = r.SetHeaderRoute(&v1alpha1.SetHeaderRoute{
		Name: "header-route",
	})
	assert.Nil(t, err)
	assert.Len(t, client.Actions(), len(ingresses))

	err = r.RemoveManagedRoutes()
	assert.Nil(t, err)
	assert.Len(t, client.Actions(), len(ingresses)*2)
}

func TestRemoveManagedRoutes(t *testing.T) {
	ro := fakeRollout(STABLE_SVC, CANARY_SVC, nil, "ingress", 443)
	ro.Spec.Strategy.Canary.TrafficRouting.ManagedRoutes = []v1alpha1.MangedRoutes{
		{Name: "header-route"},
	}
	i := ingress("ingress", STABLE_SVC, CANARY_SVC, "action1", []int32{443}, 10, ro.Name, false)
	testRemoveManagedRoutes(t, ro, []*networkingv1.Ingress{i})
}

func TestRemoveManagedRoutesMultiIngress(t *testing.T) {
	ro := fakeRolloutWithMultiIngress(STABLE_SVC, CANARY_SVC, nil, []string{"ingress", "multi-ingress"}, 443)
	ro.Spec.Strategy.Canary.TrafficRouting.ManagedRoutes = []v1alpha1.MangedRoutes{
		{Name: "header-route"},
	}
	i := ingress("ingress", STABLE_SVC, CANARY_SVC, "action1", []int32{443}, 10, ro.Name, false)
	mi := ingress("multi-ingress", STABLE_SVC, CANARY_SVC, "action1", []int32{443}, 10, ro.Name, false)
	testRemoveManagedRoutes(t, ro, []*networkingv1.Ingress{i, mi})
}

func TestRemoveManagedRoutesServicePorts(t *testing.T) {
	ro := fakeRolloutWithServicePorts(STABLE_SVC, CANARY_SVC, nil, []string{"ingress", "multi-ingress"})
	ro.Spec.Strategy.Canary.TrafficRouting.ManagedRoutes = []v1alpha1.MangedRoutes{
		{Name: "header-route"},
	}
	i := ingress("ingress", STABLE_SVC, CANARY_SVC, "action1", []int32{80, 443}, 10, ro.Name, false)
	mi := ingress("multi-ingress", STABLE_SVC, CANARY_SVC, "action1", []int32{80, 443}, 10, ro.Name, false)
	testRemoveManagedRoutes(t, ro, []*networkingv1.Ingress{i, mi})
}

func testSetMirrorRoute(t *testing.T, ro *v1alpha1.Rollout, ingresses []*networkingv1.Ingress) {
	client := fake.NewSimpleClientset()
	k8sI := kubeinformers.NewSharedInformerFactory(client, 0)
	for _, ingress := range ingresses {
		k8sI.Networking().V1().Ingresses().Informer().GetIndexer().Add(ingress)
	}
	ingressWrapper, err := ingressutil.NewIngressWrapper(ingressutil.IngressModeNetworking, client, k8sI)
	if err != nil {
		t.Fatal(err)
	}
	r, err := NewReconciler(ReconcilerConfig{
		Rollout:        ro,
		Client:         client,
		Recorder:       record.NewFakeEventRecorder(),
		ControllerKind: schema.GroupVersionKind{Group: "foo", Version: "v1", Kind: "Bar"},
		IngressWrapper: ingressWrapper,
	})
	assert.NoError(t, err)
	err = r.SetMirrorRoute(&v1alpha1.SetMirrorRoute{
		Name: "mirror-route",
		Match: []v1alpha1.RouteMatch{{
			Method: &v1alpha1.StringMatch{Exact: "GET"},
		}},
	})
	assert.Nil(t, err)
	err = r.RemoveManagedRoutes()
	assert.Nil(t, err)

	assert.Len(t, client.Actions(), 0)
}
func TestSetMirrorRoute(t *testing.T) {
	ro := fakeRollout(STABLE_SVC, CANARY_SVC, nil, "ingress", 443)
	i := ingress("ingress", STABLE_SVC, CANARY_SVC, STABLE_SVC, []int32{443}, 10, ro.Name, false)
	testSetMirrorRoute(t, ro, []*networkingv1.Ingress{i})
}

func TestSetMirrorRouteMultiIngress(t *testing.T) {
	ro := fakeRolloutWithMultiIngress(STABLE_SVC, CANARY_SVC, nil, []string{"ingress", "multi-ingress"}, 443)
	i := ingress("ingress", STABLE_SVC, CANARY_SVC, STABLE_SVC, []int32{443}, 10, ro.Name, false)
	mi := ingress("multi-ingress", STABLE_SVC, CANARY_SVC, STABLE_SVC, []int32{443}, 10, ro.Name, false)

	testSetMirrorRoute(t, ro, []*networkingv1.Ingress{i, mi})
}

func TestSetMirrorRouteServicePorts(t *testing.T) {
	ro := fakeRolloutWithServicePorts(STABLE_SVC, CANARY_SVC, nil, []string{"ingress", "multi-ingress"})
	i := ingress("ingress", STABLE_SVC, CANARY_SVC, STABLE_SVC, []int32{80, 443}, 10, ro.Name, false)
	mi := ingress("multi-ingress", STABLE_SVC, CANARY_SVC, STABLE_SVC, []int32{80, 443}, 10, ro.Name, false)

	testSetMirrorRoute(t, ro, []*networkingv1.Ingress{i, mi})
}<|MERGE_RESOLUTION|>--- conflicted
+++ resolved
@@ -20,12 +20,9 @@
 	kubeinformers "k8s.io/client-go/informers"
 	"k8s.io/client-go/kubernetes/fake"
 	k8stesting "k8s.io/client-go/testing"
-<<<<<<< HEAD
 	"k8s.io/utils/pointer"
+	"k8s.io/utils/ptr"
 	"k8s.io/utils/strings/slices"
-=======
-	"k8s.io/utils/ptr"
->>>>>>> 29ed7a9c
 
 	"github.com/argoproj/argo-rollouts/pkg/apis/rollouts/v1alpha1"
 	"github.com/argoproj/argo-rollouts/utils/aws"
@@ -38,7 +35,6 @@
 const CANARY_SVC = "canary-svc"
 const PING_SVC = "ping-service"
 const PONG_SVC = "pong-service"
-const ALB_TAG_KEY_RESOURCE_ID = "ingress.k8s.aws/resource"
 
 func fakeRollout(stableSvc, canarySvc string, pingPong *v1alpha1.PingPongSpec, stableIng string, port int32) *v1alpha1.Rollout {
 	return &v1alpha1.Rollout{
@@ -848,11 +844,7 @@
 		ro := fakeRollout(STABLE_SVC, CANARY_SVC, nil, "ingress", 443)
 		ro.Status.StableRS = "a45fe23"
 		ro.Spec.Strategy.Canary.Steps = []v1alpha1.CanaryStep{{
-<<<<<<< HEAD
-			SetWeight: pointer.Int32(10),
-=======
 			SetWeight: ptr.To[int32](10),
->>>>>>> 29ed7a9c
 		}}
 		i := ingress("ingress", STABLE_SVC, CANARY_SVC, STABLE_SVC, []int32{443}, 5, ro.Name, false)
 		i.Status.LoadBalancer = networkingv1.IngressLoadBalancerStatus{
@@ -926,196 +918,92 @@
 		var status v1alpha1.RolloutStatus
 		r, fakeClient := newFakeReconciler(&status)
 		fakeClient.loadBalancers = []*elbv2types.LoadBalancer{
-<<<<<<< HEAD
 			makeLoadBalancer("lb-abc123-name", "verify-weight-test-abc-123.us-west-2.elb.amazonaws.com"),
 		}
 		fakeClient.targetGroups = []aws.TargetGroupMeta{
 			makeTargetGroupForBalancer("lb-abc123-name", "canary-tg-abc123-name", 443, 11, "default/ingress-canary-svc:443"),
 			makeTargetGroupForBalancer("lb-abc123-name", "stable-tg-abc123-name", 443, 89, "default/ingress-stable-svc:443"),
-=======
+		}
+
+		weightVerified, err := r.VerifyWeight(10)
+		assert.NoError(t, err)
+		assert.False(t, *weightVerified)
+		assert.Equal(t, status.ALBs[0], *status.ALB)
+		assert.Equal(t, *status.ALB, *fakeClient.getAlbStatus("ingress"))
+	}
+
+	// LoadBalancer found, at weight
+	{
+		var status v1alpha1.RolloutStatus
+		r, fakeClient := newFakeReconciler(&status)
+
+		fakeClient.loadBalancers = []*elbv2types.LoadBalancer{
+			makeLoadBalancer("lb-abc123-name", "verify-weight-test-abc-123.us-west-2.elb.amazonaws.com"),
+		}
+		fakeClient.targetGroups = []aws.TargetGroupMeta{
+			makeTargetGroupForBalancer("lb-abc123-name", "canary-tg-abc123-name", 443, 10, "default/ingress-canary-svc:443"),
+			makeTargetGroupForBalancer("lb-abc123-name", "stable-tg-abc123-name", 443, 90, "default/ingress-stable-svc:443"),
+		}
+
+		weightVerified, err := r.VerifyWeight(10)
+		assert.NoError(t, err)
+		assert.True(t, *weightVerified)
+		assert.Equal(t, status.ALBs[0], *status.ALB)
+		assert.Equal(t, *status.ALB, *fakeClient.getAlbStatus("ingress"))
+	}
+
+	// LoadBalancer found, at max weight, end of rollout
+	{
+		var status v1alpha1.RolloutStatus
+		status.CurrentStepIndex = pointer.Int32Ptr(2)
+		r, fakeClient := newFakeReconciler(&status)
+		fakeClient.loadBalancers = []*elbv2types.LoadBalancer{
+			makeLoadBalancer("lb-abc123-name", "verify-weight-test-abc-123.us-west-2.elb.amazonaws.com"),
+		}
+		fakeClient.targetGroups = []aws.TargetGroupMeta{
+			makeTargetGroupForBalancer("lb-abc123-name", "canary-tg-abc123-name", 443, 100, "default/ingress-canary-svc:443"),
+			makeTargetGroupForBalancer("lb-abc123-name", "stable-tg-abc123-name", 443, 0, "default/ingress-stable-svc:443"),
+		}
+
+		weightVerified, err := r.VerifyWeight(100)
+		assert.NoError(t, err)
+		assert.True(t, *weightVerified)
+		assert.Equal(t, status.ALBs[0], *status.ALB)
+		assert.Equal(t, *status.ALB, *fakeClient.getAlbStatus("ingress"))
+	}
+
+	// LoadBalancer found, but ARNs are unparsable
+	{
+		var status v1alpha1.RolloutStatus
+		r, fakeClient := newFakeReconciler(&status)
+		fakeClient.loadBalancers = []*elbv2types.LoadBalancer{
 			{
-				LoadBalancerName: ptr.To[string]("lb-abc123-name"),
-				LoadBalancerArn:  ptr.To[string]("arn:aws:elasticloadbalancing:us-east-2:123456789012:loadbalancer/app/lb-abc123-name/1234567890123456"),
-				DNSName:          ptr.To[string]("verify-weight-test-abc-123.us-west-2.elb.amazonaws.com"),
+				LoadBalancerName: pointer.StringPtr("lb-abc123-name"),
+				LoadBalancerArn:  pointer.StringPtr("lb-abc123-arn"),
+				DNSName:          pointer.StringPtr("verify-weight-test-abc-123.us-west-2.elb.amazonaws.com"),
 			},
 		}
 		fakeClient.targetGroups = []aws.TargetGroupMeta{
 			{
 				TargetGroup: elbv2types.TargetGroup{
-					TargetGroupName: ptr.To[string]("canary-tg-abc123-name"),
-					TargetGroupArn:  ptr.To[string]("arn:aws:elasticloadbalancing:us-east-2:123456789012:targetgroup/canary-tg-abc123-name/1234567890123456"),
-				},
-				Weight: ptr.To[int32](11),
-				Tags: map[string]string{
-					ALB_TAG_KEY_RESOURCE_ID: "default/ingress-canary-svc:443",
-				},
-			},
-			{
-				TargetGroup: elbv2types.TargetGroup{
-					TargetGroupName: ptr.To[string]("stable-tg-abc123-name"),
-					TargetGroupArn:  ptr.To[string]("arn:aws:elasticloadbalancing:us-east-2:123456789012:targetgroup/stable-tg-abc123-name/1234567890123456"),
-				},
-				Weight: ptr.To[int32](89),
-				Tags: map[string]string{
-					ALB_TAG_KEY_RESOURCE_ID: "default/ingress-stable-svc:443",
-				},
-			},
->>>>>>> 29ed7a9c
-		}
-
-		weightVerified, err := r.VerifyWeight(10)
-		assert.NoError(t, err)
-		assert.False(t, *weightVerified)
-		assert.Equal(t, status.ALBs[0], *status.ALB)
-		assert.Equal(t, *status.ALB, *fakeClient.getAlbStatus("ingress"))
-	}
-
-	// LoadBalancer found, at weight
-	{
-		var status v1alpha1.RolloutStatus
-		r, fakeClient := newFakeReconciler(&status)
-
-		fakeClient.loadBalancers = []*elbv2types.LoadBalancer{
-<<<<<<< HEAD
-			makeLoadBalancer("lb-abc123-name", "verify-weight-test-abc-123.us-west-2.elb.amazonaws.com"),
-		}
-		fakeClient.targetGroups = []aws.TargetGroupMeta{
-			makeTargetGroupForBalancer("lb-abc123-name", "canary-tg-abc123-name", 443, 10, "default/ingress-canary-svc:443"),
-			makeTargetGroupForBalancer("lb-abc123-name", "stable-tg-abc123-name", 443, 90, "default/ingress-stable-svc:443"),
-=======
-			{
-				LoadBalancerName: ptr.To[string]("lb-abc123-name"),
-				LoadBalancerArn:  ptr.To[string]("arn:aws:elasticloadbalancing:us-east-2:123456789012:loadbalancer/app/lb-abc123-name/1234567890123456"),
-				DNSName:          ptr.To[string]("verify-weight-test-abc-123.us-west-2.elb.amazonaws.com"),
-			},
-		}
-		fakeClient.targetGroups = []aws.TargetGroupMeta{
-			{
-				TargetGroup: elbv2types.TargetGroup{
-					TargetGroupName: ptr.To[string]("canary-tg-abc123-name"),
-					TargetGroupArn:  ptr.To[string]("arn:aws:elasticloadbalancing:us-east-2:123456789012:targetgroup/canary-tg-abc123-name/1234567890123456"),
-				},
-				Weight: ptr.To[int32](10),
-				Tags: map[string]string{
-					ALB_TAG_KEY_RESOURCE_ID: "default/ingress-canary-svc:443",
-				},
-			},
-			{
-				TargetGroup: elbv2types.TargetGroup{
-					TargetGroupName: ptr.To[string]("stable-tg-abc123-name"),
-					TargetGroupArn:  ptr.To[string]("arn:aws:elasticloadbalancing:us-east-2:123456789012:targetgroup/stable-tg-abc123-name/1234567890123456"),
-				},
-				Weight: ptr.To[int32](11),
-				Tags: map[string]string{
-					ALB_TAG_KEY_RESOURCE_ID: "default/ingress-stable-svc:443",
-				},
-			},
->>>>>>> 29ed7a9c
-		}
-
-		weightVerified, err := r.VerifyWeight(10)
-		assert.NoError(t, err)
-		assert.True(t, *weightVerified)
-		assert.Equal(t, status.ALBs[0], *status.ALB)
-		assert.Equal(t, *status.ALB, *fakeClient.getAlbStatus("ingress"))
-	}
-
-	// LoadBalancer found, at max weight, end of rollout
-	{
-		var status v1alpha1.RolloutStatus
-		status.CurrentStepIndex = ptr.To[int32](2)
-		r, fakeClient := newFakeReconciler(&status)
-		fakeClient.loadBalancers = []*elbv2types.LoadBalancer{
-<<<<<<< HEAD
-			makeLoadBalancer("lb-abc123-name", "verify-weight-test-abc-123.us-west-2.elb.amazonaws.com"),
-		}
-		fakeClient.targetGroups = []aws.TargetGroupMeta{
-			makeTargetGroupForBalancer("lb-abc123-name", "canary-tg-abc123-name", 443, 100, "default/ingress-canary-svc:443"),
-			makeTargetGroupForBalancer("lb-abc123-name", "stable-tg-abc123-name", 443, 0, "default/ingress-stable-svc:443"),
-=======
-			{
-				LoadBalancerName: ptr.To[string]("lb-abc123-name"),
-				LoadBalancerArn:  ptr.To[string]("arn:aws:elasticloadbalancing:us-east-2:123456789012:loadbalancer/app/lb-abc123-name/1234567890123456"),
-				DNSName:          ptr.To[string]("verify-weight-test-abc-123.us-west-2.elb.amazonaws.com"),
-			},
-		}
-		fakeClient.targetGroups = []aws.TargetGroupMeta{
-			{
-				TargetGroup: elbv2types.TargetGroup{
-					TargetGroupName: ptr.To[string]("canary-tg-abc123-name"),
-					TargetGroupArn:  ptr.To[string]("arn:aws:elasticloadbalancing:us-east-2:123456789012:targetgroup/canary-tg-abc123-name/1234567890123456"),
-				},
-				Weight: ptr.To[int32](100),
-				Tags: map[string]string{
-					ALB_TAG_KEY_RESOURCE_ID: "default/ingress-canary-svc:443",
-				},
-			},
-			{
-				TargetGroup: elbv2types.TargetGroup{
-					TargetGroupName: ptr.To[string]("stable-tg-abc123-name"),
-					TargetGroupArn:  ptr.To[string]("arn:aws:elasticloadbalancing:us-east-2:123456789012:targetgroup/stable-tg-abc123-name/1234567890123456"),
-				},
-				Weight: ptr.To[int32](0),
-				Tags: map[string]string{
-					ALB_TAG_KEY_RESOURCE_ID: "default/ingress-stable-svc:443",
-				},
-			},
->>>>>>> 29ed7a9c
-		}
-
-		weightVerified, err := r.VerifyWeight(100)
-		assert.NoError(t, err)
-		assert.True(t, *weightVerified)
-		assert.Equal(t, status.ALBs[0], *status.ALB)
-		assert.Equal(t, *status.ALB, *fakeClient.getAlbStatus("ingress"))
-	}
-
-	// LoadBalancer found, but ARNs are unparsable
-	{
-		var status v1alpha1.RolloutStatus
-		r, fakeClient := newFakeReconciler(&status)
-		fakeClient.loadBalancers = []*elbv2types.LoadBalancer{
-			{
-				LoadBalancerName: ptr.To[string]("lb-abc123-name"),
-				LoadBalancerArn:  ptr.To[string]("lb-abc123-arn"),
-				DNSName:          ptr.To[string]("verify-weight-test-abc-123.us-west-2.elb.amazonaws.com"),
-			},
-		}
-		fakeClient.targetGroups = []aws.TargetGroupMeta{
-			{
-				TargetGroup: elbv2types.TargetGroup{
-<<<<<<< HEAD
 					LoadBalancerArns: []string{"lb-abc123-arn"},
 					TargetGroupName:  pointer.StringPtr("canary-tg-abc123-name"),
 					TargetGroupArn:   pointer.StringPtr("canary-tg-abc123-arn"),
 				},
 				Weight: pointer.Int32(10),
-=======
-					TargetGroupName: ptr.To[string]("canary-tg-abc123-name"),
-					TargetGroupArn:  ptr.To[string]("canary-tg-abc123-arn"),
-				},
-				Weight: ptr.To[int32](10),
->>>>>>> 29ed7a9c
 				Tags: map[string]string{
-					ALB_TAG_KEY_RESOURCE_ID: "default/ingress-canary-svc:443",
+					aws.AWSLoadBalancerV2TagKeyResourceID: "default/ingress-canary-svc:443",
 				},
 			},
 			{
 				TargetGroup: elbv2types.TargetGroup{
-<<<<<<< HEAD
 					LoadBalancerArns: []string{"lb-abc123-arn"},
 					TargetGroupName:  pointer.StringPtr("stable-tg-abc123-name"),
 					TargetGroupArn:   pointer.StringPtr("stable-tg-abc123-arn"),
 				},
 				Weight: pointer.Int32(11),
-=======
-					TargetGroupName: ptr.To[string]("stable-tg-abc123-name"),
-					TargetGroupArn:  ptr.To[string]("stable-tg-abc123-arn"),
-				},
-				Weight: ptr.To[int32](11),
->>>>>>> 29ed7a9c
 				Tags: map[string]string{
-					ALB_TAG_KEY_RESOURCE_ID: "default/ingress-stable-svc:443",
+					aws.AWSLoadBalancerV2TagKeyResourceID: "default/ingress-stable-svc:443",
 				},
 			},
 		}
@@ -1139,7 +1027,7 @@
 		}
 		ro.Status.StableRS = "a45fe23"
 		ro.Spec.Strategy.Canary.Steps = []v1alpha1.CanaryStep{{
-			SetWeight: pointer.Int32(10),
+			SetWeight: ptr.To[int32](10),
 		}}
 		i := ingress("ingress", STABLE_SVC, CANARY_SVC, STABLE_SVC, []int32{80, 443}, 5, ro.Name, false)
 		i.Status.LoadBalancer = networkingv1.IngressLoadBalancerStatus{
@@ -1163,7 +1051,7 @@
 			Recorder:       record.NewFakeEventRecorder(),
 			ControllerKind: schema.GroupVersionKind{Group: "foo", Version: "v1", Kind: "Bar"},
 			IngressWrapper: ingressWrapper,
-			VerifyWeight:   pointer.BoolPtr(true),
+			VerifyWeight:   ptr.To[bool](true),
 			Status:         status,
 		})
 		assert.NoError(t, err)
@@ -1256,11 +1144,7 @@
 		ro := fakeRolloutWithMultiIngress(STABLE_SVC, CANARY_SVC, nil, []string{"ingress", "multi-ingress"}, 443)
 		ro.Status.StableRS = "a45fe23"
 		ro.Spec.Strategy.Canary.Steps = []v1alpha1.CanaryStep{{
-<<<<<<< HEAD
-			SetWeight: pointer.Int32(10),
-=======
 			SetWeight: ptr.To[int32](10),
->>>>>>> 29ed7a9c
 		}}
 		i := ingress("ingress", STABLE_SVC, CANARY_SVC, STABLE_SVC, []int32{443}, 5, ro.Name, false)
 		mi := ingress("multi-ingress", STABLE_SVC, CANARY_SVC, STABLE_SVC, []int32{443}, 5, ro.Name, false)
@@ -1354,7 +1238,6 @@
 		var status v1alpha1.RolloutStatus
 		r, fakeClient := newFakeReconciler(&status)
 		fakeClient.loadBalancers = []*elbv2types.LoadBalancer{
-<<<<<<< HEAD
 			makeLoadBalancer("lb-abc123-name", "verify-weight-test-abc-123.us-west-2.elb.amazonaws.com"),
 			makeLoadBalancer("lb-multi-ingress-name", "verify-weight-multi-ingress.us-west-2.elb.amazonaws.com"),
 		}
@@ -1363,60 +1246,6 @@
 			makeTargetGroupForBalancer("lb-abc123-name", "stable-tg-abc123-name", 443, 89, "default/ingress-stable-svc:443"),
 			makeTargetGroupForBalancer("lb-multi-ingress-name", "multi-ingress-canary-tg-abc123-name", 443, 11, "default/multi-ingress-canary-svc:443"),
 			makeTargetGroupForBalancer("lb-multi-ingress-name", "multi-ingress-stable-tg-abc123-name", 443, 89, "default/multi-ingress-stable-svc:443"),
-=======
-			{
-				LoadBalancerName: ptr.To[string]("lb-abc123-name"),
-				LoadBalancerArn:  ptr.To[string]("arn:aws:elasticloadbalancing:us-east-2:123456789012:loadbalancer/app/lb-abc123-name/1234567890123456"),
-				DNSName:          ptr.To[string]("verify-weight-test-abc-123.us-west-2.elb.amazonaws.com"),
-			},
-			{
-				LoadBalancerName: ptr.To[string]("lb-multi-ingress-name"),
-				LoadBalancerArn:  ptr.To[string]("arn:aws:elasticloadbalancing:us-east-2:123456789012:loadbalancer/app/lb-multi-ingress-name/1234567890123456"),
-				DNSName:          ptr.To[string]("verify-weight-multi-ingress.us-west-2.elb.amazonaws.com"),
-			},
-		}
-		fakeClient.targetGroups = []aws.TargetGroupMeta{
-			{
-				TargetGroup: elbv2types.TargetGroup{
-					TargetGroupName: ptr.To[string]("canary-tg-abc123-name"),
-					TargetGroupArn:  ptr.To[string]("arn:aws:elasticloadbalancing:us-east-2:123456789012:targetgroup/canary-tg-abc123-name/1234567890123456"),
-				},
-				Weight: ptr.To[int32](11),
-				Tags: map[string]string{
-					ALB_TAG_KEY_RESOURCE_ID: "default/ingress-canary-svc:443",
-				},
-			},
-			{
-				TargetGroup: elbv2types.TargetGroup{
-					TargetGroupName: ptr.To[string]("stable-tg-abc123-name"),
-					TargetGroupArn:  ptr.To[string]("arn:aws:elasticloadbalancing:us-east-2:123456789012:targetgroup/stable-tg-abc123-name/1234567890123456"),
-				},
-				Weight: ptr.To[int32](89),
-				Tags: map[string]string{
-					ALB_TAG_KEY_RESOURCE_ID: "default/ingress-stable-svc:443",
-				},
-			},
-			{
-				TargetGroup: elbv2types.TargetGroup{
-					TargetGroupName: ptr.To[string]("multi-ingress-canary-tg-abc123-name"),
-					TargetGroupArn:  ptr.To[string]("arn:aws:elasticloadbalancing:us-east-2:123456789012:targetgroup/multi-ingress-canary-tg-abc123-name/1234567890123456"),
-				},
-				Weight: ptr.To[int32](11),
-				Tags: map[string]string{
-					ALB_TAG_KEY_RESOURCE_ID: "default/multi-ingress-canary-svc:443",
-				},
-			},
-			{
-				TargetGroup: elbv2types.TargetGroup{
-					TargetGroupName: ptr.To[string]("multi-ingress-stable-tg-abc123-name"),
-					TargetGroupArn:  ptr.To[string]("arn:aws:elasticloadbalancing:us-east-2:123456789012:targetgroup/multi-ingress-stable-tg-abc123-name/1234567890123456"),
-				},
-				Weight: ptr.To[int32](89),
-				Tags: map[string]string{
-					ALB_TAG_KEY_RESOURCE_ID: "default/multi-ingress-stable-svc:443",
-				},
-			},
->>>>>>> 29ed7a9c
 		}
 
 		weightVerified, err := r.VerifyWeight(10)
@@ -1431,7 +1260,6 @@
 		var status v1alpha1.RolloutStatus
 		r, fakeClient := newFakeReconciler(&status)
 		fakeClient.loadBalancers = []*elbv2types.LoadBalancer{
-<<<<<<< HEAD
 			makeLoadBalancer("lb-abc123-name", "verify-weight-test-abc-123.us-west-2.elb.amazonaws.com"),
 			makeLoadBalancer("lb-multi-ingress-name", "verify-weight-multi-ingress.us-west-2.elb.amazonaws.com"),
 		}
@@ -1440,60 +1268,6 @@
 			makeTargetGroupForBalancer("lb-abc123-name", "stable-tg-abc123-name", 443, 90, "default/ingress-stable-svc:443"),
 			makeTargetGroupForBalancer("lb-multi-ingress-name", "multi-ingress-canary-tg-abc123-name", 443, 10, "default/multi-ingress-canary-svc:443"),
 			makeTargetGroupForBalancer("lb-multi-ingress-name", "multi-ingress-stable-tg-abc123-name", 443, 90, "default/multi-ingress-stable-svc:443"),
-=======
-			{
-				LoadBalancerName: ptr.To[string]("lb-abc123-name"),
-				LoadBalancerArn:  ptr.To[string]("arn:aws:elasticloadbalancing:us-east-2:123456789012:loadbalancer/app/lb-abc123-name/1234567890123456"),
-				DNSName:          ptr.To[string]("verify-weight-test-abc-123.us-west-2.elb.amazonaws.com"),
-			},
-			{
-				LoadBalancerName: ptr.To[string]("lb-multi-ingress-name"),
-				LoadBalancerArn:  ptr.To[string]("arn:aws:elasticloadbalancing:us-east-2:123456789012:loadbalancer/app/lb-multi-ingress-name/1234567890123456"),
-				DNSName:          ptr.To[string]("verify-weight-multi-ingress.us-west-2.elb.amazonaws.com"),
-			},
-		}
-		fakeClient.targetGroups = []aws.TargetGroupMeta{
-			{
-				TargetGroup: elbv2types.TargetGroup{
-					TargetGroupName: ptr.To[string]("canary-tg-abc123-name"),
-					TargetGroupArn:  ptr.To[string]("arn:aws:elasticloadbalancing:us-east-2:123456789012:targetgroup/canary-tg-abc123-name/1234567890123456"),
-				},
-				Weight: ptr.To[int32](10),
-				Tags: map[string]string{
-					ALB_TAG_KEY_RESOURCE_ID: "default/ingress-canary-svc:443",
-				},
-			},
-			{
-				TargetGroup: elbv2types.TargetGroup{
-					TargetGroupName: ptr.To[string]("stable-tg-abc123-name"),
-					TargetGroupArn:  ptr.To[string]("arn:aws:elasticloadbalancing:us-east-2:123456789012:targetgroup/stable-tg-abc123-name/1234567890123456"),
-				},
-				Weight: ptr.To[int32](90),
-				Tags: map[string]string{
-					ALB_TAG_KEY_RESOURCE_ID: "default/ingress-stable-svc:443",
-				},
-			},
-			{
-				TargetGroup: elbv2types.TargetGroup{
-					TargetGroupName: ptr.To[string]("multi-ingress-canary-tg-abc123-name"),
-					TargetGroupArn:  ptr.To[string]("arn:aws:elasticloadbalancing:us-east-2:123456789012:targetgroup/multi-ingress-canary-tg-abc123-name/1234567890123456"),
-				},
-				Weight: ptr.To[int32](10),
-				Tags: map[string]string{
-					ALB_TAG_KEY_RESOURCE_ID: "default/multi-ingress-canary-svc:443",
-				},
-			},
-			{
-				TargetGroup: elbv2types.TargetGroup{
-					TargetGroupName: ptr.To[string]("multi-ingress-stable-tg-abc123-name"),
-					TargetGroupArn:  ptr.To[string]("arn:aws:elasticloadbalancing:us-east-2:123456789012:targetgroup/multi-ingress-stable-tg-abc123-name/1234567890123456"),
-				},
-				Weight: ptr.To[int32](90),
-				Tags: map[string]string{
-					ALB_TAG_KEY_RESOURCE_ID: "default/multi-ingress-stable-svc:443",
-				},
-			},
->>>>>>> 29ed7a9c
 		}
 		weightVerified, err := r.VerifyWeight(10)
 		assert.NoError(t, err)
@@ -1571,7 +1345,7 @@
 		ro := fakeRolloutWithServicePorts(STABLE_SVC, CANARY_SVC, nil, []string{"ingress", "multi-ingress"})
 		ro.Status.StableRS = "a45fe23"
 		ro.Spec.Strategy.Canary.Steps = []v1alpha1.CanaryStep{{
-			SetWeight: pointer.Int32(10),
+			SetWeight: ptr.To[int32](10),
 		}}
 		i := ingress("ingress", STABLE_SVC, CANARY_SVC, STABLE_SVC, []int32{80, 443}, 5, ro.Name, false)
 		mi := ingress("multi-ingress", STABLE_SVC, CANARY_SVC, STABLE_SVC, []int32{80, 443}, 5, ro.Name, false)
@@ -1604,7 +1378,7 @@
 			Recorder:       record.NewFakeEventRecorder(),
 			ControllerKind: schema.GroupVersionKind{Group: "foo", Version: "v1", Kind: "Bar"},
 			IngressWrapper: ingressWrapper,
-			VerifyWeight:   pointer.BoolPtr(true),
+			VerifyWeight:   ptr.To[bool](true),
 			Status:         status,
 		})
 		assert.NoError(t, err)
@@ -1788,9 +1562,9 @@
 	lbName := strings.Clone(name)
 	lbDNS := strings.Clone(dnsName)
 	return &elbv2types.LoadBalancer{
-		LoadBalancerName: pointer.StringPtr(lbName),
-		LoadBalancerArn:  pointer.StringPtr("arn:aws:elasticloadbalancing:us-east-2:123456789012:loadbalancer/app/" + name + "/1234567890123456"),
-		DNSName:          pointer.StringPtr(lbDNS),
+		LoadBalancerName: ptr.To[string](lbName),
+		LoadBalancerArn:  ptr.To[string]("arn:aws:elasticloadbalancing:us-east-2:123456789012:loadbalancer/app/" + name + "/1234567890123456"),
+		DNSName:          ptr.To[string](lbDNS),
 	}
 }
 func makeTargetGroup(name string, port int32, weight int32, lbResourceId string) aws.TargetGroupMeta {
@@ -1800,11 +1574,11 @@
 	return aws.TargetGroupMeta{
 		TargetGroup: elbv2types.TargetGroup{
 			LoadBalancerArns: []string{},
-			Port:             pointer.Int32(tgPort),
-			TargetGroupName:  pointer.StringPtr(tgName),
-			TargetGroupArn:   pointer.StringPtr("arn:aws:elasticloadbalancing:us-east-2:123456789012:targetgroup/" + tgName + "/1234567890123456"),
-		},
-		Weight: pointer.Int32(tgWeight),
+			Port:             ptr.To[int32](tgPort),
+			TargetGroupName:  ptr.To[string](tgName),
+			TargetGroupArn:   ptr.To[string]("arn:aws:elasticloadbalancing:us-east-2:123456789012:targetgroup/" + tgName + "/1234567890123456"),
+		},
+		Weight: ptr.To[int32](tgWeight),
 		Tags: map[string]string{
 			aws.AWSLoadBalancerV2TagKeyResourceID: lbResourceId,
 		},
@@ -1837,11 +1611,7 @@
 		ro := fakeRollout(STABLE_SVC, CANARY_SVC, nil, "ingress", 443)
 		ro.Status.StableRS = "a45fe23"
 		ro.Spec.Strategy.Canary.Steps = []v1alpha1.CanaryStep{{
-<<<<<<< HEAD
-			SetWeight: pointer.Int32(10),
-=======
 			SetWeight: ptr.To[int32](10),
->>>>>>> 29ed7a9c
 		}}
 		i := ingress("ingress", STABLE_SVC, CANARY_SVC, STABLE_SVC, []int32{443}, 0, ro.Name, false)
 		i.Annotations["alb.ingress.kubernetes.io/actions.stable-svc"] = fmt.Sprintf(actionTemplateWithExperiments, CANARY_SVC, 443, 10, weightDestinations[0].ServiceName, 443, weightDestinations[0].Weight, weightDestinations[1].ServiceName, 443, weightDestinations[1].Weight, STABLE_SVC, []int32{443}, 85)
@@ -1881,41 +1651,11 @@
 		var status v1alpha1.RolloutStatus
 		r, fakeClient := newFakeReconciler(&status)
 		fakeClient.loadBalancers = []*elbv2types.LoadBalancer{
-<<<<<<< HEAD
 			makeLoadBalancer("lb-abc123-name", "verify-weight-test-abc-123.us-west-2.elb.amazonaws.com"),
 		}
 		fakeClient.targetGroups = []aws.TargetGroupMeta{
 			makeTargetGroupForBalancer("lb-abc123-name", "canary-tg-abc123-name", 443, 10, "default/ingress-canary-svc:443"),
 			makeTargetGroupForBalancer("lb-abc123-name", "stable-tg-abc123-name", 443, 90, "default/ingress-stable-svc:443"),
-=======
-			{
-				LoadBalancerName: ptr.To[string]("lb-abc123-name"),
-				LoadBalancerArn:  ptr.To[string]("arn:aws:elasticloadbalancing:us-east-2:123456789012:loadbalancer/app/lb-abc123-name/1234567890123456"),
-				DNSName:          ptr.To[string]("verify-weight-test-abc-123.us-west-2.elb.amazonaws.com"),
-			},
-		}
-		fakeClient.targetGroups = []aws.TargetGroupMeta{
-			{
-				TargetGroup: elbv2types.TargetGroup{
-					TargetGroupName: ptr.To[string]("canary-tg-abc123-name"),
-					TargetGroupArn:  ptr.To[string]("arn:aws:elasticloadbalancing:us-east-2:123456789012:targetgroup/canary-tg-abc123-name/1234567890123456"),
-				},
-				Weight: ptr.To[int32](10),
-				Tags: map[string]string{
-					ALB_TAG_KEY_RESOURCE_ID: "default/ingress-canary-svc:443",
-				},
-			},
-			{
-				TargetGroup: elbv2types.TargetGroup{
-					TargetGroupName: ptr.To[string]("stable-tg-abc123-name"),
-					TargetGroupArn:  ptr.To[string]("arn:aws:elasticloadbalancing:us-east-2:123456789012:targetgroup/stable-tg-abc123-name/1234567890123456"),
-				},
-				Weight: ptr.To[int32](90),
-				Tags: map[string]string{
-					ALB_TAG_KEY_RESOURCE_ID: "default/ingress-stable-svc:443",
-				},
-			},
->>>>>>> 29ed7a9c
 		}
 
 		weightVerified, err := r.VerifyWeight(10, weightDestinations...)
@@ -1929,7 +1669,6 @@
 		var status v1alpha1.RolloutStatus
 		r, fakeClient := newFakeReconciler(&status)
 		fakeClient.loadBalancers = []*elbv2types.LoadBalancer{
-<<<<<<< HEAD
 			makeLoadBalancer("lb-abc123-name", "verify-weight-test-abc-123.us-west-2.elb.amazonaws.com"),
 		}
 		fakeClient.targetGroups = []aws.TargetGroupMeta{
@@ -1939,55 +1678,6 @@
 			makeTargetGroupForBalancer("lb-abc123-name", "ex-svc-1-tg-abc123-name", 443, 100, "default/ingress-ex-svc-1:443"),
 			makeTargetGroupForBalancer("lb-abc123-name", "ex-svc-2-tg-abc123-name", 443, 100, "default/ingress-ex-svc-2:443"),
 			makeTargetGroupForBalancer("lb-abc123-name", "stable-tg-abc123-name", 443, 90, "default/ingress-stable-svc:443"),
-=======
-			{
-				LoadBalancerName: ptr.To[string]("lb-abc123-name"),
-				LoadBalancerArn:  ptr.To[string]("arn:aws:elasticloadbalancing:us-east-2:123456789012:loadbalancer/app/lb-abc123-name/1234567890123456"),
-				DNSName:          ptr.To[string]("verify-weight-test-abc-123.us-west-2.elb.amazonaws.com"),
-			},
-		}
-		fakeClient.targetGroups = []aws.TargetGroupMeta{
-			{
-				TargetGroup: elbv2types.TargetGroup{
-					TargetGroupName: ptr.To[string]("canary-tg-abc123-name"),
-					TargetGroupArn:  ptr.To[string]("arn:aws:elasticloadbalancing:us-east-2:123456789012:targetgroup/canary-tg-abc123-name/1234567890123456"),
-				},
-				Weight: ptr.To[int32](10),
-				Tags: map[string]string{
-					ALB_TAG_KEY_RESOURCE_ID: "default/ingress-canary-svc:443",
-				},
-			},
-			{
-				TargetGroup: elbv2types.TargetGroup{
-					TargetGroupName: ptr.To[string]("ex-svc-1-tg-abc123-name"),
-					TargetGroupArn:  ptr.To[string]("arn:aws:elasticloadbalancing:us-east-2:123456789012:targetgroup/ex-svc-1-tg-abc123-name/1234567890123456"),
-				},
-				Weight: ptr.To[int32](100),
-				Tags: map[string]string{
-					ALB_TAG_KEY_RESOURCE_ID: "default/ingress-ex-svc-1:443",
-				},
-			},
-			{
-				TargetGroup: elbv2types.TargetGroup{
-					TargetGroupName: ptr.To[string]("ex-svc-2-tg-abc123-name"),
-					TargetGroupArn:  ptr.To[string]("arn:aws:elasticloadbalancing:us-east-2:123456789012:targetgroup/ex-svc-2-tg-abc123-name/1234567890123456"),
-				},
-				Weight: ptr.To[int32](100),
-				Tags: map[string]string{
-					ALB_TAG_KEY_RESOURCE_ID: "default/ingress-ex-svc-2:443",
-				},
-			},
-			{
-				TargetGroup: elbv2types.TargetGroup{
-					TargetGroupName: ptr.To[string]("stable-tg-abc123-name"),
-					TargetGroupArn:  ptr.To[string]("arn:aws:elasticloadbalancing:us-east-2:123456789012:targetgroup/stable-tg-abc123-name/1234567890123456"),
-				},
-				Weight: ptr.To[int32](85),
-				Tags: map[string]string{
-					ALB_TAG_KEY_RESOURCE_ID: "default/ingress-stable-svc:443",
-				},
-			},
->>>>>>> 29ed7a9c
 		}
 
 		weightVerified, err := r.VerifyWeight(10, weightDestinations...)
@@ -2001,7 +1691,6 @@
 		var status v1alpha1.RolloutStatus
 		r, fakeClient := newFakeReconciler(&status)
 		fakeClient.loadBalancers = []*elbv2types.LoadBalancer{
-<<<<<<< HEAD
 			makeLoadBalancer("lb-abc123-name", "verify-weight-test-abc-123.us-west-2.elb.amazonaws.com"),
 		}
 		fakeClient.targetGroups = []aws.TargetGroupMeta{
@@ -2009,55 +1698,6 @@
 			makeTargetGroupForBalancer("lb-abc123-name", "ex-svc-1-tg-abc123-name", 443, weightDestinations[0].Weight, "default/ingress-ex-svc-1:443"),
 			makeTargetGroupForBalancer("lb-abc123-name", "ex-svc-2-tg-abc123-name", 443, weightDestinations[1].Weight, "default/ingress-ex-svc-2:443"),
 			makeTargetGroupForBalancer("lb-abc123-name", "stable-tg-abc123-name", 443, 85, "default/ingress-stable-svc:443"),
-=======
-			{
-				LoadBalancerName: ptr.To[string]("lb-abc123-name"),
-				LoadBalancerArn:  ptr.To[string]("arn:aws:elasticloadbalancing:us-east-2:123456789012:loadbalancer/app/lb-abc123-name/1234567890123456"),
-				DNSName:          ptr.To[string]("verify-weight-test-abc-123.us-west-2.elb.amazonaws.com"),
-			},
-		}
-		fakeClient.targetGroups = []aws.TargetGroupMeta{
-			{
-				TargetGroup: elbv2types.TargetGroup{
-					TargetGroupName: ptr.To[string]("canary-tg-abc123-name"),
-					TargetGroupArn:  ptr.To[string]("arn:aws:elasticloadbalancing:us-east-2:123456789012:targetgroup/canary-tg-abc123-name/1234567890123456"),
-				},
-				Weight: ptr.To[int32](10),
-				Tags: map[string]string{
-					ALB_TAG_KEY_RESOURCE_ID: "default/ingress-canary-svc:443",
-				},
-			},
-			{
-				TargetGroup: elbv2types.TargetGroup{
-					TargetGroupName: ptr.To[string]("ex-svc-1-tg-abc123-name"),
-					TargetGroupArn:  ptr.To[string]("arn:aws:elasticloadbalancing:us-east-2:123456789012:targetgroup/ex-svc-1-tg-abc123-name/1234567890123456"),
-				},
-				Weight: &weightDestinations[0].Weight,
-				Tags: map[string]string{
-					ALB_TAG_KEY_RESOURCE_ID: "default/ingress-ex-svc-1:443",
-				},
-			},
-			{
-				TargetGroup: elbv2types.TargetGroup{
-					TargetGroupName: ptr.To[string]("ex-svc-2-tg-abc123-name"),
-					TargetGroupArn:  ptr.To[string]("arn:aws:elasticloadbalancing:us-east-2:123456789012:targetgroup/ex-svc-2-tg-abc123-name/1234567890123456"),
-				},
-				Weight: &weightDestinations[1].Weight,
-				Tags: map[string]string{
-					ALB_TAG_KEY_RESOURCE_ID: "default/ingress-ex-svc-2:443",
-				},
-			},
-			{
-				TargetGroup: elbv2types.TargetGroup{
-					TargetGroupName: ptr.To[string]("stable-tg-abc123-name"),
-					TargetGroupArn:  ptr.To[string]("arn:aws:elasticloadbalancing:us-east-2:123456789012:targetgroup/stable-tg-abc123-name/1234567890123456"),
-				},
-				Weight: ptr.To[int32](85),
-				Tags: map[string]string{
-					ALB_TAG_KEY_RESOURCE_ID: "default/ingress-stable-svc:443",
-				},
-			},
->>>>>>> 29ed7a9c
 		}
 
 		weightVerified, err := r.VerifyWeight(10, weightDestinations...)
@@ -2084,11 +1724,7 @@
 		ro := fakeRolloutWithMultiIngress(STABLE_SVC, CANARY_SVC, nil, []string{"ingress", "multi-ingress"}, 443)
 		ro.Status.StableRS = "a45fe23"
 		ro.Spec.Strategy.Canary.Steps = []v1alpha1.CanaryStep{{
-<<<<<<< HEAD
-			SetWeight: pointer.Int32(10),
-=======
 			SetWeight: ptr.To[int32](10),
->>>>>>> 29ed7a9c
 		}}
 		i := ingress("ingress", STABLE_SVC, CANARY_SVC, STABLE_SVC, []int32{443}, 0, ro.Name, false)
 		mi := ingress("multi-ingress", STABLE_SVC, CANARY_SVC, STABLE_SVC, []int32{443}, 5, ro.Name, false)
@@ -2138,7 +1774,6 @@
 		var status v1alpha1.RolloutStatus
 		r, fakeClient := newFakeReconciler(&status)
 		fakeClient.loadBalancers = []*elbv2types.LoadBalancer{
-<<<<<<< HEAD
 			makeLoadBalancer("lb-abc123-name", "verify-weight-test-abc-123.us-west-2.elb.amazonaws.com"),
 			makeLoadBalancer("lb-multi-ingress-name", "verify-weight-multi-ingress.us-west-2.elb.amazonaws.com"),
 		}
@@ -2147,60 +1782,6 @@
 			makeTargetGroupForBalancer("lb-abc123-name", "stable-tg-abc123-name", 443, 90, "default/ingress-stable-svc:443"),
 			makeTargetGroupForBalancer("lb-multi-ingress-name", "multi-ingress-canary-tg-abc123-name", 443, 10, "default/multi-ingress-canary-svc:443"),
 			makeTargetGroupForBalancer("lb-multi-ingress-name", "multi-ingress-stable-tg-abc123-name", 443, 90, "default/multi-ingress-stable-svc:443"),
-=======
-			{
-				LoadBalancerName: ptr.To[string]("lb-abc123-name"),
-				LoadBalancerArn:  ptr.To[string]("arn:aws:elasticloadbalancing:us-east-2:123456789012:loadbalancer/app/lb-abc123-name/1234567890123456"),
-				DNSName:          ptr.To[string]("verify-weight-test-abc-123.us-west-2.elb.amazonaws.com"),
-			},
-			{
-				LoadBalancerName: ptr.To[string]("lb-multi-ingress-name"),
-				LoadBalancerArn:  ptr.To[string]("arn:aws:elasticloadbalancing:us-east-2:123456789012:loadbalancer/app/lb-multi-ingress-name/1234567890123456"),
-				DNSName:          ptr.To[string]("verify-weight-multi-ingress.us-west-2.elb.amazonaws.com"),
-			},
-		}
-		fakeClient.targetGroups = []aws.TargetGroupMeta{
-			{
-				TargetGroup: elbv2types.TargetGroup{
-					TargetGroupName: ptr.To[string]("canary-tg-abc123-name"),
-					TargetGroupArn:  ptr.To[string]("arn:aws:elasticloadbalancing:us-east-2:123456789012:targetgroup/canary-tg-abc123-name/1234567890123456"),
-				},
-				Weight: ptr.To[int32](10),
-				Tags: map[string]string{
-					ALB_TAG_KEY_RESOURCE_ID: "default/ingress-canary-svc:443",
-				},
-			},
-			{
-				TargetGroup: elbv2types.TargetGroup{
-					TargetGroupName: ptr.To[string]("stable-tg-abc123-name"),
-					TargetGroupArn:  ptr.To[string]("arn:aws:elasticloadbalancing:us-east-2:123456789012:targetgroup/stable-tg-abc123-name/1234567890123456"),
-				},
-				Weight: ptr.To[int32](90),
-				Tags: map[string]string{
-					ALB_TAG_KEY_RESOURCE_ID: "default/ingress-stable-svc:443",
-				},
-			},
-			{
-				TargetGroup: elbv2types.TargetGroup{
-					TargetGroupName: ptr.To[string]("multi-ingress-canary-tg-abc123-name"),
-					TargetGroupArn:  ptr.To[string]("arn:aws:elasticloadbalancing:us-east-2:123456789012:targetgroup/multi-ingress-canary-tg-abc123-name/1234567890123456"),
-				},
-				Weight: ptr.To[int32](10),
-				Tags: map[string]string{
-					ALB_TAG_KEY_RESOURCE_ID: "default/multi-ingress-canary-svc:443",
-				},
-			},
-			{
-				TargetGroup: elbv2types.TargetGroup{
-					TargetGroupName: ptr.To[string]("multi-ingress-stable-tg-abc123-name"),
-					TargetGroupArn:  ptr.To[string]("arn:aws:elasticloadbalancing:us-east-2:123456789012:targetgroup/multi-ingress-stable-tg-abc123-name/1234567890123456"),
-				},
-				Weight: ptr.To[int32](90),
-				Tags: map[string]string{
-					ALB_TAG_KEY_RESOURCE_ID: "default/multi-ingress-stable-svc:443",
-				},
-			},
->>>>>>> 29ed7a9c
 		}
 
 		weightVerified, err := r.VerifyWeight(10, weightDestinations...)
@@ -2214,7 +1795,6 @@
 		var status v1alpha1.RolloutStatus
 		r, fakeClient := newFakeReconciler(&status)
 		fakeClient.loadBalancers = []*elbv2types.LoadBalancer{
-<<<<<<< HEAD
 			makeLoadBalancer("lb-abc123-name", "verify-weight-test-abc-123.us-west-2.elb.amazonaws.com"),
 			makeLoadBalancer("lb-multi-ingress-name", "verify-weight-multi-ingress.us-west-2.elb.amazonaws.com"),
 		}
@@ -2225,80 +1805,6 @@
 			makeTargetGroupForBalancer("lb-multi-ingress-name", "multi-ingress-stable-tg-abc123-name", 443, 85, "default/multi-ingress-stable-svc:443"),
 			makeTargetGroupForBalancer("lb-abc123-name", "ex-svc-1-tg-abc123-name", 443, 100, "default/ingress-ex-svc-1:443"),
 			makeTargetGroupForBalancer("lb-abc123-name", "ex-svc-2-tg-abc123-name", 443, 100, "default/ingress-ex-svc-2:443"),
-=======
-			{
-				LoadBalancerName: ptr.To[string]("lb-abc123-name"),
-				LoadBalancerArn:  ptr.To[string]("arn:aws:elasticloadbalancing:us-east-2:123456789012:loadbalancer/app/lb-abc123-name/1234567890123456"),
-				DNSName:          ptr.To[string]("verify-weight-test-abc-123.us-west-2.elb.amazonaws.com"),
-			},
-			{
-				LoadBalancerName: ptr.To[string]("lb-multi-ingress-name"),
-				LoadBalancerArn:  ptr.To[string]("arn:aws:elasticloadbalancing:us-east-2:123456789012:loadbalancer/app/lb-multi-ingress-name/1234567890123456"),
-				DNSName:          ptr.To[string]("verify-weight-multi-ingress.us-west-2.elb.amazonaws.com"),
-			},
-		}
-		fakeClient.targetGroups = []aws.TargetGroupMeta{
-			{
-				TargetGroup: elbv2types.TargetGroup{
-					TargetGroupName: ptr.To[string]("canary-tg-abc123-name"),
-					TargetGroupArn:  ptr.To[string]("arn:aws:elasticloadbalancing:us-east-2:123456789012:targetgroup/canary-tg-abc123-name/1234567890123456"),
-				},
-				Weight: ptr.To[int32](10),
-				Tags: map[string]string{
-					ALB_TAG_KEY_RESOURCE_ID: "default/ingress-canary-svc:443",
-				},
-			},
-			{
-				TargetGroup: elbv2types.TargetGroup{
-					TargetGroupName: ptr.To[string]("stable-tg-abc123-name"),
-					TargetGroupArn:  ptr.To[string]("arn:aws:elasticloadbalancing:us-east-2:123456789012:targetgroup/stable-tg-abc123-name/1234567890123456"),
-				},
-				Weight: ptr.To[int32](85),
-				Tags: map[string]string{
-					ALB_TAG_KEY_RESOURCE_ID: "default/ingress-stable-svc:443",
-				},
-			},
-			{
-				TargetGroup: elbv2types.TargetGroup{
-					TargetGroupName: ptr.To[string]("multi-ingress-canary-tg-abc123-name"),
-					TargetGroupArn:  ptr.To[string]("arn:aws:elasticloadbalancing:us-east-2:123456789012:targetgroup/multi-ingress-canary-tg-abc123-name/1234567890123456"),
-				},
-				Weight: ptr.To[int32](10),
-				Tags: map[string]string{
-					ALB_TAG_KEY_RESOURCE_ID: "default/multi-ingress-canary-svc:443",
-				},
-			},
-			{
-				TargetGroup: elbv2types.TargetGroup{
-					TargetGroupName: ptr.To[string]("multi-ingress-stable-tg-abc123-name"),
-					TargetGroupArn:  ptr.To[string]("arn:aws:elasticloadbalancing:us-east-2:123456789012:targetgroup/app/multi-ingress-stable-tg-name/1234567890123456"),
-				},
-				Weight: ptr.To[int32](85),
-				Tags: map[string]string{
-					ALB_TAG_KEY_RESOURCE_ID: "default/multi-ingress-stable-svc:443",
-				},
-			},
-			{
-				TargetGroup: elbv2types.TargetGroup{
-					TargetGroupName: ptr.To[string]("ex-svc-1-tg-abc123-name"),
-					TargetGroupArn:  ptr.To[string]("arn:aws:elasticloadbalancing:us-east-2:123456789012:targetgroup/ex-svc-1-tg-abc123-name/1234567890123456"),
-				},
-				Weight: ptr.To[int32](100),
-				Tags: map[string]string{
-					ALB_TAG_KEY_RESOURCE_ID: "default/ingress-ex-svc-1:443",
-				},
-			},
-			{
-				TargetGroup: elbv2types.TargetGroup{
-					TargetGroupName: ptr.To[string]("ex-svc-2-tg-abc123-name"),
-					TargetGroupArn:  ptr.To[string]("arn:aws:elasticloadbalancing:us-east-2:123456789012:targetgroup/ex-svc-2-tg-abc123-name/123456789012345"),
-				},
-				Weight: ptr.To[int32](100),
-				Tags: map[string]string{
-					ALB_TAG_KEY_RESOURCE_ID: "default/ingress-ex-svc-2:443",
-				},
-			},
->>>>>>> 29ed7a9c
 		}
 
 		weightVerified, err := r.VerifyWeight(10, weightDestinations...)
@@ -2313,7 +1819,6 @@
 		var status v1alpha1.RolloutStatus
 		r, fakeClient := newFakeReconciler(&status)
 		fakeClient.loadBalancers = []*elbv2types.LoadBalancer{
-<<<<<<< HEAD
 			makeLoadBalancer("lb-abc123-name", "verify-weight-test-abc-123.us-west-2.elb.amazonaws.com"),
 			makeLoadBalancer("lb-multi-ingress-name", "verify-weight-multi-ingress.us-west-2.elb.amazonaws.com"),
 		}
@@ -2327,80 +1832,6 @@
 			// because both balancers should have experiment target groups
 			makeTargetGroupForBalancer("lb-multi-ingress-name", "ex-svc-1-tg-abc123-name", 443, weightDestinations[0].Weight, "default/multi-ingress-ex-svc-1:443"),
 			makeTargetGroupForBalancer("lb-multi-ingress-name", "ex-svc-2-tg-abc123-name", 443, weightDestinations[1].Weight, "default/multi-ingress-ex-svc-2:443"),
-=======
-			{
-				LoadBalancerName: ptr.To[string]("lb-abc123-name"),
-				LoadBalancerArn:  ptr.To[string]("arn:aws:elasticloadbalancing:us-east-2:123456789012:loadbalancer/app/lb-abc123-name/1234567890123456"),
-				DNSName:          ptr.To[string]("verify-weight-test-abc-123.us-west-2.elb.amazonaws.com"),
-			},
-			{
-				LoadBalancerName: ptr.To[string]("lb-multi-ingress-name"),
-				LoadBalancerArn:  ptr.To[string]("arn:aws:elasticloadbalancing:us-east-2:123456789012:loadbalancer/app/lb-multi-ingress-name/1234567890123456"),
-				DNSName:          ptr.To[string]("verify-weight-multi-ingress.us-west-2.elb.amazonaws.com"),
-			},
-		}
-		fakeClient.targetGroups = []aws.TargetGroupMeta{
-			{
-				TargetGroup: elbv2types.TargetGroup{
-					TargetGroupName: ptr.To[string]("canary-tg-abc123-name"),
-					TargetGroupArn:  ptr.To[string]("arn:aws:elasticloadbalancing:us-east-2:123456789012:targetgroup/canary-tg-abc123-name/1234567890123456"),
-				},
-				Weight: ptr.To[int32](10),
-				Tags: map[string]string{
-					ALB_TAG_KEY_RESOURCE_ID: "default/ingress-canary-svc:443",
-				},
-			},
-			{
-				TargetGroup: elbv2types.TargetGroup{
-					TargetGroupName: ptr.To[string]("stable-tg-abc123-name"),
-					TargetGroupArn:  ptr.To[string]("arn:aws:elasticloadbalancing:us-east-2:123456789012:targetgroup/stable-tg-abc123-name/1234567890123456"),
-				},
-				Weight: ptr.To[int32](85),
-				Tags: map[string]string{
-					ALB_TAG_KEY_RESOURCE_ID: "default/ingress-stable-svc:443",
-				},
-			},
-			{
-				TargetGroup: elbv2types.TargetGroup{
-					TargetGroupName: ptr.To[string]("multi-ingress-canary-tg-abc123-name"),
-					TargetGroupArn:  ptr.To[string]("arn:aws:elasticloadbalancing:us-east-2:123456789012:targetgroup/app/multi-ingress-canary-tg-name/1234567890123456"),
-				},
-				Weight: ptr.To[int32](10),
-				Tags: map[string]string{
-					ALB_TAG_KEY_RESOURCE_ID: "default/multi-ingress-canary-svc:443",
-				},
-			},
-			{
-				TargetGroup: elbv2types.TargetGroup{
-					TargetGroupName: ptr.To[string]("multi-ingress-stable-tg-abc123-name"),
-					TargetGroupArn:  ptr.To[string]("arn:aws:elasticloadbalancing:us-east-2:123456789012:targetgroup/app/multi-ingress-stable-tg-name/1234567890123456"),
-				},
-				Weight: ptr.To[int32](85),
-				Tags: map[string]string{
-					ALB_TAG_KEY_RESOURCE_ID: "default/multi-ingress-stable-svc:443",
-				},
-			},
-			{
-				TargetGroup: elbv2types.TargetGroup{
-					TargetGroupName: ptr.To[string]("ex-svc-1-tg-abc123-name"),
-					TargetGroupArn:  ptr.To[string]("arn:aws:elasticloadbalancing:us-east-2:123456789012:targetgroup/ex-svc-1-tg-abc123-name/1234567890123456"),
-				},
-				Weight: &weightDestinations[0].Weight,
-				Tags: map[string]string{
-					ALB_TAG_KEY_RESOURCE_ID: "default/ingress-ex-svc-1:443",
-				},
-			},
-			{
-				TargetGroup: elbv2types.TargetGroup{
-					TargetGroupName: ptr.To[string]("ex-svc-2-tg-abc123-name"),
-					TargetGroupArn:  ptr.To[string]("arn:aws:elasticloadbalancing:us-east-2:123456789012:targetgroup/ex-svc-2-tg-abc123-name/123456789012345"),
-				},
-				Weight: &weightDestinations[1].Weight,
-				Tags: map[string]string{
-					ALB_TAG_KEY_RESOURCE_ID: "default/ingress-ex-svc-2:443",
-				},
-			},
->>>>>>> 29ed7a9c
 		}
 
 		weightVerified, err := r.VerifyWeight(10, weightDestinations...)
@@ -2427,7 +1858,7 @@
 		ro := fakeRolloutWithServicePorts(STABLE_SVC, CANARY_SVC, nil, []string{"ingress", "multi-ingress"})
 		ro.Status.StableRS = "a45fe23"
 		ro.Spec.Strategy.Canary.Steps = []v1alpha1.CanaryStep{{
-			SetWeight: pointer.Int32(10),
+			SetWeight: ptr.To[int32](10),
 		}}
 		i := ingress("ingress", STABLE_SVC, CANARY_SVC, STABLE_SVC, []int32{443}, 0, ro.Name, false)
 		mi := ingress("multi-ingress", STABLE_SVC, CANARY_SVC, STABLE_SVC, []int32{80, 443}, 5, ro.Name, false)
@@ -2463,7 +1894,7 @@
 			Recorder:       record.NewFakeEventRecorder(),
 			ControllerKind: schema.GroupVersionKind{Group: "foo", Version: "v1", Kind: "Bar"},
 			IngressWrapper: ingressWrapper,
-			VerifyWeight:   pointer.BoolPtr(true),
+			VerifyWeight:   ptr.To[bool](true),
 			Status:         status,
 		})
 		assert.NoError(t, err)
