--- conflicted
+++ resolved
@@ -129,17 +129,13 @@
 	resourceIDToDest := map[string]trafficrouting.WeightDestination{}
 
 	canaryService := rollout.Spec.Strategy.Canary.CanaryService
-<<<<<<< HEAD
-	canaryResourceID := aws.BuildV2TargetGroupID(rollout.Namespace, ingress.Name, canaryService, rollout.Spec.Strategy.Canary.TrafficRouting.ALB.ServicePort)
+	canaryResourceID := aws.BuildTargetGroupResourceID(rollout.Namespace, ingress.Name, canaryService, rollout.Spec.Strategy.Canary.TrafficRouting.ALB.ServicePort)
 
 	for _, dest := range additionalDestinations {
-		resourceID := aws.BuildV2TargetGroupID(rollout.Namespace, ingress.Name, dest.ServiceName, rollout.Spec.Strategy.Canary.TrafficRouting.ALB.ServicePort)
+		resourceID := aws.BuildTargetGroupResourceID(rollout.Namespace, ingress.Name, dest.ServiceName, rollout.Spec.Strategy.Canary.TrafficRouting.ALB.ServicePort)
 		resourceIDToDest[resourceID] = dest
 	}
 
-=======
-	resourceID := aws.BuildTargetGroupResourceID(rollout.Namespace, ingress.Name, canaryService, rollout.Spec.Strategy.Canary.TrafficRouting.ALB.ServicePort)
->>>>>>> 2565c879
 	if len(ingress.Status.LoadBalancer.Ingress) == 0 {
 		r.log.Infof("LoadBalancer not yet allocated")
 	}
@@ -168,32 +164,27 @@
 			if tg.Tags[aws.AWSLoadBalancerV2TagKeyResourceID] == canaryResourceID {
 				if tg.Weight != nil {
 					logCtx := logCtx.WithField("tg", *tg.TargetGroupArn)
-<<<<<<< HEAD
 					logCtx.Infof("canary weight of %s (desired: %d, current: %d)", canaryResourceID, desiredWeight, *tg.Weight)
-					if *tg.Weight == desiredWeight {
+					verified := *tg.Weight == desiredWeight
+					if verified {
 						numVerifiedWeights += 1
+						r.cfg.Recorder.Eventf(rollout, record.EventOptions{EventReason: conditions.TargetGroupVerifiedReason}, conditions.TargetGroupVerifiedWeightsMessage, canaryService, *tg.TargetGroupArn, desiredWeight)
+					} else {
+						r.cfg.Recorder.Warnf(rollout, record.EventOptions{EventReason: conditions.TargetGroupUnverifiedReason}, conditions.TargetGroupUnverifiedWeightsMessage, canaryService, *tg.TargetGroupArn, desiredWeight, *tg.Weight)
 					}
 				}
-
 			}
-
 			if dest, ok := resourceIDToDest[tg.Tags[aws.AWSLoadBalancerV2TagKeyResourceID]]; ok {
 				if tg.Weight != nil {
 					logCtx := logCtx.WithField("tg", *tg.TargetGroupArn)
 					logCtx.Infof("%s weight of %s (desired: %d, current: %d)", dest.ServiceName, tg.Tags[aws.AWSLoadBalancerV2TagKeyResourceID], dest.Weight, *tg.Weight)
-					if *tg.Weight == dest.Weight {
-						numVerifiedWeights += 1
-					}
-=======
-					logCtx.Infof("canary weight of %s (desired: %d, current: %d)", resourceID, desiredWeight, *tg.Weight)
 					verified := *tg.Weight == desiredWeight
 					if verified {
-						r.cfg.Recorder.Eventf(rollout, record.EventOptions{EventReason: conditions.TargetGroupVerifiedReason}, conditions.TargetGroupVerifiedWeightsMessage, canaryService, *tg.TargetGroupArn, desiredWeight)
+						numVerifiedWeights += 1
+						r.cfg.Recorder.Eventf(rollout, record.EventOptions{EventReason: conditions.TargetGroupVerifiedReason}, conditions.TargetGroupVerifiedWeightsMessage, dest.ServiceName, *tg.TargetGroupArn, dest.Weight)
 					} else {
-						r.cfg.Recorder.Warnf(rollout, record.EventOptions{EventReason: conditions.TargetGroupUnverifiedReason}, conditions.TargetGroupUnverifiedWeightsMessage, canaryService, *tg.TargetGroupArn, desiredWeight, *tg.Weight)
+						r.cfg.Recorder.Warnf(rollout, record.EventOptions{EventReason: conditions.TargetGroupUnverifiedReason}, conditions.TargetGroupUnverifiedWeightsMessage, dest.ServiceName, *tg.TargetGroupArn, dest.Weight, *tg.Weight)
 					}
-					return verified, nil
->>>>>>> 2565c879
 				}
 			}
 		}
