--- conflicted
+++ resolved
@@ -102,11 +102,7 @@
 	return nil
 }
 
-<<<<<<< HEAD
-func (r *Reconciler) generateVirtualServicePatches(routeNames []string, httpRoutes []VirtualServiceHTTPRoute, desiredWeight int64) virtualServicePatches {
-=======
-func (r *Reconciler) generateVirtualServicePatches(httpRoutes []VirtualServiceHTTPRoute, tlsRoutes []VirtualServiceTLSRoute, desiredWeight int64) virtualServicePatches {
->>>>>>> 89062e38
+func (r *Reconciler) generateVirtualServicePatches(rolloutVsvcRouteNames []string, httpRoutes []VirtualServiceHTTPRoute, rolloutVsvcTLSRoutes []v1alpha1.TLSRoute, tlsRoutes []VirtualServiceTLSRoute, desiredWeight int64) virtualServicePatches {
 	canarySvc := r.rollout.Spec.Strategy.Canary.CanaryService
 	stableSvc := r.rollout.Spec.Strategy.Canary.StableService
 	canarySubset := ""
@@ -117,12 +113,8 @@
 	}
 
 	// err can be ignored because we already called ValidateHTTPRoutes earlier
-<<<<<<< HEAD
-	routeIndexesToPatch, _ := getRouteIndexesToPatch(routeNames, httpRoutes)
-=======
-	httpRouteIndexesToPatch, _ := getHttpRouteIndexesToPatch(r.rollout.Spec.Strategy.Canary.TrafficRouting.Istio.VirtualService.Routes, httpRoutes)
-	tlsRouteIndexesToPatch, _ := getTlsRouteIndexesToPatch(r.rollout.Spec.Strategy.Canary.TrafficRouting.Istio.VirtualService.TLSRoutes, tlsRoutes)
->>>>>>> 89062e38
+	httpRouteIndexesToPatch, _ := getHttpRouteIndexesToPatch(rolloutVsvcRouteNames, httpRoutes)
+	tlsRouteIndexesToPatch, _ := getTlsRouteIndexesToPatch(rolloutVsvcTLSRoutes, tlsRoutes)
 
 	patches := virtualServicePatches{}
 	svcSubsets := svcSubsets{
@@ -163,9 +155,6 @@
 	return patches
 }
 
-<<<<<<< HEAD
-func (r *Reconciler) reconcileVirtualService(obj *unstructured.Unstructured, routeNames []string, desiredWeight int32) (*unstructured.Unstructured, bool, error) {
-=======
 func getHost(destination VirtualServiceRouteDestination) string {
 	var host string
 	if idx := strings.Index(destination.Destination.Host, "."); idx > 0 {
@@ -189,8 +178,7 @@
 	return patches
 }
 
-func (r *Reconciler) reconcileVirtualService(obj *unstructured.Unstructured, desiredWeight int32) (*unstructured.Unstructured, bool, error) {
->>>>>>> 89062e38
+func (r *Reconciler) reconcileVirtualService(obj *unstructured.Unstructured, vsvcRouteNames []string, vsvcTLSRoutes []v1alpha1.TLSRoute, desiredWeight int32) (*unstructured.Unstructured, bool, error) {
 	newObj := obj.DeepCopy()
 
 	// HTTP Routes
@@ -202,19 +190,11 @@
 		if err != nil {
 			return nil, false, err
 		}
-		if err := ValidateHTTPRoutes(r.rollout, httpRoutes); err != nil {
+		if err := ValidateHTTPRoutes(r.rollout, vsvcRouteNames, httpRoutes); err != nil {
 			return nil, false, err
 		}
 	}
 
-<<<<<<< HEAD
-	if err := ValidateHTTPRoutes(r.rollout, routeNames, httpRoutes); err != nil {
-		return nil, false, err
-	}
-
-	patches := r.generateVirtualServicePatches(routeNames, httpRoutes, int64(desiredWeight))
-	err = patches.patchVirtualService(httpRoutesI)
-=======
 	// TLS Routes
 	var tlsRoutes []VirtualServiceTLSRoute
 	tlsRoutesI, err := GetTlsRoutesI(newObj)
@@ -224,14 +204,13 @@
 		if err != nil {
 			return nil, false, err
 		}
-		if err := ValidateTlsRoutes(r.rollout, tlsRoutes); err != nil {
+		if err := ValidateTlsRoutes(r.rollout, vsvcTLSRoutes, tlsRoutes); err != nil {
 			return nil, false, err
 		}
 	}
 
-	patches := r.generateVirtualServicePatches(httpRoutes, tlsRoutes, int64(desiredWeight))
+	patches := r.generateVirtualServicePatches(vsvcRouteNames, httpRoutes, vsvcTLSRoutes, tlsRoutes, int64(desiredWeight))
 	err = patches.patchVirtualService(httpRoutesI, tlsRoutesI)
->>>>>>> 89062e38
 	if err != nil {
 		return nil, false, err
 	}
@@ -575,7 +554,7 @@
 			}
 			return err
 		}
-		modifiedVirtualService, modified, err := r.reconcileVirtualService(vsvc, virtualService.Routes, desiredWeight)
+		modifiedVirtualService, modified, err := r.reconcileVirtualService(vsvc, virtualService.Routes, virtualService.TLSRoutes, desiredWeight)
 		if err != nil {
 			return err
 		}
@@ -644,14 +623,6 @@
 	return routeIndexesToPatch, nil
 }
 
-<<<<<<< HEAD
-// ValidateHTTPRoutes ensures that all the routes in the rollout exist and they only have two destinations
-func ValidateHTTPRoutes(r *v1alpha1.Rollout, routeNames []string, httpRoutes []VirtualServiceHTTPRoute) error {
-	stableSvc := r.Spec.Strategy.Canary.StableService
-	canarySvc := r.Spec.Strategy.Canary.CanaryService
-
-	routeIndexesToPatch, err := getRouteIndexesToPatch(routeNames, httpRoutes)
-=======
 func searchTlsRoute(tlsRoute v1alpha1.TLSRoute, istioTlsRoutes []VirtualServiceTLSRoute) []int {
 	routeIndices := []int{}
 	for i, route := range istioTlsRoutes {
@@ -690,12 +661,11 @@
 }
 
 // validateHTTPRoutes ensures that all the routes in the rollout exist and they only have two destinations
-func ValidateHTTPRoutes(r *v1alpha1.Rollout, httpRoutes []VirtualServiceHTTPRoute) error {
+func ValidateHTTPRoutes(r *v1alpha1.Rollout, routeNames []string, httpRoutes []VirtualServiceHTTPRoute) error {
 	stableSvc := r.Spec.Strategy.Canary.StableService
 	canarySvc := r.Spec.Strategy.Canary.CanaryService
 
-	routeIndexesToPatch, err := getHttpRouteIndexesToPatch(r.Spec.Strategy.Canary.TrafficRouting.Istio.VirtualService.Routes, httpRoutes)
->>>>>>> 89062e38
+	routeIndexesToPatch, err := getHttpRouteIndexesToPatch(routeNames, httpRoutes)
 	if err != nil {
 		return err
 	}
@@ -706,18 +676,18 @@
 			return err
 		}
 	}
-	if len(r.Spec.Strategy.Canary.TrafficRouting.Istio.VirtualService.Routes) == 0 && len(httpRoutes) > 1 {
+	if len(routeNames) == 0 && len(httpRoutes) > 1 {
 		return fmt.Errorf("spec.http[] should be set in VirtualService and it must have exactly one route when omitting spec.strategy.canary.trafficRouting.istio.virtualService.routes")
 	}
 	return nil
 }
 
 // ValidateTlsRoutes ensures that all the routes in the rollout exist and they only have two destinations
-func ValidateTlsRoutes(r *v1alpha1.Rollout, tlsRoutes []VirtualServiceTLSRoute) error {
+func ValidateTlsRoutes(r *v1alpha1.Rollout, vsvcTLSRoutes []v1alpha1.TLSRoute, tlsRoutes []VirtualServiceTLSRoute) error {
 	stableSvc := r.Spec.Strategy.Canary.StableService
 	canarySvc := r.Spec.Strategy.Canary.CanaryService
 
-	routeIndexesToPatch, err := getTlsRouteIndexesToPatch(r.Spec.Strategy.Canary.TrafficRouting.Istio.VirtualService.TLSRoutes, tlsRoutes)
+	routeIndexesToPatch, err := getTlsRouteIndexesToPatch(vsvcTLSRoutes, tlsRoutes)
 	if err != nil {
 		return err
 	}
@@ -728,7 +698,7 @@
 			return err
 		}
 	}
-	if len(r.Spec.Strategy.Canary.TrafficRouting.Istio.VirtualService.TLSRoutes) == 0 && len(tlsRoutes) > 1 {
+	if len(vsvcTLSRoutes) == 0 && len(tlsRoutes) > 1 {
 		return fmt.Errorf("spec.tls[] should be set in VirtualService and it must have exactly one route when omitting spec.strategy.canary.trafficRouting.istio.virtualService.tlsRoutes")
 	}
 	return nil
