--- conflicted
+++ resolved
@@ -16,10 +16,7 @@
 	"k8s.io/apimachinery/pkg/types"
 	"k8s.io/apimachinery/pkg/util/intstr"
 	k8sfake "k8s.io/client-go/kubernetes/fake"
-<<<<<<< HEAD
-=======
 	k8stesting "k8s.io/client-go/testing"
->>>>>>> 7518bde6
 	"k8s.io/utils/ptr"
 
 	"github.com/argoproj/argo-rollouts/pkg/apis/rollouts/v1alpha1"
@@ -305,7 +302,6 @@
 	assert.NoError(t, err)
 }
 
-<<<<<<< HEAD
 // TestSyncCanaryEphemeralMetadataReplicaSetAlreadyPatched verifies that even if the ephemeral metadata of a ReplicaSet
 // already has been patched, then it still patches the pods of the ReplicaSet that do not have the metadata yet.
 func TestSyncCanaryEphemeralMetadataReplicaSetAlreadyPatched(t *testing.T) {
@@ -454,7 +450,8 @@
 	}
 	updatedPod2 := f.getUpdatedPod(pod2Idx)
 	assert.Equal(t, expectedPodLabels, updatedPod2.Labels)
-=======
+}
+
 // TestSyncEphemeralMetadata verifies that syncEphemeralMetadata correctly applies metadata to pods
 // and handles retry logic when pod updates encounter conflicts.
 func TestSyncEphemeralMetadata(t *testing.T) {
@@ -564,5 +561,4 @@
 		testRoleLabel:                testRoleValue, // This should be added by syncEphemeralMetadata
 	}
 	assert.Equal(t, expectedLabels, updatedPod.Labels)
->>>>>>> 7518bde6
 }