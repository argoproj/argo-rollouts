--- conflicted
+++ resolved
@@ -94,11 +94,8 @@
 	dynamicclientset dynamic.Interface,
 	replicaSetInformer appsinformers.ReplicaSetInformer,
 	servicesInformer coreinformers.ServiceInformer,
-<<<<<<< HEAD
 	ingressesInformer extensionsinformers.IngressInformer,
-=======
 	secretInformer coreinformers.SecretInformer,
->>>>>>> 93312ee2
 	jobInformer batchinformers.JobInformer,
 	rolloutsInformer informers.RolloutInformer,
 	experimentsInformer informers.ExperimentInformer,
@@ -201,11 +198,8 @@
 		metricsServer:          metricsServer,
 		rolloutSynced:          rolloutsInformer.Informer().HasSynced,
 		serviceSynced:          servicesInformer.Informer().HasSynced,
-<<<<<<< HEAD
 		ingressSynced:          ingressesInformer.Informer().HasSynced,
-=======
 		secretSynced:           secretInformer.Informer().HasSynced,
->>>>>>> 93312ee2
 		jobSynced:              jobInformer.Informer().HasSynced,
 		experimentSynced:       experimentsInformer.Informer().HasSynced,
 		analysisRunSynced:      analysisRunInformer.Informer().HasSynced,
@@ -241,11 +235,7 @@
 	defer c.analysisRunWorkqueue.ShutDown()
 	// Wait for the caches to be synced before starting workers
 	log.Info("Waiting for controller's informer caches to sync")
-<<<<<<< HEAD
-	if ok := cache.WaitForCacheSync(stopCh, c.serviceSynced, c.ingressSynced, c.jobSynced, c.rolloutSynced, c.experimentSynced, c.analysisRunSynced, c.analysisTemplateSynced, c.replicasSetSynced); !ok {
-=======
-	if ok := cache.WaitForCacheSync(stopCh, c.serviceSynced, c.jobSynced, c.secretSynced, c.rolloutSynced, c.experimentSynced, c.analysisRunSynced, c.analysisTemplateSynced, c.replicasSetSynced); !ok {
->>>>>>> 93312ee2
+	if ok := cache.WaitForCacheSync(stopCh, c.serviceSynced, c.ingressSynced, c.secretSynced, c.jobSynced, c.rolloutSynced, c.experimentSynced, c.analysisRunSynced, c.analysisTemplateSynced, c.replicasSetSynced); !ok {
 		return fmt.Errorf("failed to wait for caches to sync")
 	}
 
