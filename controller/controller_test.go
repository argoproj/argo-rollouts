package controller

import (
	"encoding/json"
	"fmt"
	"reflect"
	"strconv"
	"testing"
	"time"

	"github.com/bouk/monkey"
	"github.com/ghodss/yaml"
	"github.com/stretchr/testify/assert"
	appsv1 "k8s.io/api/apps/v1"
	corev1 "k8s.io/api/core/v1"
	"k8s.io/apimachinery/pkg/api/equality"
	metav1 "k8s.io/apimachinery/pkg/apis/meta/v1"
	"k8s.io/apimachinery/pkg/runtime"
	"k8s.io/apimachinery/pkg/runtime/schema"
	"k8s.io/apimachinery/pkg/types"
	"k8s.io/apimachinery/pkg/util/intstr"
	"k8s.io/apimachinery/pkg/util/strategicpatch"
	"k8s.io/apimachinery/pkg/util/uuid"
	kubeinformers "k8s.io/client-go/informers"
	k8sfake "k8s.io/client-go/kubernetes/fake"
	core "k8s.io/client-go/testing"
	"k8s.io/client-go/tools/cache"
	"k8s.io/client-go/tools/record"
	corev1defaults "k8s.io/kubernetes/pkg/apis/core/v1"
	"k8s.io/kubernetes/pkg/controller"
	"k8s.io/utils/pointer"

	"github.com/argoproj/argo-rollouts/pkg/apis/rollouts/v1alpha1"
	"github.com/argoproj/argo-rollouts/pkg/client/clientset/versioned/fake"
	informers "github.com/argoproj/argo-rollouts/pkg/client/informers/externalversions"
	"github.com/argoproj/argo-rollouts/utils/annotations"
	"github.com/argoproj/argo-rollouts/utils/conditions"
)

var (
	noResyncPeriodFunc = func() time.Duration { return 0 }
)

const (
	OnlyObservedGenerationPatch = `{
			"status" : {
				"observedGeneration": ""
			}
	}`
)

type fixture struct {
	t *testing.T

	client     *fake.Clientset
	kubeclient *k8sfake.Clientset
	// Objects to put in the store.
	rolloutLister    []*v1alpha1.Rollout
	replicaSetLister []*appsv1.ReplicaSet
	serviceLister    []*corev1.Service
	// Actions expected to happen on the client.
	kubeactions []core.Action
	actions     []core.Action
	// Objects from here preloaded into NewSimpleFake.
	kubeobjects     []runtime.Object
	objects         []runtime.Object
	enqueuedObjects map[string]int
	unfreezeTime    func()
}

func newFixture(t *testing.T) *fixture {
	f := &fixture{}
	f.t = t
	f.objects = []runtime.Object{}
	f.kubeobjects = []runtime.Object{}
	f.enqueuedObjects = make(map[string]int)
	now := time.Now()
	patch := monkey.Patch(time.Now, func() time.Time { return now })
	f.unfreezeTime = patch.Unpatch
	return f
}

<<<<<<< HEAD
func (f *fixture) Close() {
	f.unfreezeTime()
}
=======
const (
	defaultTestPodHash = "78574f5b57"
)
>>>>>>> b1bd2c89

func newRollout(name string, replicas int, revisionHistoryLimit *int32, selector map[string]string) *v1alpha1.Rollout {
	ro := &v1alpha1.Rollout{
		ObjectMeta: metav1.ObjectMeta{
			UID:       uuid.NewUUID(),
			Name:      name,
			Namespace: metav1.NamespaceDefault,
			Annotations: map[string]string{
				annotations.RevisionAnnotation: "1",
			},
		},
		Spec: v1alpha1.RolloutSpec{
			Template: corev1.PodTemplateSpec{
				ObjectMeta: metav1.ObjectMeta{
					Labels: selector,
				},
				Spec: corev1.PodSpec{
					Containers: []corev1.Container{
						{
							Image: "foo/bar",
						},
					},
				},
			},
			RevisionHistoryLimit: revisionHistoryLimit,
			Replicas:             func() *int32 { i := int32(replicas); return &i }(),
			Selector:             &metav1.LabelSelector{MatchLabels: selector},
		},
		Status: v1alpha1.RolloutStatus{},
	}
	progressingCondition, _ := newProgressingCondition(conditions.ReplicaSetUpdatedReason, ro)
	conditions.SetRolloutCondition(&ro.Status, progressingCondition)
	return ro
}

func newReplicaSetWithStatus(r *v1alpha1.Rollout, replicas int, availableReplicas int) *appsv1.ReplicaSet {
	rs := newReplicaSet(r, replicas)
	rs.Status.Replicas = int32(replicas)
	rs.Status.AvailableReplicas = int32(availableReplicas)
	return rs
}

func newProgressingCondition(reason string, resourceObj runtime.Object) (v1alpha1.RolloutCondition, string) {
	status := corev1.ConditionTrue
	msg := ""
	switch resource := resourceObj.(type) {
	case *appsv1.ReplicaSet:
		if reason == conditions.ReplicaSetUpdatedReason {
			msg = fmt.Sprintf(conditions.ReplicaSetProgressingMessage, resource.Name)
		}
		if reason == conditions.ReplicaSetUpdatedReason {
			msg = fmt.Sprintf(conditions.ReplicaSetProgressingMessage, resource.Name)
		}
		if reason == conditions.NewReplicaSetReason {
			msg = fmt.Sprintf(conditions.NewReplicaSetMessage, resource.Name)
		}
		if reason == conditions.NewRSAvailableReason {
			msg = fmt.Sprintf(conditions.ReplicaSetCompletedMessage, resource.Name)
		}
	case *v1alpha1.Rollout:
		if reason == conditions.ReplicaSetUpdatedReason {
			msg = fmt.Sprintf(conditions.RolloutProgressingMessage, resource.Name)
		}
	case *corev1.Service:
		if reason == conditions.ServiceNotFoundReason {
			msg = fmt.Sprintf(conditions.ServiceNotFoundMessage, resource.Name)
			status = corev1.ConditionFalse
		}
	}

	if reason == conditions.PausedRolloutReason {
		msg = conditions.PausedRolloutMessage
		status = corev1.ConditionUnknown
	}
	if reason == conditions.ResumedRolloutReason {
		msg = conditions.ResumeRolloutMessage
		status = corev1.ConditionUnknown
	}

	condition := v1alpha1.RolloutCondition{
		LastTransitionTime: metav1.Now(),
		LastUpdateTime:     metav1.Now(),
		Message:            msg,
		Reason:             reason,
		Status:             status,
		Type:               v1alpha1.RolloutProgressing,
	}
	conditionBytes, err := json.Marshal(condition)
	if err != nil {
		panic(err)
	}
	return condition, string(conditionBytes)

}

func newAvailableCondition(available bool) (v1alpha1.RolloutCondition, string) {
	message := conditions.NotAvailableMessage
	status := corev1.ConditionFalse
	if available {
		message = conditions.AvailableMessage
		status = corev1.ConditionTrue

	}
	condition := v1alpha1.RolloutCondition{
		LastTransitionTime: metav1.Now(),
		LastUpdateTime:     metav1.Now(),
		Message:            message,
		Reason:             conditions.AvailableReason,
		Status:             status,
		Type:               v1alpha1.RolloutAvailable,
	}
	conditionBytes, _ := json.Marshal(condition)
	return condition, string(conditionBytes)
}

func generateConditionsPatch(available bool, progressingReason string, progressingResource runtime.Object, availableConditionFirst bool) string {
	_, availableCondition := newAvailableCondition(available)
	_, progressingConditon := newProgressingCondition(progressingReason, progressingResource)
	if availableConditionFirst {
		return fmt.Sprintf("[%s, %s]", availableCondition, progressingConditon)
	}
	return fmt.Sprintf("[%s, %s]", progressingConditon, availableCondition)
}

// func updateBlueGreenRolloutStatus(r *v1alpha1.Rollout, preview, active string, availableReplicas, updatedReplicas, hpaReplicas int32, pause bool, available bool, progressingStatus string) *v1alpha1.Rollout {
func updateBlueGreenRolloutStatus(r *v1alpha1.Rollout, preview, active string, availableReplicas, updatedReplicas, hpaReplicas int32, pause bool, available bool) *v1alpha1.Rollout {
	newRollout := updateBaseRolloutStatus(r, availableReplicas, updatedReplicas, hpaReplicas, pause)
	selector := newRollout.Spec.Selector.DeepCopy()
	if active != "" {
		selector.MatchLabels[v1alpha1.DefaultRolloutUniqueLabelKey] = active
	}
	newRollout.Status.Selector = metav1.FormatLabelSelector(selector)
	newRollout.Status.BlueGreen.ActiveSelector = active
	newRollout.Status.BlueGreen.PreviewSelector = preview
	cond, _ := newAvailableCondition(available)
	newRollout.Status.Conditions = append(newRollout.Status.Conditions, cond)
	return newRollout
}
func updateCanaryRolloutStatus(r *v1alpha1.Rollout, stableRS string, availableReplicas, updatedReplicas, hpaReplicas int32, pause bool) *v1alpha1.Rollout {
	newRollout := updateBaseRolloutStatus(r, availableReplicas, updatedReplicas, hpaReplicas, pause)
	newRollout.Status.Canary.StableRS = stableRS
	return newRollout
}

func updateBaseRolloutStatus(r *v1alpha1.Rollout, availableReplicas, updatedReplicas, hpaReplicas int32, pause bool) *v1alpha1.Rollout {
	newRollout := r.DeepCopy()
	newRollout.Status.Replicas = availableReplicas
	newRollout.Status.AvailableReplicas = availableReplicas
	newRollout.Status.UpdatedReplicas = updatedReplicas
	newRollout.Status.HPAReplicas = hpaReplicas
	if pause {
		newRollout.Spec.Paused = pause
		now := metav1.Now()
		newRollout.Status.PauseStartTime = &now
	}
	return newRollout
}

func newReplicaSet(r *v1alpha1.Rollout, replicas int) *appsv1.ReplicaSet {
	newRSTemplate := *r.Spec.Template.DeepCopy()
	podHash := controller.ComputeHash(&newRSTemplate, r.Status.CollisionCount)
	rsLabels := map[string]string{
		v1alpha1.DefaultRolloutUniqueLabelKey: podHash,
	}
	for k, v := range r.Spec.Selector.MatchLabels {
		rsLabels[k] = v
	}
	rs := &appsv1.ReplicaSet{
		ObjectMeta: metav1.ObjectMeta{
			Name:            fmt.Sprintf("%s-%s", r.Name, podHash),
			UID:             uuid.NewUUID(),
			Namespace:       metav1.NamespaceDefault,
			Labels:          rsLabels,
			OwnerReferences: []metav1.OwnerReference{*metav1.NewControllerRef(r, controllerKind)},
			Annotations: map[string]string{
				annotations.DesiredReplicasAnnotation: strconv.Itoa(int(*r.Spec.Replicas)),
				annotations.RevisionAnnotation:        r.Annotations[annotations.RevisionAnnotation],
			},
		},
		Spec: appsv1.ReplicaSetSpec{
			Selector: metav1.SetAsLabelSelector(rsLabels),
			Replicas: func() *int32 { i := int32(replicas); return &i }(),
			Template: r.Spec.Template,
		},
	}
	rs.Spec.Template.ObjectMeta.Labels = rsLabels
	return rs
}

func calculatePatch(ro *v1alpha1.Rollout, patch string) string {
	origBytes, err := json.Marshal(ro)
	if err != nil {
		panic(err)
	}
	newBytes, err := strategicpatch.StrategicMergePatch(origBytes, []byte(patch), v1alpha1.Rollout{})
	if err != nil {
		panic(err)
	}
	newRO := &v1alpha1.Rollout{}
	json.Unmarshal(newBytes, newRO)
	newObservedGen := conditions.ComputeGenerationHash(newRO.Spec)

	newPatch := make(map[string]interface{})
	json.Unmarshal([]byte(patch), &newPatch)
	newStatus := newPatch["status"].(map[string]interface{})
	newStatus["observedGeneration"] = newObservedGen
	newPatch["status"] = newStatus
	newPatchBytes, _ := json.Marshal(newPatch)
	return string(newPatchBytes)
}

func cleanPatch(expectedPatch string) string {
	patch := make(map[string]interface{})
	json.Unmarshal([]byte(expectedPatch), &patch)
	patchStr, _ := json.Marshal(patch)
	return string(patchStr)
}

func getKey(rollout *v1alpha1.Rollout, t *testing.T) string {
	key, err := cache.DeletionHandlingMetaNamespaceKeyFunc(rollout)
	if err != nil {
		t.Errorf("Unexpected error getting key for rollout %v: %v", rollout.Name, err)
		return ""
	}
	return key
}

type resyncFunc func() time.Duration

func (f *fixture) newController(resync resyncFunc) (*Controller, informers.SharedInformerFactory, kubeinformers.SharedInformerFactory) {
	f.client = fake.NewSimpleClientset(f.objects...)
	f.kubeclient = k8sfake.NewSimpleClientset(f.kubeobjects...)

	i := informers.NewSharedInformerFactory(f.client, resync())
	k8sI := kubeinformers.NewSharedInformerFactory(f.kubeclient, resync())

	c := NewController(f.kubeclient, f.client,
		k8sI.Apps().V1().ReplicaSets(),
		k8sI.Core().V1().Services(),
		i.Argoproj().V1alpha1().Rollouts(),
		resync(),
		DefaultMetricsPort)

	c.recorder = &record.FakeRecorder{}
	c.enqueueRollout = func(obj interface{}) {
		var key string
		var err error
		if key, err = cache.MetaNamespaceKeyFunc(obj); err != nil {
			panic(err)
		}
		count, ok := f.enqueuedObjects[key]
		if !ok {
			count = 0
		}
		count++
		f.enqueuedObjects[key] = count
		c.enqueue(obj)
	}
	c.enqueueRolloutAfter = func(obj interface{}, duration time.Duration) {
		c.enqueueRollout(obj)
	}

	for _, r := range f.rolloutLister {
		i.Argoproj().V1alpha1().Rollouts().Informer().GetIndexer().Add(r)
	}

	for _, r := range f.replicaSetLister {
		k8sI.Apps().V1().ReplicaSets().Informer().GetIndexer().Add(r)
	}
	for _, s := range f.serviceLister {
		k8sI.Core().V1().Services().Informer().GetIndexer().Add(s)
	}

	return c, i, k8sI
}

func (f *fixture) run(rolloutName string) {
	c, i, k8sI := f.newController(noResyncPeriodFunc)
	f.runController(rolloutName, true, false, c, i, k8sI)
}

func (f *fixture) runExpectError(rolloutName string, startInformers bool) {
	c, i, k8sI := f.newController(noResyncPeriodFunc)
	f.runController(rolloutName, startInformers, true, c, i, k8sI)
}

func (f *fixture) runController(rolloutName string, startInformers bool, expectError bool, c *Controller, i informers.SharedInformerFactory, k8sI kubeinformers.SharedInformerFactory) *Controller {
	if startInformers {
		stopCh := make(chan struct{})
		defer close(stopCh)
		i.Start(stopCh)
		k8sI.Start(stopCh)

		assert.True(f.t, cache.WaitForCacheSync(stopCh, c.replicaSetSynced, c.servicesSynced, c.rolloutsSynced))
	}

	err := c.syncHandler(rolloutName)
	if !expectError && err != nil {
		f.t.Errorf("error syncing rollout: %v", err)
	} else if expectError && err == nil {
		f.t.Error("expected error syncing rollout, got nil")
	}

	actions := filterInformerActions(f.client.Actions())
	for i, action := range actions {
		if len(f.actions) < i+1 {
			f.t.Errorf("%d unexpected actions: %+v", len(actions)-len(f.actions), actions[i:])
			break
		}

		expectedAction := f.actions[i]
		checkAction(expectedAction, action, f.t)
	}

	if len(f.actions) > len(actions) {
		f.t.Errorf("%d additional expected actions:%+v", len(f.actions)-len(actions), f.actions[len(actions):])
	}

	k8sActions := filterInformerActions(f.kubeclient.Actions())
	for i, action := range k8sActions {
		if len(f.kubeactions) < i+1 {
			f.t.Errorf("%d unexpected actions: %+v", len(k8sActions)-len(f.kubeactions), k8sActions[i:])
			break
		}

		expectedAction := f.kubeactions[i]
		checkAction(expectedAction, action, f.t)
	}

	if len(f.kubeactions) > len(k8sActions) {
		f.t.Errorf("%d additional expected actions:%+v", len(f.kubeactions)-len(k8sActions), f.kubeactions[len(k8sActions):])
	}
	return c
}

// checkAction verifies that expected and actual actions are equal
func checkAction(expected, actual core.Action, t *testing.T) {
	if !(expected.Matches(actual.GetVerb(), actual.GetResource().Resource) && actual.GetSubresource() == expected.GetSubresource()) {
		t.Errorf("Expected\n\t%#v\ngot\n\t%#v", expected, actual)
		if patch, ok := actual.(core.PatchAction); ok {
			patchBytes := patch.GetPatch()
			t.Errorf("Patch Received: %s", string(patchBytes))
		}
		if patch, ok := expected.(core.PatchAction); ok {
			patchBytes := patch.GetPatch()
			t.Errorf("Expected Patch: %s", string(patchBytes))
		}
		return
	}

	if reflect.TypeOf(actual) != reflect.TypeOf(expected) {
		t.Errorf("Action has wrong type. Expected: %t. Got: %t", expected, actual)
		return
	}
}

// filterInformerActions filters list, and watch actions for testing resources.
// Since list, and watch don't change resource state we can filter it to lower
// nose level in our tests.
func filterInformerActions(actions []core.Action) []core.Action {
	ret := []core.Action{}
	for _, action := range actions {
		if action.Matches("list", "rollouts") ||
			action.Matches("watch", "rollouts") ||
			action.Matches("list", "replicaSets") ||
			action.Matches("watch", "replicaSets") ||
			action.Matches("list", "services") ||
			action.Matches("watch", "services") {
			continue
		}
		ret = append(ret, action)
	}

	return ret
}

func (f *fixture) expectPatchServiceAction(s *corev1.Service, newLabel string) int {
	patch := fmt.Sprintf(switchSelectorPatch, v1alpha1.DefaultRolloutUniqueLabelKey, newLabel)
	serviceSchema := schema.GroupVersionResource{
		Resource: "services",
		Version:  "v1",
	}
	len := len(f.kubeactions)
	f.kubeactions = append(f.kubeactions, core.NewPatchAction(serviceSchema, s.Namespace, s.Name, types.MergePatchType, []byte(patch)))
	return len
}

func (f *fixture) expectCreateReplicaSetAction(r *appsv1.ReplicaSet) int {
	len := len(f.kubeactions)
	f.kubeactions = append(f.kubeactions, core.NewCreateAction(schema.GroupVersionResource{Resource: "replicasets"}, r.Namespace, r))
	return len
}

func (f *fixture) expectUpdateReplicaSetAction(r *appsv1.ReplicaSet) int {
	len := len(f.kubeactions)
	f.kubeactions = append(f.kubeactions, core.NewUpdateAction(schema.GroupVersionResource{Resource: "replicasets"}, r.Namespace, r))
	return len
}

func (f *fixture) expectGetRolloutAction(rollout *v1alpha1.Rollout) int {
	len := len(f.kubeactions)
	f.kubeactions = append(f.kubeactions, core.NewGetAction(schema.GroupVersionResource{Resource: "rollouts"}, rollout.Namespace, rollout.Name))
	return len
}

func (f *fixture) expectUpdateRolloutAction(rollout *v1alpha1.Rollout) int {
	action := core.NewUpdateAction(schema.GroupVersionResource{Resource: "rollouts"}, rollout.Namespace, rollout)
	len := len(f.actions)
	f.actions = append(f.actions, action)
	return len
}

func (f *fixture) expectPatchRolloutAction(rollout *v1alpha1.Rollout) int {
	serviceSchema := schema.GroupVersionResource{
		Resource: "rollouts",
		Version:  "v1alpha1",
	}
	len := len(f.actions)
	f.actions = append(f.actions, core.NewPatchAction(serviceSchema, rollout.Namespace, rollout.Name, types.MergePatchType, nil))
	return len
}

func (f *fixture) expectPatchRolloutActionWithPatch(rollout *v1alpha1.Rollout, patch string) int {
	expectedPatch := calculatePatch(rollout, patch)
	serviceSchema := schema.GroupVersionResource{
		Resource: "rollouts",
		Version:  "v1alpha1",
	}
	len := len(f.actions)
	f.actions = append(f.actions, core.NewPatchAction(serviceSchema, rollout.Namespace, rollout.Name, types.MergePatchType, []byte(expectedPatch)))
	return len
}

func (f *fixture) getCreatedReplicaSet(index int) *appsv1.ReplicaSet {
	action := filterInformerActions(f.kubeclient.Actions())[index]
	createAction, ok := action.(core.CreateAction)
	if !ok {
		assert.Fail(f.t, "Expected Created action, not %s", action.GetVerb())
	}
	obj := createAction.GetObject()
	rs := &appsv1.ReplicaSet{}
	converter := runtime.NewTestUnstructuredConverter(equality.Semantic)
	objMap, _ := converter.ToUnstructured(obj)
	runtime.NewTestUnstructuredConverter(equality.Semantic).FromUnstructured(objMap, rs)
	return rs
}

func (f *fixture) getUpdatedReplicaSet(index int) *appsv1.ReplicaSet {
	action := filterInformerActions(f.kubeclient.Actions())[index]
	updateAction, ok := action.(core.UpdateAction)
	if !ok {
		assert.Fail(f.t, "Expected Update action, not %s", action.GetVerb())
	}
	obj := updateAction.GetObject()
	rs := &appsv1.ReplicaSet{}
	converter := runtime.NewTestUnstructuredConverter(equality.Semantic)
	objMap, _ := converter.ToUnstructured(obj)
	runtime.NewTestUnstructuredConverter(equality.Semantic).FromUnstructured(objMap, rs)
	return rs
}

func (f *fixture) verifyPatchedService(index int, newPodHash string) bool {
	action := filterInformerActions(f.kubeclient.Actions())[index]
	patchAction, ok := action.(core.PatchAction)
	if !ok {
		assert.Fail(f.t, "Expected Patch action, not %s", action.GetVerb())
	}
	patch := fmt.Sprintf(switchSelectorPatch, v1alpha1.DefaultRolloutUniqueLabelKey, newPodHash)
	return string(patchAction.GetPatch()) == patch
}

func (f *fixture) getUpdatedRollout(index int) *v1alpha1.Rollout {
	action := filterInformerActions(f.client.Actions())[index]
	updateAction, ok := action.(core.UpdateAction)
	if !ok {
		assert.Fail(f.t, "Expected Update action, not %s", action.GetVerb())
	}
	obj := updateAction.GetObject()
	rollout := &v1alpha1.Rollout{}
	converter := runtime.NewTestUnstructuredConverter(equality.Semantic)
	objMap, _ := converter.ToUnstructured(obj)
	runtime.NewTestUnstructuredConverter(equality.Semantic).FromUnstructured(objMap, rollout)
	return rollout
}

func (f *fixture) getPatchedRollout(index int) string {
	action := filterInformerActions(f.client.Actions())[index]
	patchAction, ok := action.(core.PatchAction)
	if !ok {
		f.t.Fatalf("Expected Patch action, not %s", action.GetVerb())
	}
	return string(patchAction.GetPatch())
}

func TestDontSyncRolloutsWithEmptyPodSelector(t *testing.T) {
	f := newFixture(t)
	defer f.Close()

	r := newBlueGreenRollout("foo", 1, nil, "", "")
	f.rolloutLister = append(f.rolloutLister, r)
	f.objects = append(f.objects, r)

	f.expectPatchRolloutAction(r)
	f.run(getKey(r, t))
}

func TestAdoptReplicaSet(t *testing.T) {
	f := newFixture(t)
	defer f.Close()

	r := newBlueGreenRollout("foo", 1, nil, "active", "preview")
	r.Status.Conditions = []v1alpha1.RolloutCondition{}
	f.rolloutLister = append(f.rolloutLister, r)
	f.objects = append(f.objects, r)
	previewSvc := newService("preview", 80, nil)
	activeSvc := newService("active", 80, nil)

	rs := newReplicaSet(r, 1)
	f.kubeobjects = append(f.kubeobjects, previewSvc, activeSvc, rs)
	f.replicaSetLister = append(f.replicaSetLister, rs)
	f.serviceLister = append(f.serviceLister, previewSvc, activeSvc)

	updatedRolloutIndex := f.expectUpdateRolloutAction(r)
	f.expectPatchRolloutAction(r)
	f.run(getKey(r, t))

	updatedRollout := f.getUpdatedRollout(updatedRolloutIndex)
	progressingCondition := conditions.GetRolloutCondition(updatedRollout.Status, v1alpha1.RolloutProgressing)
	assert.NotNil(t, progressingCondition)
	assert.Equal(t, fmt.Sprintf(conditions.FoundNewRSMessage, rs.Name), progressingCondition.Message)
	assert.Equal(t, conditions.FoundNewRSReason, progressingCondition.Reason)
}

func TestRequeueStuckRollout(t *testing.T) {
	rollout := func(progressingConditionReason string, rolloutCompleted bool, rolloutPaused bool, progessDeadlineSeconds *int32) *v1alpha1.Rollout {
		r := &v1alpha1.Rollout{
			Spec: v1alpha1.RolloutSpec{
				Replicas:                pointer.Int32Ptr(0),
				Paused:                  rolloutPaused,
				ProgressDeadlineSeconds: progessDeadlineSeconds,
			},
		}
		if rolloutCompleted {
			r.Status.ObservedGeneration = conditions.ComputeGenerationHash(r.Spec)
		}

		if progressingConditionReason != "" {
			lastUpdated := metav1.Time{
				Time: metav1.Now().Add(-10 * time.Second),
			}
			r.Status.Conditions = []v1alpha1.RolloutCondition{{
				Type:           v1alpha1.RolloutProgressing,
				Reason:         progressingConditionReason,
				LastUpdateTime: lastUpdated,
			}}
		}

		return r
	}

	tests := []struct {
		name               string
		rollout            *v1alpha1.Rollout
		requeueImmediately bool
		noRequeue          bool
	}{
		{
			name:      "No Progressing Condition",
			rollout:   rollout("", false, false, nil),
			noRequeue: true,
		},
		{
			name:      "Rollout Completed",
			rollout:   rollout(conditions.ReplicaSetUpdatedReason, true, false, nil),
			noRequeue: true,
		},
		{
			name:      "Rollout Timed out",
			rollout:   rollout(conditions.TimedOutReason, false, false, nil),
			noRequeue: true,
		},
		{
			name:      "Rollout Paused",
			rollout:   rollout(conditions.ReplicaSetUpdatedReason, false, true, nil),
			noRequeue: true,
		},
		{
			name:               "Less than a second",
			rollout:            rollout(conditions.ReplicaSetUpdatedReason, false, false, pointer.Int32Ptr(10)),
			requeueImmediately: true,
		},
		{
			name:    "More than a second",
			rollout: rollout(conditions.ReplicaSetUpdatedReason, false, false, pointer.Int32Ptr(20)),
		},
	}
	for i := range tests {
		test := tests[i]
		t.Run(test.name, func(t *testing.T) {
			f := newFixture(t)
			defer f.Close()
			c, _, _ := f.newController(noResyncPeriodFunc)
			duration := c.requeueStuckRollout(test.rollout, test.rollout.Status)
			if test.noRequeue {
				assert.Equal(t, time.Duration(-1), duration)
			} else if test.requeueImmediately {
				assert.Equal(t, time.Duration(0), duration)
			} else {
				assert.NotEqual(t, time.Duration(-1), duration)
				assert.NotEqual(t, time.Duration(0), duration)
			}
		})
	}
}

func TestSwitchInvalidSpecMessage(t *testing.T) {
	f := newFixture(t)
	defer f.Close()

	r := newBlueGreenRollout("foo", 1, nil, "", "")
	r.Spec.Selector = &metav1.LabelSelector{}
	cond := conditions.NewRolloutCondition(v1alpha1.InvalidSpec, corev1.ConditionTrue, conditions.InvalidSpecReason, conditions.SelectAllMessage)
	conditions.SetRolloutCondition(&r.Status, *cond)

	r.Spec.Selector = nil
	f.rolloutLister = append(f.rolloutLister, r)
	f.objects = append(f.objects, r)

	patchIndex := f.expectPatchRolloutAction(r)
	f.run(getKey(r, t))

	expectedPatchWithoutSub := `{
		"status": {
			"conditions": [%s,%s]
		}
	}`
	_, progressingCond := newProgressingCondition(conditions.ReplicaSetUpdatedReason, r)
	invalidSpecCond := conditions.NewRolloutCondition(v1alpha1.InvalidSpec, corev1.ConditionTrue, conditions.InvalidSpecReason, fmt.Sprintf(conditions.MissingFieldMessage, ".Spec.Selector"))
	invalidSpecBytes, _ := json.Marshal(invalidSpecCond)
	expectedPatch := fmt.Sprintf(expectedPatchWithoutSub, progressingCond, string(invalidSpecBytes))

	patch := f.getPatchedRollout(patchIndex)
	assert.Equal(t, calculatePatch(r, expectedPatch), patch)
}

// TestPodTemplateHashEquivalence verifies the hash is computed consistently when there are slight
// variations made to the pod template in equivalent ways.
func TestPodTemplateHashEquivalence(t *testing.T) {
	var err error
	expectedReplicaSetName := "guestbook-75fc5957d4"

	r1 := newBlueGreenRollout("guestbook", 1, nil, "active", "")
	r1Resources := `
limits:
  cpu: 150m
  memory: 8192M
requests:
  cpu: 2000m
  memory: 8192M
`
	err = yaml.Unmarshal([]byte(r1Resources), &r1.Spec.Template.Spec.Containers[0].Resources)
	assert.NoError(t, err)

	r2 := newBlueGreenRollout("guestbook", 1, nil, "active", "")
	r2Resources := `
  limits:
    cpu: 0.15
    memory: 8192M
  requests:
    cpu: '2'
    memory: 8192M
`
	err = yaml.Unmarshal([]byte(r2Resources), &r2.Spec.Template.Spec.Containers[0].Resources)
	assert.NoError(t, err)

	for _, r := range []*v1alpha1.Rollout{r1, r2} {
		f := newFixture(t)
		defer f.Close()
		activeSvc := newService("active", 80, nil)
		f.kubeobjects = append(f.kubeobjects, activeSvc)
		f.rolloutLister = append(f.rolloutLister, r)
		f.serviceLister = append(f.serviceLister, activeSvc)
		f.objects = append(f.objects, r)

		_ = f.expectUpdateRolloutAction(r)
		f.expectPatchRolloutAction(r)
		rs := newReplicaSet(r, 1)
		rsIdx := f.expectCreateReplicaSetAction(rs)
		f.run(getKey(r, t))
		rs = f.getCreatedReplicaSet(rsIdx)
		assert.Equal(t, expectedReplicaSetName, rs.Name)
	}
}

// TestComputeHashChangeTolerationBlueGreen verifies that we can tolerate a change in
// controller.ComputeHash() for the blue-green strategy and do not redeploy any replicasets
func TestComputeHashChangeTolerationBlueGreen(t *testing.T) {
	f := newFixture(t)

	r := newBlueGreenRollout("foo", 1, nil, "active", "")
	r.Status.CurrentPodHash = "fakepodhash"
	r.Status.AvailableReplicas = 1
	r.Status.ReadyReplicas = 1
	r.Status.BlueGreen.ActiveSelector = "fakepodhash"
	r.Status.ObservedGeneration = "fakeobservedgeneration"
	rs := newReplicaSet(r, 1)
	rs.Name = "foo-fakepodhash"
	rs.Status.AvailableReplicas = 1
	rs.Status.ReadyReplicas = 1
	rs.Labels[v1alpha1.DefaultRolloutUniqueLabelKey] = "fakepodhash"

	selector := metav1.LabelSelector{
		MatchLabels: map[string]string{
			v1alpha1.DefaultRolloutUniqueLabelKey: "fakepodhash",
			"foo":                                 "bar",
		},
	}
	r.Status.Selector = metav1.FormatLabelSelector(&selector)
	rs.Spec.Selector = &selector
	availableCondition, _ := newAvailableCondition(true)
	conditions.SetRolloutCondition(&r.Status, availableCondition)
	progressingConditon, _ := newProgressingCondition(conditions.ReplicaSetUpdatedReason, rs)
	conditions.SetRolloutCondition(&r.Status, progressingConditon)

	podTemplate := corev1.PodTemplate{
		Template: rs.Spec.Template,
	}
	corev1defaults.SetObjectDefaults_PodTemplate(&podTemplate)
	rs.Spec.Template = podTemplate.Template

	f.rolloutLister = append(f.rolloutLister, r)
	f.objects = append(f.objects, r)
	activeSvc := newService("active", 80, selector.MatchLabels)

	f.kubeobjects = append(f.kubeobjects, activeSvc, rs)
	f.replicaSetLister = append(f.replicaSetLister, rs)
	f.serviceLister = append(f.serviceLister, activeSvc)

	patchIndex := f.expectPatchRolloutAction(r)
	f.run(getKey(r, t))
	// this should only update observedGeneration and nothing else
	expectedPatch := `{"status":{"observedGeneration":"7bbd997858"}}`
	patch := f.getPatchedRollout(patchIndex)
	assert.Equal(t, expectedPatch, patch)
}

// TestComputeHashChangeTolerationCanary verifies that we can tolerate a change in
// controller.ComputeHash() for the canary strategy and do not redeploy any replicasets
func TestComputeHashChangeTolerationCanary(t *testing.T) {
	f := newFixture(t)

	r := newCanaryRollout("foo", 1, nil, nil, nil, intstr.FromInt(0), intstr.FromInt(1))

	r.Status.CurrentPodHash = "fakepodhash"
	r.Status.Canary.StableRS = "fakepodhash"
	r.Status.AvailableReplicas = 1
	r.Status.ReadyReplicas = 1
	r.Status.ObservedGeneration = "fakeobservedgeneration"
	rs := newReplicaSet(r, 1)
	rs.Name = "foo-fakepodhash"
	rs.Status.AvailableReplicas = 1
	rs.Status.ReadyReplicas = 1
	rs.Labels[v1alpha1.DefaultRolloutUniqueLabelKey] = "fakepodhash"
	availableCondition, _ := newAvailableCondition(true)
	conditions.SetRolloutCondition(&r.Status, availableCondition)
	progressingConditon, _ := newProgressingCondition(conditions.ReplicaSetUpdatedReason, rs)
	conditions.SetRolloutCondition(&r.Status, progressingConditon)

	podTemplate := corev1.PodTemplate{
		Template: rs.Spec.Template,
	}
	corev1defaults.SetObjectDefaults_PodTemplate(&podTemplate)
	rs.Spec.Template = podTemplate.Template

	f.rolloutLister = append(f.rolloutLister, r)
	f.objects = append(f.objects, r)

	f.kubeobjects = append(f.kubeobjects, rs)
	f.replicaSetLister = append(f.replicaSetLister, rs)

	patchIndex := f.expectPatchRolloutAction(r)
	f.run(getKey(r, t))
	// this should only update observedGeneration and nothing else
	expectedPatch := `{"status":{"observedGeneration":"7c8f97d5d6"}}`
	patch := f.getPatchedRollout(patchIndex)
	assert.Equal(t, expectedPatch, patch)
}<|MERGE_RESOLUTION|>--- conflicted
+++ resolved
@@ -80,15 +80,13 @@
 	return f
 }
 
-<<<<<<< HEAD
 func (f *fixture) Close() {
 	f.unfreezeTime()
 }
-=======
+
 const (
 	defaultTestPodHash = "78574f5b57"
 )
->>>>>>> b1bd2c89
 
 func newRollout(name string, replicas int, revisionHistoryLimit *int32, selector map[string]string) *v1alpha1.Rollout {
 	ro := &v1alpha1.Rollout{
