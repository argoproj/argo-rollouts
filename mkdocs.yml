site_name: Argo Rollouts - Kubernetes Progressive Delivery Controller
repo_url: https://github.com/argoproj/argo-rollouts
theme:
  font:
    text: Work Sans
  logo: assets/logo.png
  name: material
  palette:
    primary: teal
google_analytics:
  - UA-105170809-3
  - auto
markdown_extensions:
  - codehilite
  - admonition
  - pymdownx.superfences
  - pymdownx.tabbed
  - footnotes
  - toc:
      permalink: true
nav:
<<<<<<< HEAD
  - Overview: index.md
  - Installation: installation.md
  - Concepts: concepts.md
  - Getting Started:
      - Basic Usage: getting-started.md
      - ALB: getting-started/alb/index.md
      - NGINX: getting-started/nginx/index.md
      - Istio: getting-started/istio/index.md
      - SMI: getting-started/smi/index.md
  - Dashboard: dashboard.md
  - Rollout:
      - Deployment Strategies:
          - BlueGreen: features/bluegreen.md
          - Canary: features/canary.md
      - Rollout Spec: features/specification.md
      - HPA: features/hpa-support.md
      - Ephemeral Metadata: features/ephemeral-metadata.md
      - Restarting Rollouts: features/restart.md
      - Anti Affinity: features/anti-affinity/anti-affinity.md
      - Kustomize: features/kustomize.md
      - Controller Metrics: features/controller-metrics.md
  - Traffic Management:
      - Overview: features/traffic-management/index.md
      - Istio: features/traffic-management/istio.md
      - NGINX: features/traffic-management/nginx.md
      - AWS ALB: features/traffic-management/alb.md
      - SMI: features/traffic-management/smi.md
  - Analysis:
      - Overview: features/analysis.md
      - DataDog: analysis/datadog.md
      - NewRelic: analysis/newrelic.md
      - Wavefront: analysis/wavefront.md
      - Job: analysis/job.md
      - Web: analysis/web.md
      - Kayenta: analysis/kayenta.md
  - Experiments: features/experiment.md
  - Kubectl Plugin:
      - Overview: features/kubectl-plugin.md
      - Commands:
          - generated/kubectl-argo-rollouts/kubectl-argo-rollouts.md
          - generated/kubectl-argo-rollouts/kubectl-argo-rollouts_abort.md
          - generated/kubectl-argo-rollouts/kubectl-argo-rollouts_create.md
          - generated/kubectl-argo-rollouts/kubectl-argo-rollouts_create_analysisrun.md
          - generated/kubectl-argo-rollouts/kubectl-argo-rollouts_dashboard.md
          - generated/kubectl-argo-rollouts/kubectl-argo-rollouts_get.md
          - generated/kubectl-argo-rollouts/kubectl-argo-rollouts_get_experiment.md
          - generated/kubectl-argo-rollouts/kubectl-argo-rollouts_get_rollout.md
          - generated/kubectl-argo-rollouts/kubectl-argo-rollouts_lint.md
          - generated/kubectl-argo-rollouts/kubectl-argo-rollouts_list.md
          - generated/kubectl-argo-rollouts/kubectl-argo-rollouts_list_experiments.md
          - generated/kubectl-argo-rollouts/kubectl-argo-rollouts_list_rollouts.md
          - generated/kubectl-argo-rollouts/kubectl-argo-rollouts_pause.md
          - generated/kubectl-argo-rollouts/kubectl-argo-rollouts_promote.md
          - generated/kubectl-argo-rollouts/kubectl-argo-rollouts_restart.md
          - generated/kubectl-argo-rollouts/kubectl-argo-rollouts_retry.md
          - generated/kubectl-argo-rollouts/kubectl-argo-rollouts_retry_experiment.md
          - generated/kubectl-argo-rollouts/kubectl-argo-rollouts_retry_rollout.md
          - generated/kubectl-argo-rollouts/kubectl-argo-rollouts_set.md
          - generated/kubectl-argo-rollouts/kubectl-argo-rollouts_set_image.md
          - generated/kubectl-argo-rollouts/kubectl-argo-rollouts_terminate.md
          - generated/kubectl-argo-rollouts/kubectl-argo-rollouts_terminate_analysisrun.md
          - generated/kubectl-argo-rollouts/kubectl-argo-rollouts_terminate_experiment.md
          - generated/kubectl-argo-rollouts/kubectl-argo-rollouts_undo.md
          - generated/kubectl-argo-rollouts/kubectl-argo-rollouts_version.md
  - Best Practices: best-practices.md
  - Migrating: migrating.md
  - FAQ: FAQ.md
  - Security: security.md
  - Roadmap: roadmap.md
  - Contributing:
      - Contribution Guide: CONTRIBUTING.md
      - Environment Setup: getting-started/setup/index.md
  - Releases ⧉: https://github.com/argoproj/argo-rollouts/releases
  - Roadmap ⧉: https://github.com/argoproj/argo-rollouts/milestones
  - Blog ⧉: https://blog.argoproj.io/
=======
- Overview: index.md
- Installation: installation.md
- Concepts: concepts.md
- Getting Started:
  - Basic Usage: getting-started.md
  - ALB: getting-started/alb/index.md
  - NGINX: getting-started/nginx/index.md
  - Istio: getting-started/istio/index.md
  - SMI: getting-started/smi/index.md
- Rollout:
  - Deployment Strategies:
    - BlueGreen: features/bluegreen.md
    - Canary: features/canary.md
  - Rollout Spec: features/specification.md
  - HPA: features/hpa-support.md
  - Ephemeral Metadata: features/ephemeral-metadata.md
  - Restarting Rollouts: features/restart.md
  - Anti Affinity: features/anti-affinity/anti-affinity.md
  - Kustomize: features/kustomize.md
  - Controller Metrics: features/controller-metrics.md
- Traffic Management:
  - Overview: features/traffic-management/index.md
  - Istio: features/traffic-management/istio.md
  - NGINX: features/traffic-management/nginx.md
  - AWS ALB: features/traffic-management/alb.md
  - SMI: features/traffic-management/smi.md
- Analysis:
  - Overview: features/analysis.md
  - Prometheus: analysis/prometheus.md
  - DataDog: analysis/datadog.md
  - NewRelic: analysis/newrelic.md
  - Wavefront: analysis/wavefront.md
  - Job: analysis/job.md
  - Web: analysis/web.md
  - Kayenta: analysis/kayenta.md
- Experiments: features/experiment.md
- Kubectl Plugin:
  - Overview: features/kubectl-plugin.md
  - Commands:
    - generated/kubectl-argo-rollouts/kubectl-argo-rollouts.md
    - generated/kubectl-argo-rollouts/kubectl-argo-rollouts_abort.md
    - generated/kubectl-argo-rollouts/kubectl-argo-rollouts_create.md
    - generated/kubectl-argo-rollouts/kubectl-argo-rollouts_create_analysisrun.md
    - generated/kubectl-argo-rollouts/kubectl-argo-rollouts_get.md
    - generated/kubectl-argo-rollouts/kubectl-argo-rollouts_get_experiment.md
    - generated/kubectl-argo-rollouts/kubectl-argo-rollouts_get_rollout.md
    - generated/kubectl-argo-rollouts/kubectl-argo-rollouts_lint.md
    - generated/kubectl-argo-rollouts/kubectl-argo-rollouts_list.md
    - generated/kubectl-argo-rollouts/kubectl-argo-rollouts_list_experiments.md
    - generated/kubectl-argo-rollouts/kubectl-argo-rollouts_list_rollouts.md
    - generated/kubectl-argo-rollouts/kubectl-argo-rollouts_pause.md
    - generated/kubectl-argo-rollouts/kubectl-argo-rollouts_promote.md
    - generated/kubectl-argo-rollouts/kubectl-argo-rollouts_restart.md
    - generated/kubectl-argo-rollouts/kubectl-argo-rollouts_retry.md
    - generated/kubectl-argo-rollouts/kubectl-argo-rollouts_retry_experiment.md
    - generated/kubectl-argo-rollouts/kubectl-argo-rollouts_retry_rollout.md
    - generated/kubectl-argo-rollouts/kubectl-argo-rollouts_set.md
    - generated/kubectl-argo-rollouts/kubectl-argo-rollouts_set_image.md
    - generated/kubectl-argo-rollouts/kubectl-argo-rollouts_status.md
    - generated/kubectl-argo-rollouts/kubectl-argo-rollouts_terminate.md
    - generated/kubectl-argo-rollouts/kubectl-argo-rollouts_terminate_analysisrun.md
    - generated/kubectl-argo-rollouts/kubectl-argo-rollouts_terminate_experiment.md
    - generated/kubectl-argo-rollouts/kubectl-argo-rollouts_undo.md
    - generated/kubectl-argo-rollouts/kubectl-argo-rollouts_version.md
- Best Practices: best-practices.md
- Migrating: migrating.md
- FAQ: FAQ.md
- Security: security.md
- Roadmap: roadmap.md
- Contributing:
  - Contribution Guide: CONTRIBUTING.md
  - Environment Setup: getting-started/setup/index.md
- Releases ⧉: https://github.com/argoproj/argo-rollouts/releases
- Roadmap ⧉: https://github.com/argoproj/argo-rollouts/milestones
- Blog ⧉: https://blog.argoproj.io/
>>>>>>> f594c748
<|MERGE_RESOLUTION|>--- conflicted
+++ resolved
@@ -19,83 +19,6 @@
   - toc:
       permalink: true
 nav:
-<<<<<<< HEAD
-  - Overview: index.md
-  - Installation: installation.md
-  - Concepts: concepts.md
-  - Getting Started:
-      - Basic Usage: getting-started.md
-      - ALB: getting-started/alb/index.md
-      - NGINX: getting-started/nginx/index.md
-      - Istio: getting-started/istio/index.md
-      - SMI: getting-started/smi/index.md
-  - Dashboard: dashboard.md
-  - Rollout:
-      - Deployment Strategies:
-          - BlueGreen: features/bluegreen.md
-          - Canary: features/canary.md
-      - Rollout Spec: features/specification.md
-      - HPA: features/hpa-support.md
-      - Ephemeral Metadata: features/ephemeral-metadata.md
-      - Restarting Rollouts: features/restart.md
-      - Anti Affinity: features/anti-affinity/anti-affinity.md
-      - Kustomize: features/kustomize.md
-      - Controller Metrics: features/controller-metrics.md
-  - Traffic Management:
-      - Overview: features/traffic-management/index.md
-      - Istio: features/traffic-management/istio.md
-      - NGINX: features/traffic-management/nginx.md
-      - AWS ALB: features/traffic-management/alb.md
-      - SMI: features/traffic-management/smi.md
-  - Analysis:
-      - Overview: features/analysis.md
-      - DataDog: analysis/datadog.md
-      - NewRelic: analysis/newrelic.md
-      - Wavefront: analysis/wavefront.md
-      - Job: analysis/job.md
-      - Web: analysis/web.md
-      - Kayenta: analysis/kayenta.md
-  - Experiments: features/experiment.md
-  - Kubectl Plugin:
-      - Overview: features/kubectl-plugin.md
-      - Commands:
-          - generated/kubectl-argo-rollouts/kubectl-argo-rollouts.md
-          - generated/kubectl-argo-rollouts/kubectl-argo-rollouts_abort.md
-          - generated/kubectl-argo-rollouts/kubectl-argo-rollouts_create.md
-          - generated/kubectl-argo-rollouts/kubectl-argo-rollouts_create_analysisrun.md
-          - generated/kubectl-argo-rollouts/kubectl-argo-rollouts_dashboard.md
-          - generated/kubectl-argo-rollouts/kubectl-argo-rollouts_get.md
-          - generated/kubectl-argo-rollouts/kubectl-argo-rollouts_get_experiment.md
-          - generated/kubectl-argo-rollouts/kubectl-argo-rollouts_get_rollout.md
-          - generated/kubectl-argo-rollouts/kubectl-argo-rollouts_lint.md
-          - generated/kubectl-argo-rollouts/kubectl-argo-rollouts_list.md
-          - generated/kubectl-argo-rollouts/kubectl-argo-rollouts_list_experiments.md
-          - generated/kubectl-argo-rollouts/kubectl-argo-rollouts_list_rollouts.md
-          - generated/kubectl-argo-rollouts/kubectl-argo-rollouts_pause.md
-          - generated/kubectl-argo-rollouts/kubectl-argo-rollouts_promote.md
-          - generated/kubectl-argo-rollouts/kubectl-argo-rollouts_restart.md
-          - generated/kubectl-argo-rollouts/kubectl-argo-rollouts_retry.md
-          - generated/kubectl-argo-rollouts/kubectl-argo-rollouts_retry_experiment.md
-          - generated/kubectl-argo-rollouts/kubectl-argo-rollouts_retry_rollout.md
-          - generated/kubectl-argo-rollouts/kubectl-argo-rollouts_set.md
-          - generated/kubectl-argo-rollouts/kubectl-argo-rollouts_set_image.md
-          - generated/kubectl-argo-rollouts/kubectl-argo-rollouts_terminate.md
-          - generated/kubectl-argo-rollouts/kubectl-argo-rollouts_terminate_analysisrun.md
-          - generated/kubectl-argo-rollouts/kubectl-argo-rollouts_terminate_experiment.md
-          - generated/kubectl-argo-rollouts/kubectl-argo-rollouts_undo.md
-          - generated/kubectl-argo-rollouts/kubectl-argo-rollouts_version.md
-  - Best Practices: best-practices.md
-  - Migrating: migrating.md
-  - FAQ: FAQ.md
-  - Security: security.md
-  - Roadmap: roadmap.md
-  - Contributing:
-      - Contribution Guide: CONTRIBUTING.md
-      - Environment Setup: getting-started/setup/index.md
-  - Releases ⧉: https://github.com/argoproj/argo-rollouts/releases
-  - Roadmap ⧉: https://github.com/argoproj/argo-rollouts/milestones
-  - Blog ⧉: https://blog.argoproj.io/
-=======
 - Overview: index.md
 - Installation: installation.md
 - Concepts: concepts.md
@@ -105,6 +28,7 @@
   - NGINX: getting-started/nginx/index.md
   - Istio: getting-started/istio/index.md
   - SMI: getting-started/smi/index.md
+- Dashboard: dashboard.md
 - Rollout:
   - Deployment Strategies:
     - BlueGreen: features/bluegreen.md
@@ -139,6 +63,7 @@
     - generated/kubectl-argo-rollouts/kubectl-argo-rollouts_abort.md
     - generated/kubectl-argo-rollouts/kubectl-argo-rollouts_create.md
     - generated/kubectl-argo-rollouts/kubectl-argo-rollouts_create_analysisrun.md
+    - generated/kubectl-argo-rollouts/kubectl-argo-rollouts_dashboard.md
     - generated/kubectl-argo-rollouts/kubectl-argo-rollouts_get.md
     - generated/kubectl-argo-rollouts/kubectl-argo-rollouts_get_experiment.md
     - generated/kubectl-argo-rollouts/kubectl-argo-rollouts_get_rollout.md
@@ -170,5 +95,4 @@
   - Environment Setup: getting-started/setup/index.md
 - Releases ⧉: https://github.com/argoproj/argo-rollouts/releases
 - Roadmap ⧉: https://github.com/argoproj/argo-rollouts/milestones
-- Blog ⧉: https://blog.argoproj.io/
->>>>>>> f594c748
+- Blog ⧉: https://blog.argoproj.io/