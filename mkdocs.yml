extra_css:
- assets/versions.css
extra_javascript:
- assets/versions.js
markdown_extensions:
- codehilite
- admonition
- pymdownx.superfences
- pymdownx.tabbed
- footnotes
- toc:
    permalink: true
nav:
- Overview: index.md
- Installation: installation.md
- Concepts: concepts.md
- Architecture: architecture.md
- Getting Started:
  - Basic Usage: getting-started.md
  - Ambassador: getting-started/ambassador/index.md
  - AWS ALB: getting-started/alb/index.md
  - Istio: getting-started/istio/index.md
  - NGINX: getting-started/nginx/index.md
  - SMI: getting-started/smi/index.md
- Dashboard: dashboard.md
- Rollout:
  - Deployment Strategies:
    - BlueGreen: features/bluegreen.md
    - Canary: features/canary.md
  - Rollout Spec: features/specification.md
  - HPA: features/hpa-support.md
  - VPA: features/vpa-support.md
  - Ephemeral Metadata: features/ephemeral-metadata.md
  - Restarting Rollouts: features/restart.md
  - Scaledown Aborted Rollouts: features/scaledown-aborted-rs.md
  - Anti Affinity: features/anti-affinity/anti-affinity.md
  - Helm: features/helm.md
  - Kustomize: features/kustomize.md
  - Controller Metrics: features/controller-metrics.md
- Traffic Management:
  - Overview: features/traffic-management/index.md
  - Ambassador: features/traffic-management/ambassador.md
  - AWS ALB: features/traffic-management/alb.md
  - Istio: features/traffic-management/istio.md
  - NGINX: features/traffic-management/nginx.md
  - SMI: features/traffic-management/smi.md
  - Traefik: features/traffic-management/traefik.md
- Analysis:
  - Overview: features/analysis.md
  - Prometheus: analysis/prometheus.md
  - DataDog: analysis/datadog.md
  - NewRelic: analysis/newrelic.md
  - Wavefront: analysis/wavefront.md
  - Job: analysis/job.md
  - Web: analysis/web.md
  - Kayenta: analysis/kayenta.md
  - CloudWatch: analysis/cloudwatch.md
<<<<<<< HEAD
  - Graphite: analysis/graphite.md
=======
  - InfluxDB: analysis/influxdb.md
>>>>>>> e3c33d86
- Experiments: features/experiment.md
- Notifications:
  - Overview: features/notifications.md
  - Services:
    - generated/notification-services/alertmanager.md
    - generated/notification-services/email.md
    - generated/notification-services/github.md
    - generated/notification-services/googlechat.md
    - generated/notification-services/grafana.md
    - generated/notification-services/mattermost.md
    - generated/notification-services/opsgenie.md
    - generated/notification-services/overview.md
    - generated/notification-services/pushover.md
    - generated/notification-services/rocketchat.md
    - generated/notification-services/slack.md
    - generated/notification-services/teams.md
    - generated/notification-services/telegram.md
    - generated/notification-services/webhook.md
- Kubectl Plugin:
  - Overview: features/kubectl-plugin.md
  - Commands:
    - generated/kubectl-argo-rollouts/kubectl-argo-rollouts.md
    - generated/kubectl-argo-rollouts/kubectl-argo-rollouts_abort.md
    - generated/kubectl-argo-rollouts/kubectl-argo-rollouts_completion.md
    - generated/kubectl-argo-rollouts/kubectl-argo-rollouts_create.md
    - generated/kubectl-argo-rollouts/kubectl-argo-rollouts_create_analysisrun.md
    - generated/kubectl-argo-rollouts/kubectl-argo-rollouts_dashboard.md
    - generated/kubectl-argo-rollouts/kubectl-argo-rollouts_get.md
    - generated/kubectl-argo-rollouts/kubectl-argo-rollouts_get_experiment.md
    - generated/kubectl-argo-rollouts/kubectl-argo-rollouts_get_rollout.md
    - generated/kubectl-argo-rollouts/kubectl-argo-rollouts_lint.md
    - generated/kubectl-argo-rollouts/kubectl-argo-rollouts_list.md
    - generated/kubectl-argo-rollouts/kubectl-argo-rollouts_list_experiments.md
    - generated/kubectl-argo-rollouts/kubectl-argo-rollouts_list_rollouts.md
    - generated/kubectl-argo-rollouts/kubectl-argo-rollouts_notifications.md
    - generated/kubectl-argo-rollouts/kubectl-argo-rollouts_notifications_template.md
    - generated/kubectl-argo-rollouts/kubectl-argo-rollouts_notifications_template_get.md
    - generated/kubectl-argo-rollouts/kubectl-argo-rollouts_notifications_template_notify.md
    - generated/kubectl-argo-rollouts/kubectl-argo-rollouts_notifications_trigger.md
    - generated/kubectl-argo-rollouts/kubectl-argo-rollouts_notifications_trigger_get.md
    - generated/kubectl-argo-rollouts/kubectl-argo-rollouts_notifications_trigger_run.md
    - generated/kubectl-argo-rollouts/kubectl-argo-rollouts_pause.md
    - generated/kubectl-argo-rollouts/kubectl-argo-rollouts_promote.md
    - generated/kubectl-argo-rollouts/kubectl-argo-rollouts_restart.md
    - generated/kubectl-argo-rollouts/kubectl-argo-rollouts_retry.md
    - generated/kubectl-argo-rollouts/kubectl-argo-rollouts_retry_experiment.md
    - generated/kubectl-argo-rollouts/kubectl-argo-rollouts_retry_rollout.md
    - generated/kubectl-argo-rollouts/kubectl-argo-rollouts_set.md
    - generated/kubectl-argo-rollouts/kubectl-argo-rollouts_set_image.md
    - generated/kubectl-argo-rollouts/kubectl-argo-rollouts_status.md
    - generated/kubectl-argo-rollouts/kubectl-argo-rollouts_terminate.md
    - generated/kubectl-argo-rollouts/kubectl-argo-rollouts_terminate_analysisrun.md
    - generated/kubectl-argo-rollouts/kubectl-argo-rollouts_terminate_experiment.md
    - generated/kubectl-argo-rollouts/kubectl-argo-rollouts_undo.md
    - generated/kubectl-argo-rollouts/kubectl-argo-rollouts_version.md
- Best Practices: best-practices.md
- Migrating: migrating.md
- FAQ: FAQ.md
- Security: security.md
- Roadmap: roadmap.md
- Contributing:
  - Contribution Guide: CONTRIBUTING.md
  - Environment Setup: getting-started/setup/index.md
  - Releasing: releasing.md
- Releases ⧉: https://github.com/argoproj/argo-rollouts/releases
- Roadmap ⧉: https://github.com/argoproj/argo-rollouts/milestones
- Blog ⧉: https://blog.argoproj.io/
repo_url: https://github.com/argoproj/argo-rollouts
site_name: Argo Rollouts - Kubernetes Progressive Delivery Controller
site_url: https://argoproj.github.io/argo-rollouts
theme:
  font:
    text: Work Sans
  logo: assets/logo.png
  name: material
  palette:
  - primary: teal
    scheme: default
    toggle:
      icon: material/toggle-switch-off-outline
      name: Switch to dark mode
  - scheme: slate
    toggle:
      icon: material/toggle-switch
      name: Switch to light mode<|MERGE_RESOLUTION|>--- conflicted
+++ resolved
@@ -55,11 +55,8 @@
   - Web: analysis/web.md
   - Kayenta: analysis/kayenta.md
   - CloudWatch: analysis/cloudwatch.md
-<<<<<<< HEAD
   - Graphite: analysis/graphite.md
-=======
   - InfluxDB: analysis/influxdb.md
->>>>>>> e3c33d86
 - Experiments: features/experiment.md
 - Notifications:
   - Overview: features/notifications.md
