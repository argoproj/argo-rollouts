package replicaset

import (
	"fmt"
	"sort"
	"strconv"

	log "github.com/sirupsen/logrus"
	appsv1 "k8s.io/api/apps/v1"
	corev1 "k8s.io/api/core/v1"
	apiequality "k8s.io/apimachinery/pkg/api/equality"
	"k8s.io/apimachinery/pkg/api/meta"
	"k8s.io/apimachinery/pkg/runtime"
	intstrutil "k8s.io/apimachinery/pkg/util/intstr"
	corev1defaults "k8s.io/kubernetes/pkg/apis/core/v1"
	"k8s.io/kubernetes/pkg/controller"
	"k8s.io/utils/pointer"

	v1alpha1 "github.com/argoproj/argo-rollouts/pkg/apis/rollouts/v1alpha1"
	"github.com/argoproj/argo-rollouts/utils/annotations"
	"github.com/argoproj/argo-rollouts/utils/conditions"
	"github.com/argoproj/argo-rollouts/utils/defaults"
	logutil "github.com/argoproj/argo-rollouts/utils/log"
)

// FindNewReplicaSet returns the new RS this given rollout targets from the given list.
// Returns nil if the ReplicaSet does not exist in the list.
func FindNewReplicaSet(rollout *v1alpha1.Rollout, rsList []*appsv1.ReplicaSet) *appsv1.ReplicaSet {
	var newRSList []*appsv1.ReplicaSet
	for _, rs := range rsList {
		if rs != nil {
			newRSList = append(newRSList, rs)
		}
	}
	rsList = newRSList
	sort.Sort(controller.ReplicaSetsByCreationTimestamp(rsList))
	// First, attempt to find the replicaset by the replicaset naming formula
	replicaSetName := fmt.Sprintf("%s-%s", rollout.Name, controller.ComputeHash(&rollout.Spec.Template, rollout.Status.CollisionCount))
	for _, rs := range rsList {
		if rs.Name == replicaSetName {
			return rs
		}
	}
	// Iterate the ReplicaSet list again, this time doing a deep equal against the template specs.
	// This covers the corner case in which the reason we did not find the replicaset, was because
	// of a change in the controller.ComputeHash function (e.g. due to an update of k8s libraries).
	// When this (rare) situation arises, we do not want to return nil, since nil is considered a
	// PodTemplate change, which in turn would triggers an unexpected redeploy of the replicaset.
	for _, rs := range rsList {
		if PodTemplateEqualIgnoreHash(&rs.Spec.Template, &rollout.Spec.Template) {
			logCtx := logutil.WithRollout(rollout)
			logCtx.Infof("ComputeHash change detected (expected: %s, actual: %s)", replicaSetName, rs.Name)
			return rs
		}
	}
	// new ReplicaSet does not exist.
	return nil
}

// FindOldReplicaSets returns the old replica sets targeted by the given Rollout, with the given slice of RSes.
func FindOldReplicaSets(rollout *v1alpha1.Rollout, rsList []*appsv1.ReplicaSet) []*appsv1.ReplicaSet {
	var allRSs []*appsv1.ReplicaSet
	newRS := FindNewReplicaSet(rollout, rsList)
	for _, rs := range rsList {
		// Filter out new replica set
		if newRS != nil && rs.UID == newRS.UID {
			continue
		}
		allRSs = append(allRSs, rs)
	}
	return allRSs
}

// NewRSNewReplicas calculates the number of replicas a Rollout's new RS should have.
// When one of the followings is true, we're rolling out the deployment; otherwise, we're scaling it.
// 1) The new RS is saturated: newRS's replicas == deployment's replicas
// 2) Max number of pods allowed is reached: deployment's replicas + maxSurge == all RSs' replicas
func NewRSNewReplicas(rollout *v1alpha1.Rollout, allRSs []*appsv1.ReplicaSet, newRS *appsv1.ReplicaSet) (int32, error) {
	if rollout.Spec.Strategy.BlueGreen != nil {
		if rollout.Spec.Strategy.BlueGreen.PreviewReplicaCount != nil {
			activeRS, _ := GetReplicaSetByTemplateHash(allRSs, rollout.Status.BlueGreen.ActiveSelector)
			if activeRS == nil || activeRS.Name == newRS.Name {
				return defaults.GetReplicasOrDefault(rollout.Spec.Replicas), nil
			}
			if newRS.Labels[v1alpha1.DefaultRolloutUniqueLabelKey] != rollout.Status.CurrentPodHash {
				return *rollout.Spec.Strategy.BlueGreen.PreviewReplicaCount, nil
			}
<<<<<<< HEAD
			if len(rollout.Status.PauseConditions) == 0 && rollout.Status.BlueGreen.ScaleUpPreviewCheckPoint {
				return defaults.GetReplicasOrDefault(rollout.Spec.Replicas), nil
=======
			isNotPaused := !rollout.Spec.Paused && len(rollout.Status.PauseConditions) == 0
			if isNotPaused && rollout.Status.BlueGreen.ScaleUpPreviewCheckPoint {
				return defaults.GetRolloutReplicasOrDefault(rollout), nil
>>>>>>> 96cd3a8e
			}
			return *rollout.Spec.Strategy.BlueGreen.PreviewReplicaCount, nil
		}

		return defaults.GetReplicasOrDefault(rollout.Spec.Replicas), nil
	}
	if rollout.Spec.Strategy.Canary != nil {
		stableRS, olderRSs := GetStableRS(rollout, newRS, allRSs)
		newRSReplicaCount, _ := CalculateReplicaCountsForCanary(rollout, newRS, stableRS, olderRSs)
		return newRSReplicaCount, nil
	}
	return 0, fmt.Errorf("no rollout strategy provided")
}

// MaxRevision finds the highest revision in the replica sets
func MaxRevision(allRSs []*appsv1.ReplicaSet) int64 {
	max := int64(0)
	for _, rs := range allRSs {
		if v, err := Revision(rs); err != nil {
			// Skip the replica sets when it failed to parse their revision information
			log.WithError(err).Info("Couldn't parse revision, rollout controller will skip it when reconciling revisions.")
		} else if v > max {
			max = v
		}
	}
	return max
}

// Revision returns the revision number of the input object.
func Revision(obj runtime.Object) (int64, error) {
	acc, err := meta.Accessor(obj)
	if err != nil {
		return 0, err
	}
	v, ok := acc.GetAnnotations()[annotations.RevisionAnnotation]
	if !ok {
		return 0, nil
	}
	return strconv.ParseInt(v, 10, 64)
}

// FindActiveOrLatest returns the only active or the latest replica set in case there is at most one active
// replica set. If there are more active replica sets, then we should proportionally scale them.
func FindActiveOrLatest(newRS *appsv1.ReplicaSet, oldRSs []*appsv1.ReplicaSet) *appsv1.ReplicaSet {
	if newRS == nil && len(oldRSs) == 0 {
		return nil
	}

	sort.Sort(sort.Reverse(controller.ReplicaSetsByCreationTimestamp(oldRSs)))
	allRSs := controller.FilterActiveReplicaSets(append(oldRSs, newRS))

	switch len(allRSs) {
	case 0:
		// If there is no active replica set then we should return the newest.
		if newRS != nil {
			return newRS
		}
		return oldRSs[0]
	case 1:
		return allRSs[0]
	default:
		return nil
	}
}

// GetReplicaCountForReplicaSets returns the sum of Replicas of the given replica sets.
func GetReplicaCountForReplicaSets(replicaSets []*appsv1.ReplicaSet) int32 {
	totalReplicas := int32(0)
	for _, rs := range replicaSets {
		if rs != nil {
			totalReplicas += *(rs.Spec.Replicas)
		}
	}
	return totalReplicas
}

// GetAvailableReplicaCountForReplicaSets returns the number of available pods corresponding to the given replica sets.
func GetAvailableReplicaCountForReplicaSets(replicaSets []*appsv1.ReplicaSet) int32 {
	totalAvailableReplicas := int32(0)
	for _, rs := range replicaSets {
		if rs != nil {
			totalAvailableReplicas += rs.Status.AvailableReplicas
		}
	}
	return totalAvailableReplicas
}

// GetActualReplicaCountForReplicaSets returns the sum of actual replicas of the given replica sets.
func GetActualReplicaCountForReplicaSets(replicaSets []*appsv1.ReplicaSet) int32 {
	totalActualReplicas := int32(0)
	for _, rs := range replicaSets {
		if rs != nil {
			totalActualReplicas += rs.Status.Replicas
		}
	}
	return totalActualReplicas
}

// GetReadyReplicaCountForReplicaSets returns the number of ready pods corresponding to the given replica sets.
func GetReadyReplicaCountForReplicaSets(replicaSets []*appsv1.ReplicaSet) int32 {
	totalReadyReplicas := int32(0)
	for _, rs := range replicaSets {
		if rs != nil {
			totalReadyReplicas += rs.Status.ReadyReplicas
		}
	}
	return totalReadyReplicas
}

// ResolveFenceposts resolves both maxSurge and maxUnavailable. This needs to happen in one
// step. For example:
//
// 2 desired, max unavailable 1%, surge 0% - should scale old(-1), then new(+1), then old(-1), then new(+1)
// 1 desired, max unavailable 1%, surge 0% - should scale old(-1), then new(+1)
// 2 desired, max unavailable 25%, surge 1% - should scale new(+1), then old(-1), then new(+1), then old(-1)
// 1 desired, max unavailable 25%, surge 1% - should scale new(+1), then old(-1)
// 2 desired, max unavailable 0%, surge 1% - should scale new(+1), then old(-1), then new(+1), then old(-1)
// 1 desired, max unavailable 0%, surge 1% - should scale new(+1), then old(-1)
func resolveFenceposts(maxSurge, maxUnavailable *intstrutil.IntOrString, desired int32) (int32, int32, error) {
	surge, err := intstrutil.GetValueFromIntOrPercent(intstrutil.ValueOrDefault(maxSurge, intstrutil.FromInt(0)), int(desired), true)
	if err != nil {
		return 0, 0, err
	}
	unavailable, err := intstrutil.GetValueFromIntOrPercent(intstrutil.ValueOrDefault(maxUnavailable, intstrutil.FromInt(0)), int(desired), false)
	if err != nil {
		return 0, 0, err
	}

	if surge == 0 && unavailable == 0 {
		// Validation should never allow the user to explicitly use zero values for both maxSurge
		// maxUnavailable. Due to rounding down maxUnavailable though, it may resolve to zero.
		// If both fenceposts resolve to zero, then we should set maxUnavailable to 1 on the
		// theory that surge might not workf due to quota.
		unavailable = 1
	}

	return int32(surge), int32(unavailable), nil
}

// MaxUnavailable returns the maximum unavailable pods a rolling deployment can take.
func MaxUnavailable(rollout *v1alpha1.Rollout) int32 {
	rolloutReplicas := defaults.GetReplicasOrDefault(rollout.Spec.Replicas)
	if rollout.Spec.Strategy.Canary == nil || rolloutReplicas == 0 {
		return int32(0)
	}

	// Error caught by validation
	_, maxUnavailable, _ := resolveFenceposts(defaults.GetMaxSurgeOrDefault(rollout), defaults.GetMaxUnavailableOrDefault(rollout), rolloutReplicas)
	if maxUnavailable > rolloutReplicas {
		return rolloutReplicas
	}
	return maxUnavailable
}

// MaxSurge returns the maximum surge pods a rolling deployment can take.
func MaxSurge(rollout *v1alpha1.Rollout) int32 {
	rolloutReplicas := defaults.GetReplicasOrDefault(rollout.Spec.Replicas)
	if rollout.Spec.Strategy.Canary == nil {
		return int32(0)
	}
	// Error caught by validation
	maxSurge, _, _ := resolveFenceposts(defaults.GetMaxSurgeOrDefault(rollout), defaults.GetMaxUnavailableOrDefault(rollout), rolloutReplicas)
	return maxSurge
}

// checkStepHashChange indicates if the rollout's step for the strategy have changed. This causes the rollout to reset the
// currentStepIndex to zero. If there is no previous pod spec to compare to the function defaults to false
func checkStepHashChange(rollout *v1alpha1.Rollout) bool {
	if rollout.Status.CurrentStepHash == "" {
		return false
	}
	// TODO: conditions.ComputeStepHash is not stable and will change
	stepsHash := conditions.ComputeStepHash(rollout)
	if rollout.Status.CurrentStepHash != conditions.ComputeStepHash(rollout) {
		logCtx := logutil.WithRollout(rollout)
		logCtx.Infof("Canary steps change detected (new: %s, old: %s)", stepsHash, rollout.Status.CurrentStepHash)
		return true
	}
	return false
}

// checkPodSpecChange indicates if the rollout spec has changed indicating that the rollout needs to reset the
// currentStepIndex to zero. If there is no previous pod spec to compare to the function defaults to false
func checkPodSpecChange(rollout *v1alpha1.Rollout, newRS *appsv1.ReplicaSet) bool {
	if rollout.Status.CurrentPodHash == "" {
		return false
	}
	podHash := controller.ComputeHash(&rollout.Spec.Template, rollout.Status.CollisionCount)
	if newRS != nil {
		podHash = GetPodTemplateHash(newRS)
	}
	if rollout.Status.CurrentPodHash != podHash {
		logCtx := logutil.WithRollout(rollout)
		logCtx.Infof("Pod template change detected (new: %s, old: %s)", podHash, rollout.Status.CurrentPodHash)
		return true
	}
	return false
}

// PodTemplateOrStepsChanged detects if there is a change in either the pod template, or canary steps
func PodTemplateOrStepsChanged(rollout *v1alpha1.Rollout, newRS *appsv1.ReplicaSet) bool {
	if checkStepHashChange(rollout) {
		return true
	}
	if checkPodSpecChange(rollout, newRS) {
		return true
	}
	return false
}

// ResetCurrentStepIndex resets the index back to zero unless there are no steps
func ResetCurrentStepIndex(rollout *v1alpha1.Rollout) *int32 {
	if len(rollout.Spec.Strategy.Canary.Steps) > 0 {
		return pointer.Int32Ptr(0)
	}
	return nil
}

// PodTemplateEqualIgnoreHash returns true if two given podTemplateSpec are equal, ignoring the diff in value of Labels[pod-template-hash]
// We ignore pod-template-hash because:
// 1. The hash result would be different upon podTemplateSpec API changes
//    (e.g. the addition of a new field will cause the hash code to change)
// 2. The deployment template won't have hash labels
//
// NOTE: This is a modified version of deploymentutil.EqualIgnoreHash, but modified to perform
// defaulting on the desired spec. This is so that defaulted fields by the replicaset controller
// factor into the comparison. The reason this is necessary, is because unlike the deployment
// controller, the rollout controller does not benefit/operate on a completely defaulted
// rollout object.
func PodTemplateEqualIgnoreHash(live, desired *corev1.PodTemplateSpec) bool {
	live = live.DeepCopy()
	desired = desired.DeepCopy()
	// Remove hash labels from template.Labels before comparing
	delete(live.Labels, v1alpha1.DefaultRolloutUniqueLabelKey)
	delete(desired.Labels, v1alpha1.DefaultRolloutUniqueLabelKey)

	podTemplate := corev1.PodTemplate{
		Template: *desired,
	}
	corev1defaults.SetObjectDefaults_PodTemplate(&podTemplate)
	desired = &podTemplate.Template
	return apiequality.Semantic.DeepEqual(live, desired)
}

// GetPodTemplateHash returns the rollouts-pod-template-hash value from a ReplicaSet's labels
func GetPodTemplateHash(rs *appsv1.ReplicaSet) string {
	if rs.Labels == nil {
		return ""
	}
	return rs.Labels[v1alpha1.DefaultRolloutUniqueLabelKey]
}

// ReplicaSetsByRevisionNumber sorts a list of ReplicaSet by revision timestamp, using their creation timestamp as a tie breaker.
type ReplicaSetsByRevisionNumber []*appsv1.ReplicaSet

func (o ReplicaSetsByRevisionNumber) Len() int      { return len(o) }
func (o ReplicaSetsByRevisionNumber) Swap(i, j int) { o[i], o[j] = o[j], o[i] }
func (o ReplicaSetsByRevisionNumber) Less(i, j int) bool {
	iRevision, iErr := strconv.Atoi(o[i].Annotations[annotations.RevisionAnnotation])
	jRevision, jErr := strconv.Atoi(o[j].Annotations[annotations.RevisionAnnotation])
	if iErr != nil && jErr != nil {
		return o[i].CreationTimestamp.Before(&o[j].CreationTimestamp)
	}
	if iErr != nil {
		return i > j
	}
	if jErr != nil {
		return i < j

	}
	if iRevision == jRevision {
		return o[i].CreationTimestamp.Before(&o[j].CreationTimestamp)
	}
	return iRevision < jRevision
}<|MERGE_RESOLUTION|>--- conflicted
+++ resolved
@@ -85,14 +85,9 @@
 			if newRS.Labels[v1alpha1.DefaultRolloutUniqueLabelKey] != rollout.Status.CurrentPodHash {
 				return *rollout.Spec.Strategy.BlueGreen.PreviewReplicaCount, nil
 			}
-<<<<<<< HEAD
-			if len(rollout.Status.PauseConditions) == 0 && rollout.Status.BlueGreen.ScaleUpPreviewCheckPoint {
-				return defaults.GetReplicasOrDefault(rollout.Spec.Replicas), nil
-=======
 			isNotPaused := !rollout.Spec.Paused && len(rollout.Status.PauseConditions) == 0
 			if isNotPaused && rollout.Status.BlueGreen.ScaleUpPreviewCheckPoint {
-				return defaults.GetRolloutReplicasOrDefault(rollout), nil
->>>>>>> 96cd3a8e
+				return defaults.GetReplicasOrDefault(rollout.Spec.Replicas), nil
 			}
 			return *rollout.Spec.Strategy.BlueGreen.PreviewReplicaCount, nil
 		}
