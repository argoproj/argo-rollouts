package replicaset

import (
	"math"

	appsv1 "k8s.io/api/apps/v1"

	"github.com/argoproj/argo-rollouts/pkg/apis/rollouts/v1alpha1"
	"github.com/argoproj/argo-rollouts/utils/defaults"
)

// AtDesiredReplicaCountsForCanary indicates if the rollout is at the desired state for the current step
func AtDesiredReplicaCountsForCanary(rollout *v1alpha1.Rollout, newRS, stableRS *appsv1.ReplicaSet, olderRSs []*appsv1.ReplicaSet) bool {
	desiredNewRSReplicaCount, desiredStableRSReplicaCount := DesiredReplicaCountsForCanary(rollout, newRS, stableRS)
	if newRS == nil || desiredNewRSReplicaCount != *newRS.Spec.Replicas || desiredNewRSReplicaCount != newRS.Status.AvailableReplicas {
		return false
	}
	if stableRS == nil || desiredStableRSReplicaCount != *stableRS.Spec.Replicas || desiredStableRSReplicaCount != stableRS.Status.AvailableReplicas {
		return false
	}
	if GetAvailableReplicaCountForReplicaSets(olderRSs) != int32(0) {
		return false
	}
	return true
}

//DesiredReplicaCountsForCanary calculates the desired endstate replica count for the new and stable replicasets
func DesiredReplicaCountsForCanary(rollout *v1alpha1.Rollout, newRS, stableRS *appsv1.ReplicaSet) (int32, int32) {
	rolloutSpecReplica := defaults.GetReplicasOrDefault(rollout.Spec.Replicas)
	setWeight := GetCurrentSetWeight(rollout)

	desiredStableRSReplicaCount := int32(math.Ceil(float64(rolloutSpecReplica) * (1 - (float64(setWeight) / 100))))
	desiredNewRSReplicaCount := int32(math.Ceil(float64(rolloutSpecReplica) * (float64(setWeight) / 100)))
	if !CheckStableRSExists(newRS, stableRS) {
		// If there is no stableRS or it is the same as the newRS, then the rollout does not follow the canary steps.
		// Instead the controller tries to get the newRS to 100% traffic.
		desiredNewRSReplicaCount = rolloutSpecReplica
		desiredStableRSReplicaCount = 0
	}
	// Unlike the ReplicaSet based weighted canary, a service mesh/ingress
	// based canary leaves the stable as 100% scaled until the rollout completes.
	if rollout.Spec.Strategy.Canary.TrafficRouting != nil {
		desiredStableRSReplicaCount = rolloutSpecReplica
	}

	return desiredNewRSReplicaCount, desiredStableRSReplicaCount

}

// CalculateReplicaCountsForCanary calculates the number of replicas for the newRS and the stableRS.  The function
// calculates the desired number of replicas for the new and stable RS using the following equations:
//
// newRS Replica count = spec.Replica * (setweight / 100)
// stableRS Replica count = spec.Replica * ( (1 - setweight) / 100)
//
// In both equations, the function rounds the desired replica count up if the math does not divide into whole numbers
// because the rollout guarantees at least one replica for both the stable and new RS when the setWeight is not 0 or 100.
// Then, the function finds the number of replicas it can scale up using the following equation:
//
// scaleUpCount := (maxSurge + rollout.Spec.Replica) - sum of rollout's RSs spec.Replica
//
// If the rollout has not reached its max number of replicas, it will scale up the RS whose desired replica
// count is greater than its current count to the desired number. The rollout will either scale the RS up as much as it
// can unless the rollout can reach the RS desired count. In order to give precenence to the stableRS, the function will
// scale up the stable RS to desired count before scaling up the new RS.
//
// At this point, the function then finds the number of replicas it can scale down using the following equation:
//
// scaleDownCount := count of all the available replicas - (spec.Replica - maxUnavailable)
//
// If the rollout has not reached at the min available replicas count, it will scale down the RS whose desired replica
// count is less than its current count to the desired number. However before scaling any new or stable RS down, the
// function will scale down the replicas in the old RS list first.  Afterwards if the rollout is not at the min available
// replica count, the function will check the newRS before the stableRS.
//
// Examples:
// replicas 10 currentWeight 10 NewRS 0 stableRS 10 max unavailable 1, surge 1 - should return newRS 1 stableRS 9
// replicas 10 currentWeight 30 NewRS 0 stableRS 10 max unavailable 0, surge 3 - should return newRS 3 stableRS 10
// replicas 10 currentWeight 30 NewRS 0 stableRS 10 max unavailable 5, surge 0 - should return newRS 0 stableRS 7
// replicas 10 currentWeight 5 NewRS 0 stableRS 10 max unavailable 1, surge 1 - should return newRS 1 stableRS 9
// replicas 1 currentWeight 5 NewRS 0 stableRS 1 max unavailable 0, surge 1 - should return newRS 1 stableRS 1
// replicas 1 currentWeight 95 NewRS 0 stableRS 1 max unavailable 0, surge 1 - should return newRS 1 stableRS 1
// For more examples, check the TestCalculateReplicaCountsForCanary test in canary/canary_test.go
func CalculateReplicaCountsForCanary(rollout *v1alpha1.Rollout, newRS *appsv1.ReplicaSet, stableRS *appsv1.ReplicaSet, oldRSs []*appsv1.ReplicaSet) (int32, int32) {
	rolloutSpecReplica := defaults.GetReplicasOrDefault(rollout.Spec.Replicas)
	setWeight := GetCurrentSetWeight(rollout)

	desiredStableRSReplicaCount := int32(math.Ceil(float64(rolloutSpecReplica) * (1 - (float64(setWeight) / 100))))
	desiredNewRSReplicaCount := int32(math.Ceil(float64(rolloutSpecReplica) * (float64(setWeight) / 100)))

	if rollout.Spec.Strategy.Canary.TrafficRouting != nil {
		return desiredNewRSReplicaCount, rolloutSpecReplica
	}

	stableRSReplicaCount := int32(0)
	newRSReplicaCount := int32(0)
	if newRS != nil {
		newRSReplicaCount = *newRS.Spec.Replicas
	}

	scaleStableRS := CheckStableRSExists(newRS, stableRS)
	if scaleStableRS {
		stableRSReplicaCount = *stableRS.Spec.Replicas
	} else {
		// If there is no stableRS or it is the same as the newRS, then the rollout does not follow the canary steps.
		// Instead the controller tries to get the newRS to 100% traffic.
		desiredNewRSReplicaCount = rolloutSpecReplica
		desiredStableRSReplicaCount = 0
	}

	maxSurge := MaxSurge(rollout)

	if extraReplicaAdded(rolloutSpecReplica, setWeight) {
		// In the case where the weight of the stable and canary replica counts cannot be divided evenly,
		// the controller needs to surges by one to account for both replica counts being rounded up.
		maxSurge = maxSurge + 1
	}
	maxReplicaCountAllowed := rolloutSpecReplica + maxSurge

	allRSs := append(oldRSs, newRS)
	if scaleStableRS {
		allRSs = append(allRSs, stableRS)
	}

	totalCurrentReplicaCount := GetReplicaCountForReplicaSets(allRSs)
	scaleUpCount := maxReplicaCountAllowed - totalCurrentReplicaCount

	if scaleStableRS && *stableRS.Spec.Replicas < desiredStableRSReplicaCount && scaleUpCount > 0 {
		// if the controller doesn't have to use every replica to achieve the desired count, it only scales up to the
		// desired count.
		if *stableRS.Spec.Replicas+scaleUpCount < desiredStableRSReplicaCount {
			// The controller is using every replica it can to get closer to desired state.
			stableRSReplicaCount = *stableRS.Spec.Replicas + scaleUpCount
			scaleUpCount = 0
		} else {
			stableRSReplicaCount = desiredStableRSReplicaCount
			// Calculating how many replicas were used to scale up to the desired count
			scaleUpCount = scaleUpCount - (desiredStableRSReplicaCount - *stableRS.Spec.Replicas)
		}
	}

	if newRS != nil && *newRS.Spec.Replicas < desiredNewRSReplicaCount && scaleUpCount > 0 {
		// This follows the same logic as scaling up the stable except with the newRS and it does not need to
		// set the scaleDownCount again since it's not used again
		if *newRS.Spec.Replicas+scaleUpCount < desiredNewRSReplicaCount {
			newRSReplicaCount = *newRS.Spec.Replicas + scaleUpCount
		} else {
			newRSReplicaCount = desiredNewRSReplicaCount
		}
	}

	minAvailableReplicaCount := rolloutSpecReplica - MaxUnavailable(rollout)

	totalAvailableOlderReplicaCount := GetAvailableReplicaCountForReplicaSets(oldRSs)
	scaleDownCount := GetReplicasForScaleDown(newRS) + GetReplicasForScaleDown(stableRS) + totalAvailableOlderReplicaCount - minAvailableReplicaCount

	if scaleDownCount <= 0 {
		// Cannot scale down stableRS or newRS without going below min available replica count
		return newRSReplicaCount, stableRSReplicaCount
	}

	if scaleDownCount <= totalAvailableOlderReplicaCount {
		//Need to scale down older replicas before scaling down the newRS or stableRS.
		return newRSReplicaCount, stableRSReplicaCount
	}
	scaleDownCount = scaleDownCount - totalAvailableOlderReplicaCount

	if newRS != nil && *newRS.Spec.Replicas > desiredNewRSReplicaCount && scaleDownCount > 0 {
		// if the controller doesn't have to use every replica to achieve the desired count, it only scales down to the
		// desired count.
		if *newRS.Spec.Replicas-scaleDownCount < desiredNewRSReplicaCount {
			newRSReplicaCount = desiredNewRSReplicaCount
			// Calculating how many replicas were used to scale down to the desired count
			scaleDownCount = scaleDownCount - (desiredNewRSReplicaCount - *newRS.Spec.Replicas)
		} else {
			// The controller is using every replica it can to get closer to desired state.
			newRSReplicaCount = *newRS.Spec.Replicas - scaleDownCount
			scaleDownCount = 0
		}
	}

	if scaleStableRS && *stableRS.Spec.Replicas > desiredStableRSReplicaCount && scaleDownCount > 0 {
		// This follows the same logic as scaling down the newRS except with the stableRS and it does not need to
		// set the scaleDownCount again since it's not used again
		if *stableRS.Spec.Replicas-scaleDownCount < desiredStableRSReplicaCount {
			stableRSReplicaCount = desiredStableRSReplicaCount
		} else {
			stableRSReplicaCount = *stableRS.Spec.Replicas - scaleDownCount
		}
	}

	return newRSReplicaCount, stableRSReplicaCount
}

// CheckStableRSExists checks if the stableRS exists and is different than the newRS
func CheckStableRSExists(newRS, stableRS *appsv1.ReplicaSet) bool {
	if stableRS == nil {
		return false
	}
	if newRS == nil {
		return true
	}
	if newRS.Name == stableRS.Name {
		return false
	}
	return true
}

// GetReplicasForScaleDown returns the number of replicas to consider for scaling down.
func GetReplicasForScaleDown(rs *appsv1.ReplicaSet) int32 {
	if rs == nil {
		return int32(0)
	}
	if *rs.Spec.Replicas < rs.Status.AvailableReplicas {
		// The ReplicaSet is already going to scale down replicas since the availableReplica count is bigger
		// than the spec count. The controller uses the .Spec.Replicas to prevent the controller from
		// assuming the extra replicas (availableReplica - .Spec.Replicas) are going to remain available.
		// Otherwise, the controller use those extra replicas to scale down more replicas and potentially
		// violate the min available.
		return *rs.Spec.Replicas
	}
	return rs.Status.AvailableReplicas
}

// extraReplicaAdded checks if an extra replica is added because the stable and canary replicas count are both
// rounded up. The controller rounds both of the replica counts when the setWeight does not distribute evenly
// in order to prevent either from having a 0 replica count.
func extraReplicaAdded(replicas int32, setWeight int32) bool {
	_, frac := math.Modf(float64(replicas) * (float64(setWeight) / 100))
	return frac != 0.0
}

// GetCurrentCanaryStep returns the current canary step. If there are no steps or the rollout
// has already executed the last step, the func returns nil
func GetCurrentCanaryStep(rollout *v1alpha1.Rollout) (*v1alpha1.CanaryStep, *int32) {
	if rollout.Spec.Strategy.Canary == nil || len(rollout.Spec.Strategy.Canary.Steps) == 0 {
		return nil, nil
	}
	currentStepIndex := int32(0)
	if rollout.Status.CurrentStepIndex != nil {
		currentStepIndex = *rollout.Status.CurrentStepIndex
	}
	if len(rollout.Spec.Strategy.Canary.Steps) <= int(currentStepIndex) {
		return nil, &currentStepIndex
	}
	return &rollout.Spec.Strategy.Canary.Steps[currentStepIndex], &currentStepIndex
}

// GetCurrentSetWeight grabs the current setWeight used by the rollout by iterating backwards from the current step
// until it finds a setWeight step. The controller defaults to 100 if it iterates through all the steps with no
// setWeight or if there is no current step (i.e. the controller has already stepped through all the steps).
func GetCurrentSetWeight(rollout *v1alpha1.Rollout) int32 {
	if rollout.Status.Abort {
		return 0
	}
	currentStep, currentStepIndex := GetCurrentCanaryStep(rollout)
	if currentStep == nil {
		return 100
	}

	for i := *currentStepIndex; i >= 0; i-- {
		step := rollout.Spec.Strategy.Canary.Steps[i]
		if step.SetWeight != nil {
			return *step.SetWeight
		}
	}
	return 0
}

<<<<<<< HEAD
func GetStableRS(rollout *v1alpha1.Rollout, newRS *appsv1.ReplicaSet, rslist []*appsv1.ReplicaSet) (*appsv1.ReplicaSet, []*appsv1.ReplicaSet) {
	if rollout.Status.Canary.StableRS == "" {
		return nil, rslist
	}
	if newRS != nil && newRS.Labels != nil && newRS.Labels[v1alpha1.DefaultRolloutUniqueLabelKey] == rollout.Status.Canary.StableRS {
		return newRS, rslist
	}
=======
// GetOlderRSs the function goes through a list of ReplicaSets and returns a list of RS that are not the new or stable RS
func GetOlderRSs(rollout *v1alpha1.Rollout, newRS, stableRS *appsv1.ReplicaSet, allRSs []*appsv1.ReplicaSet) []*appsv1.ReplicaSet {
>>>>>>> c79494b9
	olderRSs := []*appsv1.ReplicaSet{}
	for _, rs := range allRSs {
		if rs != nil {
			if stableRS != nil && rs.Name == stableRS.Name {
				continue
			}
			if newRS != nil && rs.Name == newRS.Name {
				continue
			}
			olderRSs = append(olderRSs, rs)
		}
	}
	return olderRSs
}

// GetStableRS finds the stable RS using the RS's RolloutUniqueLabelKey and the stored StableRS in the rollout status
func GetStableRS(rollout *v1alpha1.Rollout, newRS *appsv1.ReplicaSet, rslist []*appsv1.ReplicaSet) *appsv1.ReplicaSet {
	if rollout.Status.Canary.StableRS == "" {
		return nil
	}
	if newRS != nil && newRS.Labels != nil && newRS.Labels[v1alpha1.DefaultRolloutUniqueLabelKey] == rollout.Status.Canary.StableRS {
		return newRS
	}
	for i := range rslist {
		rs := rslist[i]
		if rs != nil {
			if rs.Labels[v1alpha1.DefaultRolloutUniqueLabelKey] == rollout.Status.Canary.StableRS {
				return rs
			}
		}
	}
	return nil
}

// GetCurrentExperimentStep grabs the latest Experiment step
func GetCurrentExperimentStep(r *v1alpha1.Rollout) *v1alpha1.RolloutExperimentStep {
	currentStep, currentStepIndex := GetCurrentCanaryStep(r)
	if currentStep == nil {
		return nil
	}

	for i := *currentStepIndex; i >= 0; i-- {
		step := r.Spec.Strategy.Canary.Steps[i]
		if step.Experiment != nil {
			return step.Experiment
		}
	}
	return nil
}<|MERGE_RESOLUTION|>--- conflicted
+++ resolved
@@ -267,18 +267,8 @@
 	return 0
 }
 
-<<<<<<< HEAD
-func GetStableRS(rollout *v1alpha1.Rollout, newRS *appsv1.ReplicaSet, rslist []*appsv1.ReplicaSet) (*appsv1.ReplicaSet, []*appsv1.ReplicaSet) {
-	if rollout.Status.Canary.StableRS == "" {
-		return nil, rslist
-	}
-	if newRS != nil && newRS.Labels != nil && newRS.Labels[v1alpha1.DefaultRolloutUniqueLabelKey] == rollout.Status.Canary.StableRS {
-		return newRS, rslist
-	}
-=======
 // GetOlderRSs the function goes through a list of ReplicaSets and returns a list of RS that are not the new or stable RS
 func GetOlderRSs(rollout *v1alpha1.Rollout, newRS, stableRS *appsv1.ReplicaSet, allRSs []*appsv1.ReplicaSet) []*appsv1.ReplicaSet {
->>>>>>> c79494b9
 	olderRSs := []*appsv1.ReplicaSet{}
 	for _, rs := range allRSs {
 		if rs != nil {
