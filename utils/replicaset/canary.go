--- conflicted
+++ resolved
@@ -276,17 +276,6 @@
 func minValue(countA int32, countB int32) int32 {
 	if countA > countB {
 		return countB
-<<<<<<< HEAD
-	}
-	return countA
-}
-
-func maxValue(countA int32, countB int32) int32 {
-	if countA < countB {
-		return countB
-	}
-	return countA
-=======
 	}
 	return countA
 }
@@ -354,7 +343,6 @@
 		return left
 	}
 	return right
->>>>>>> ff3471a2
 }
 
 // BeforeStartingStep checks if canary rollout is at the starting step
@@ -473,17 +461,8 @@
 // TrafficRouting is required to be set for SetCanaryScale to be applicable.
 // If MatchTrafficWeight is set after a previous SetCanaryScale step, it will likewise be ignored.
 func UseSetCanaryScale(rollout *v1alpha1.Rollout) *v1alpha1.SetCanaryScale {
-<<<<<<< HEAD
-	// Return nil when rollout is aborted
-	if rollout.Status.Abort {
-		return nil
-	}
-	currentStep, currentStepIndex := GetCurrentCanaryStep(rollout)
-	if currentStep == nil {
-=======
 	if rollout.Spec.Strategy.Canary == nil || rollout.Spec.Strategy.Canary.TrafficRouting == nil {
 		// SetCanaryScale only works with TrafficRouting
->>>>>>> ff3471a2
 		return nil
 	}
 	if rollout.Status.Abort {
