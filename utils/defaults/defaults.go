package defaults

import (
	"io/ioutil"
	"os"
	"strconv"
	"strings"
	"time"

	"k8s.io/apimachinery/pkg/util/intstr"

	"github.com/argoproj/argo-rollouts/pkg/apis/rollouts/v1alpha1"
)

const (
	// DefaultReplicas default number of replicas for a rollout if the .Spec.Replicas is nil
	DefaultReplicas = int32(1)
	// DefaultRevisionHistoryLimit default number of revisions to keep if .Spec.RevisionHistoryLimit is nil
	DefaultRevisionHistoryLimit = int32(10)
	// DefaultAnalysisRunSuccessfulHistoryLimit default number of successful AnalysisRuns to keep if .Spec.Analysis.SuccessfulRunHistoryLimit is nil
	DefaultAnalysisRunSuccessfulHistoryLimit = int32(5)
	// DefaultAnalysisRunUnsuccessfulHistoryLimit default number of unsuccessful AnalysisRuns to keep if .Spec.Analysis.UnsuccessfulRunHistoryLimit is nil
	DefaultAnalysisRunUnsuccessfulHistoryLimit = int32(5)
	// DefaultMaxSurge default number for the max number of additional pods that can be brought up during a rollout
	DefaultMaxSurge = "25"
	// DefaultMaxUnavailable default number for the max number of unavailable pods during a rollout
	DefaultMaxUnavailable = "25"
	// DefaultProgressDeadlineSeconds default number of seconds for the rollout to be making progress
	DefaultProgressDeadlineSeconds = int32(600)
	// DefaultScaleDownDelaySeconds default seconds before scaling down old replicaset after switching services
	DefaultScaleDownDelaySeconds = int32(30)
	// DefaultAbortScaleDownDelaySeconds default seconds before scaling down old replicaset after switching services
	DefaultAbortScaleDownDelaySeconds = int32(30)
	// DefaultAutoPromotionEnabled default value for auto promoting a blueGreen strategy
	DefaultAutoPromotionEnabled = true
	// DefaultConsecutiveErrorLimit is the default number times a metric can error in sequence before
	// erroring the entire metric.
	DefaultConsecutiveErrorLimit int32 = 4
	// DefaultQPS is the default Queries Per Second (QPS) for client side throttling to the K8s API server
	DefaultQPS float32 = 40.0
	// DefaultBurst is the default value for Burst for client side throttling to the K8s API server
	DefaultBurst int = 80
	// DefaultAwsLoadBalancerPageSize is the default page size used when calling aws to get load balancers by DNS name
	DefaultAwsLoadBalancerPageSize = int32(300)
	// DefaultMetricCleanupDelay is the default time to delay metrics removal upon object removal, gives time for metrics
	// to be collected
	DefaultMetricCleanupDelay = int32(65)
<<<<<<< HEAD
	// DefaultDescribeTagsLimit is the default number resources (ARNs) in a single call
	DefaultDescribeTagsLimit int = 20
=======
	// DefaultRolloutsConfigMapName is the default name of the ConfigMap that contains the Rollouts controller configuration
	DefaultRolloutsConfigMapName = "argo-rollouts-config"
	// DefaultRolloutPluginFolder is the default location where plugins will be downloaded and/or moved to.
	DefaultRolloutPluginFolder = "plugin-bin"
>>>>>>> 5c9bc03a
)

const (
	DefaultAmbassadorAPIGroup           = "getambassador.io"
	DefaultAmbassadorVersion            = "getambassador.io/v2"
	DefaultIstioVersion                 = "v1alpha3"
	DefaultSMITrafficSplitVersion       = "v1alpha1"
	DefaultTargetGroupBindingAPIVersion = "elbv2.k8s.aws/v1beta1"
	DefaultAppMeshCRDVersion            = "v1beta2"
	DefaultTraefikAPIGroup              = "traefik.containo.us"
	DefaultTraefikVersion               = "traefik.containo.us/v1alpha1"
	DefaultApisixAPIGroup               = "apisix.apache.org"
	DefaultApisixVersion                = "apisix.apache.org/v2"
)

var (
	defaultVerifyTargetGroup     = false
	istioAPIVersion              = DefaultIstioVersion
	ambassadorAPIVersion         = DefaultAmbassadorVersion
	smiAPIVersion                = DefaultSMITrafficSplitVersion
	targetGroupBindingAPIVersion = DefaultTargetGroupBindingAPIVersion
	appmeshCRDVersion            = DefaultAppMeshCRDVersion
	defaultMetricCleanupDelay    = DefaultMetricCleanupDelay
	defaultDescribeTagsLimit     = DefaultDescribeTagsLimit
)

const (
	// EnvVarRolloutVerifyRetryInterval is the interval duration in seconds to requeue a rollout upon errors
	EnvVarRolloutVerifyRetryInterval = "ROLLOUT_VERIFY_RETRY_INTERVAL"
)

var (
	rolloutVerifyRetryInterval time.Duration = 10 * time.Second
)

func init() {
	if rolloutVerifyInterval, ok := os.LookupEnv(EnvVarRolloutVerifyRetryInterval); ok {
		if interval, err := strconv.ParseInt(rolloutVerifyInterval, 10, 32); err != nil {
			rolloutVerifyRetryInterval = time.Duration(interval) * time.Second
		}
	}
}

func GetStringOrDefault(value, defaultValue string) string {
	if value == "" {
		return defaultValue
	} else {
		return value
	}
}

// GetReplicasOrDefault returns the deferenced number of replicas or the default number
func GetReplicasOrDefault(replicas *int32) int32 {
	if replicas == nil {
		return DefaultReplicas
	}
	return *replicas
}

// GetRevisionHistoryLimitOrDefault returns the specified number of replicas in a rollout or the default number
func GetRevisionHistoryLimitOrDefault(rollout *v1alpha1.Rollout) int32 {
	if rollout.Spec.RevisionHistoryLimit == nil {
		return DefaultRevisionHistoryLimit
	}
	return *rollout.Spec.RevisionHistoryLimit
}

// GetAnalysisRunSuccessfulHistoryLimitOrDefault returns the specified number of succeed AnalysisRuns to keep or the default number
func GetAnalysisRunSuccessfulHistoryLimitOrDefault(rollout *v1alpha1.Rollout) int32 {
	if rollout.Spec.Analysis == nil || rollout.Spec.Analysis.SuccessfulRunHistoryLimit == nil {
		return DefaultAnalysisRunSuccessfulHistoryLimit
	}
	return *rollout.Spec.Analysis.SuccessfulRunHistoryLimit
}

// GetAnalysisRunUnsuccessfulHistoryLimitOrDefault returns the specified number of failed AnalysisRuns to keep or the default number
func GetAnalysisRunUnsuccessfulHistoryLimitOrDefault(rollout *v1alpha1.Rollout) int32 {
	if rollout.Spec.Analysis == nil || rollout.Spec.Analysis.UnsuccessfulRunHistoryLimit == nil {
		return DefaultAnalysisRunUnsuccessfulHistoryLimit
	}
	return *rollout.Spec.Analysis.UnsuccessfulRunHistoryLimit
}

func GetMaxSurgeOrDefault(rollout *v1alpha1.Rollout) *intstr.IntOrString {
	if rollout.Spec.Strategy.Canary != nil && rollout.Spec.Strategy.Canary.MaxSurge != nil {
		return rollout.Spec.Strategy.Canary.MaxSurge
	}
	defaultValue := intstr.FromString(DefaultMaxSurge)
	return &defaultValue
}

func GetMaxUnavailableOrDefault(rollout *v1alpha1.Rollout) *intstr.IntOrString {
	if rollout.Spec.Strategy.BlueGreen != nil && rollout.Spec.Strategy.BlueGreen.MaxUnavailable != nil {
		return rollout.Spec.Strategy.BlueGreen.MaxUnavailable
	}
	if rollout.Spec.Strategy.Canary != nil && rollout.Spec.Strategy.Canary.MaxUnavailable != nil {
		return rollout.Spec.Strategy.Canary.MaxUnavailable
	}
	defaultValue := intstr.FromString(DefaultMaxUnavailable)
	return &defaultValue
}

func GetCanaryIngressAnnotationPrefixOrDefault(rollout *v1alpha1.Rollout) string {
	if rollout.Spec.Strategy.Canary != nil && rollout.Spec.Strategy.Canary.TrafficRouting != nil && rollout.Spec.Strategy.Canary.TrafficRouting.Nginx != nil && rollout.Spec.Strategy.Canary.TrafficRouting.Nginx.AnnotationPrefix != "" {
		return rollout.Spec.Strategy.Canary.TrafficRouting.Nginx.AnnotationPrefix
	}
	return "nginx.ingress.kubernetes.io"
}

func GetProgressDeadlineSecondsOrDefault(rollout *v1alpha1.Rollout) int32 {
	if rollout.Spec.ProgressDeadlineSeconds != nil {
		return *rollout.Spec.ProgressDeadlineSeconds
	}
	return DefaultProgressDeadlineSeconds
}

func GetExperimentProgressDeadlineSecondsOrDefault(e *v1alpha1.Experiment) int32 {
	if e.Spec.ProgressDeadlineSeconds != nil {
		return *e.Spec.ProgressDeadlineSeconds
	}
	return DefaultProgressDeadlineSeconds
}

func GetExperimentScaleDownDelaySecondsOrDefault(e *v1alpha1.Experiment) int32 {
	if e.Spec.ScaleDownDelaySeconds != nil {
		return *e.Spec.ScaleDownDelaySeconds
	}
	return DefaultScaleDownDelaySeconds
}

func GetScaleDownDelaySecondsOrDefault(rollout *v1alpha1.Rollout) time.Duration {
	var delaySeconds int32
	if rollout.Spec.Strategy.BlueGreen != nil {
		delaySeconds = DefaultScaleDownDelaySeconds
		if rollout.Spec.Strategy.BlueGreen.ScaleDownDelaySeconds != nil {
			delaySeconds = *rollout.Spec.Strategy.BlueGreen.ScaleDownDelaySeconds
		}
	}
	if rollout.Spec.Strategy.Canary != nil {
		if rollout.Spec.Strategy.Canary.TrafficRouting != nil {
			delaySeconds = DefaultScaleDownDelaySeconds
			if rollout.Spec.Strategy.Canary.ScaleDownDelaySeconds != nil {
				delaySeconds = *rollout.Spec.Strategy.Canary.ScaleDownDelaySeconds
			}
		}
	}
	return time.Duration(delaySeconds) * time.Second
}

// GetAbortScaleDownDelaySecondsOrDefault returns the duration to delay the scale down of
// the canary/preview ReplicaSet in an abort situation. A nil value indicates it should not
// scale down at all (abortScaleDownDelaySeconds: 0). A value of 0 indicates it should scale down
// immediately. Also returns a boolean to indicate if the value was explicitly set.
func GetAbortScaleDownDelaySecondsOrDefault(rollout *v1alpha1.Rollout) (*time.Duration, bool) {
	var delaySeconds int32
	wasSet := false
	if rollout.Spec.Strategy.BlueGreen != nil {
		delaySeconds = DefaultAbortScaleDownDelaySeconds
		if rollout.Spec.Strategy.BlueGreen.AbortScaleDownDelaySeconds != nil {
			wasSet = true
			if *rollout.Spec.Strategy.BlueGreen.AbortScaleDownDelaySeconds == 0 {
				return nil, wasSet
			}
			delaySeconds = *rollout.Spec.Strategy.BlueGreen.AbortScaleDownDelaySeconds
		}
	} else if rollout.Spec.Strategy.Canary != nil {
		if rollout.Spec.Strategy.Canary.TrafficRouting != nil {
			delaySeconds = DefaultAbortScaleDownDelaySeconds
			if rollout.Spec.Strategy.Canary.AbortScaleDownDelaySeconds != nil {
				wasSet = true
				if *rollout.Spec.Strategy.Canary.AbortScaleDownDelaySeconds == 0 {
					return nil, wasSet
				}
				delaySeconds = *rollout.Spec.Strategy.Canary.AbortScaleDownDelaySeconds
			}
		}
	}
	dur := time.Duration(delaySeconds) * time.Second
	return &dur, wasSet
}

func GetAutoPromotionEnabledOrDefault(rollout *v1alpha1.Rollout) bool {
	if rollout.Spec.Strategy.BlueGreen == nil {
		return DefaultAutoPromotionEnabled
	}
	if rollout.Spec.Strategy.BlueGreen.AutoPromotionEnabled == nil {
		return DefaultAutoPromotionEnabled
	}
	return *rollout.Spec.Strategy.BlueGreen.AutoPromotionEnabled
}

func GetConsecutiveErrorLimitOrDefault(metric *v1alpha1.Metric) int32 {
	if metric.ConsecutiveErrorLimit != nil {
		return int32(metric.ConsecutiveErrorLimit.IntValue())
	}
	return DefaultConsecutiveErrorLimit
}

func Namespace() string {
	// This way assumes you've set the POD_NAMESPACE environment variable using the downward API.
	// This check has to be done first for backwards compatibility with the way InClusterConfig was originally set up
	if ns, ok := os.LookupEnv("POD_NAMESPACE"); ok {
		return ns
	}
	// Fall back to the namespace associated with the service account token, if available
	if data, err := ioutil.ReadFile("/var/run/secrets/kubernetes.io/serviceaccount/namespace"); err == nil {
		if ns := strings.TrimSpace(string(data)); len(ns) > 0 {
			return ns
		}
	}
	return "argo-rollouts"
}

// SetDefaultVerifyTargetGroup sets the default setWeight verification when instantiating the reconciler
func SetVerifyTargetGroup(b bool) {
	defaultVerifyTargetGroup = b
}

// VerifyTargetGroup returns whether or not we should verify target groups
func VerifyTargetGroup() bool {
	return defaultVerifyTargetGroup
}

func SetIstioAPIVersion(apiVersion string) {
	istioAPIVersion = apiVersion
}

func GetIstioAPIVersion() string {
	return istioAPIVersion
}

func SetAmbassadorAPIVersion(apiVersion string) {
	ambassadorAPIVersion = apiVersion
}

func GetAmbassadorAPIVersion() string {
	return ambassadorAPIVersion
}

func SetAppMeshCRDVersion(apiVersion string) {
	appmeshCRDVersion = apiVersion
}

func GetAppMeshCRDVersion() string {
	return appmeshCRDVersion
}

func SetSMIAPIVersion(apiVersion string) {
	smiAPIVersion = apiVersion
}

func GetSMIAPIVersion() string {
	return smiAPIVersion
}

func SetTargetGroupBindingAPIVersion(apiVersion string) {
	targetGroupBindingAPIVersion = apiVersion
}

func GetTargetGroupBindingAPIVersion() string {
	return targetGroupBindingAPIVersion
}

func GetRolloutVerifyRetryInterval() time.Duration {
	return rolloutVerifyRetryInterval
}

// GetMetricCleanupDelaySeconds returns the duration to delay the cleanup of metrics
func GetMetricCleanupDelaySeconds() time.Duration {
	return time.Duration(defaultMetricCleanupDelay) * time.Second
}

// SetMetricCleanupDelaySeconds sets the metric cleanup delay in seconds
func SetMetricCleanupDelaySeconds(seconds int32) {
	defaultMetricCleanupDelay = seconds
}

// GetDescribeTagsLimit returns limit of resources can be requested in a single call
func GetDescribeTagsLimit() int {
	return defaultDescribeTagsLimit
}

// SetDescribeTagsLimit sets the limit of resources can be requested in a single call
func SetDescribeTagsLimit(limit int) {
	defaultDescribeTagsLimit = limit
}<|MERGE_RESOLUTION|>--- conflicted
+++ resolved
@@ -45,15 +45,12 @@
 	// DefaultMetricCleanupDelay is the default time to delay metrics removal upon object removal, gives time for metrics
 	// to be collected
 	DefaultMetricCleanupDelay = int32(65)
-<<<<<<< HEAD
-	// DefaultDescribeTagsLimit is the default number resources (ARNs) in a single call
-	DefaultDescribeTagsLimit int = 20
-=======
 	// DefaultRolloutsConfigMapName is the default name of the ConfigMap that contains the Rollouts controller configuration
 	DefaultRolloutsConfigMapName = "argo-rollouts-config"
 	// DefaultRolloutPluginFolder is the default location where plugins will be downloaded and/or moved to.
 	DefaultRolloutPluginFolder = "plugin-bin"
->>>>>>> 5c9bc03a
+  // DefaultDescribeTagsLimit is the default number resources (ARNs) in a single call
+	DefaultDescribeTagsLimit int = 20
 )
 
 const (
