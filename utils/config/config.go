package config

import (
	"fmt"
	"github.com/argoproj/argo-rollouts/utils/defaults"
	"github.com/argoproj/argo-rollouts/utils/plugin/types"
	"github.com/ghodss/yaml"
	v1 "k8s.io/api/core/v1"
	k8errors "k8s.io/apimachinery/pkg/api/errors"
	informers "k8s.io/client-go/informers/core/v1"
	"sync"
)

// Config is the in memory representation of the configmap with some additional fields/functions for ease of use.
type Config struct {
	configMap *v1.ConfigMap
	plugins   types.Plugin
}

var configMemoryCache *Config
var mutex sync.RWMutex

// InitializeConfig initializes the in memory config and downloads the plugins to the filesystem. Subsequent calls to this
//function will update the configmap in memory.
func InitializeConfig(configMapInformer informers.ConfigMapInformer, configMapName string) (*Config, error) {
	configMapCluster, err := configMapInformer.Lister().ConfigMaps(defaults.Namespace()).Get(configMapName)
	if err != nil {
		if k8errors.IsNotFound(err) {
			configMemoryCache = &Config{} // We create an empty config so that we don't try to initialize again
			// If the configmap is not found, we return
			return configMemoryCache, nil
		}
		return nil, fmt.Errorf("failed to get configmap %s/%s: %w", defaults.Namespace(), configMapName, err)
	}

	plugins := types.Plugin{}
	if err = yaml.Unmarshal([]byte(configMapCluster.Data["plugins"]), &plugins); err != nil {
		return nil, fmt.Errorf("failed to unmarshal plugins while initializing: %w", err)
	}

	mutex.Lock()
	configMemoryCache = &Config{
		configMap: configMapCluster,
		plugins:   plugins,
	}
	mutex.Unlock()

	return configMemoryCache, nil
}

// GetConfig returns the initialized in memory config object if it exists otherwise errors if InitializeConfig has not been called.
func GetConfig() (*Config, error) {
	mutex.RLock()
	defer mutex.RUnlock()
	if configMemoryCache == nil {
		return nil, fmt.Errorf("config not initialized, please initialize before use")
	}
	return configMemoryCache, nil
}

// GetMetricPluginsConfig returns the metric plugins configured in the configmap for metric providers
func (c *Config) GetMetricPluginsConfig() []types.PluginItem {
<<<<<<< HEAD
	return configMemoryCache.plugins.Metrics
}

// GetTrafficPluginsConfig returns the metric plugins configured in the configmap for traffic routers
func (c *Config) GetTrafficPluginsConfig() []types.PluginItem {
	return configMemoryCache.plugins.Trafficrouters
}

// GetAllPlugins returns a flattened list of plugin items. This is useful for iterating over all plugins.
func (c *Config) GetAllPlugins() []types.PluginItem {
	return append(configMemoryCache.plugins.Metrics, configMemoryCache.plugins.Trafficrouters...)
=======
	mutex.RLock()
	defer mutex.RUnlock()
	var copiedPlugins []types.PluginItem
	for _, p := range configMemoryCache.plugins.Metrics {
		copiedPlugins = append(copiedPlugins, p)
	}
	return copiedPlugins
>>>>>>> ec93e927
}<|MERGE_RESOLUTION|>--- conflicted
+++ resolved
@@ -60,8 +60,13 @@
 
 // GetMetricPluginsConfig returns the metric plugins configured in the configmap for metric providers
 func (c *Config) GetMetricPluginsConfig() []types.PluginItem {
-<<<<<<< HEAD
-	return configMemoryCache.plugins.Metrics
+	mutex.RLock()
+	defer mutex.RUnlock()
+	var copiedPlugins []types.PluginItem
+	for _, p := range configMemoryCache.plugins.Metrics {
+		copiedPlugins = append(copiedPlugins, p)
+	}
+	return copiedPlugins
 }
 
 // GetTrafficPluginsConfig returns the metric plugins configured in the configmap for traffic routers
@@ -72,13 +77,4 @@
 // GetAllPlugins returns a flattened list of plugin items. This is useful for iterating over all plugins.
 func (c *Config) GetAllPlugins() []types.PluginItem {
 	return append(configMemoryCache.plugins.Metrics, configMemoryCache.plugins.Trafficrouters...)
-=======
-	mutex.RLock()
-	defer mutex.RUnlock()
-	var copiedPlugins []types.PluginItem
-	for _, p := range configMemoryCache.plugins.Metrics {
-		copiedPlugins = append(copiedPlugins, p)
-	}
-	return copiedPlugins
->>>>>>> ec93e927
 }