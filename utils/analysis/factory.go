package analysis

import (
	"encoding/json"
	"fmt"
	"regexp"
	"strconv"
	"strings"

	"github.com/argoproj/argo-rollouts/pkg/apis/rollouts/v1alpha1"
	templateutil "github.com/argoproj/argo-rollouts/utils/template"

	appsv1 "k8s.io/api/apps/v1"
	"k8s.io/kubernetes/pkg/fieldpath"
)

// BuildArgumentsForRolloutAnalysisRun builds the arguments for a analysis base created by a rollout
func BuildArgumentsForRolloutAnalysisRun(args []v1alpha1.AnalysisRunArgument, stableRS, newRS *appsv1.ReplicaSet, r *v1alpha1.Rollout) ([]v1alpha1.Argument, error) {
	var err error
	arguments := []v1alpha1.Argument{}
	for i := range args {
		arg := args[i]
		value := arg.Value
		if arg.ValueFrom != nil {
			if arg.ValueFrom.PodTemplateHashValue != nil {
				switch *arg.ValueFrom.PodTemplateHashValue {
				case v1alpha1.Latest:
					value = newRS.Labels[v1alpha1.DefaultRolloutUniqueLabelKey]
				case v1alpha1.Stable:
					value = stableRS.Labels[v1alpha1.DefaultRolloutUniqueLabelKey]
				}
			} else if arg.ValueFrom.FieldRef != nil {
				if strings.HasPrefix(arg.ValueFrom.FieldRef.FieldPath, "metadata") {
					value, err = fieldpath.ExtractFieldPathAsString(r, arg.ValueFrom.FieldRef.FieldPath)
					if err != nil {
						return nil, err
					}
				} else {
					// in case of error - return empty value for Validation stage, so it will pass validation
					// returned error will only be used in Analysis stage
					value, err = extractValueFromRollout(r, arg.ValueFrom.FieldRef.FieldPath)
				}
			}
		}

		analysisArg := v1alpha1.Argument{
			Name:  arg.Name,
			Value: &value,
		}
		arguments = append(arguments, analysisArg)
	}

	return arguments, err
}

// PostPromotionLabels returns a map[string]string of common labels for the post promotion analysis
func PostPromotionLabels(podHash, instanceID string) map[string]string {
	labels := map[string]string{
		v1alpha1.DefaultRolloutUniqueLabelKey: podHash,
		v1alpha1.RolloutTypeLabel:             v1alpha1.RolloutTypePostPromotionLabel,
	}
	if instanceID != "" {
		labels[v1alpha1.LabelKeyControllerInstanceID] = instanceID
	}
	return labels

}

// PrePromotionLabels returns a map[string]string of common labels for the pre promotion analysis
func PrePromotionLabels(podHash, instanceID string) map[string]string {
	labels := map[string]string{
		v1alpha1.DefaultRolloutUniqueLabelKey: podHash,
		v1alpha1.RolloutTypeLabel:             v1alpha1.RolloutTypePrePromotionLabel,
	}
	if instanceID != "" {
		labels[v1alpha1.LabelKeyControllerInstanceID] = instanceID
	}
	return labels

}

// BackgroundLabels returns a map[string]string of common labels for the background analysis
func BackgroundLabels(podHash, instanceID string) map[string]string {
	labels := map[string]string{
		v1alpha1.DefaultRolloutUniqueLabelKey: podHash,
		v1alpha1.RolloutTypeLabel:             v1alpha1.RolloutTypeBackgroundRunLabel,
	}
	if instanceID != "" {
		labels[v1alpha1.LabelKeyControllerInstanceID] = instanceID
	}
	return labels

}

// StepLabels returns a map[string]string of common labels for analysisruns created from an analysis step
func StepLabels(index int32, podHash, instanceID string) map[string]string {
	indexStr := strconv.Itoa(int(index))
	labels := map[string]string{
		v1alpha1.DefaultRolloutUniqueLabelKey: podHash,
		v1alpha1.RolloutTypeLabel:             v1alpha1.RolloutTypeStepLabel,
		v1alpha1.RolloutCanaryStepIndexLabel:  indexStr,
	}
	if instanceID != "" {
		labels[v1alpha1.LabelKeyControllerInstanceID] = instanceID
	}
	return labels
}

// ResolveMetricArgs resolves args for single metric in AnalysisRun
// Returns resolved metric
// Uses ResolveQuotedArgs to handle escaped quotes
func ResolveMetricArgs(metric v1alpha1.Metric, args []v1alpha1.Argument) (*v1alpha1.Metric, error) {
	metricBytes, err := json.Marshal(metric)
	if err != nil {
		return nil, err
	}
	var newMetricStr string
	newMetricStr, err = templateutil.ResolveQuotedArgs(string(metricBytes), args)
	if err != nil {
		return nil, err
	}
	var newMetric v1alpha1.Metric
	err = json.Unmarshal([]byte(newMetricStr), &newMetric)
	if err != nil {
		return nil, err
	}
	return &newMetric, nil
}

// ValidateMetrics validates an analysis template spec
func ValidateMetrics(metrics []v1alpha1.Metric) error {
	if len(metrics) == 0 {
		return fmt.Errorf("no metrics specified")
	}
	duplicateNames := make(map[string]bool)
	for i, metric := range metrics {
		if _, ok := duplicateNames[metric.Name]; ok {
			return fmt.Errorf("metrics[%d]: duplicate name '%s'", i, metric.Name)
		}
		duplicateNames[metric.Name] = true
		if err := ValidateMetric(metric); err != nil {
			return fmt.Errorf("metrics[%d]: %v", i, err)
		}
	}
	return nil
}

// ValidateMetric validates a single metric spec
func ValidateMetric(metric v1alpha1.Metric) error {
	count := 0
	if metric.Count != nil {
		count = metric.Count.IntValue()
	}

	failureLimit := 0
	if metric.FailureLimit != nil {
		failureLimit = metric.FailureLimit.IntValue()
	}

	inconclusiveLimit := 0
	if metric.InconclusiveLimit != nil {
		inconclusiveLimit = metric.InconclusiveLimit.IntValue()
	}

	if count > 0 {
		if count < failureLimit {
			return fmt.Errorf("count must be >= failureLimit")
		}
		if count < inconclusiveLimit {
			return fmt.Errorf("count must be >= inconclusiveLimit")
		}
	}
	if count > 1 && metric.Interval == "" {
		return fmt.Errorf("interval must be specified when count > 1")
	}
	if metric.Interval != "" {
		if _, err := metric.Interval.Duration(); err != nil {
			return fmt.Errorf("invalid interval string: %v", err)
		}
	}
	if metric.InitialDelay != "" {
		if _, err := metric.InitialDelay.Duration(); err != nil {
			return fmt.Errorf("invalid startDelay string: %v", err)
		}
	}

	if failureLimit < 0 {
		return fmt.Errorf("failureLimit must be >= 0")
	}
	if inconclusiveLimit < 0 {
		return fmt.Errorf("inconclusiveLimit must be >= 0")
	}

	if metric.ConsecutiveErrorLimit != nil && metric.ConsecutiveErrorLimit.IntValue() < 0 {
		return fmt.Errorf("consecutiveErrorLimit must be >= 0")
	}
	numProviders := 0
	if metric.Provider.Prometheus != nil {
		numProviders++
	}
	if metric.Provider.Job != nil {
		numProviders++
	}
	if metric.Provider.Web != nil {
		numProviders++
	}
	if metric.Provider.Wavefront != nil {
		numProviders++
	}
	if metric.Provider.Kayenta != nil {
		numProviders++
	}
	if metric.Provider.Datadog != nil {
		numProviders++
	}
	if metric.Provider.NewRelic != nil {
		numProviders++
	}
	if metric.Provider.CloudWatch != nil {
		numProviders++
	}
	if metric.Provider.Graphite != nil {
		numProviders++
	}
	if metric.Provider.Influxdb != nil {
		numProviders++
	}
<<<<<<< HEAD
	if metric.Provider.SkyWalking != nil {
		numProviders++
=======
	if metric.Provider.Plugin != nil && len(metric.Provider.Plugin) > 0 {
		// We allow exactly one plugin to be specified per analysis run template
		numProviders = numProviders + len(metric.Provider.Plugin)
>>>>>>> d7df8b35
	}
	if numProviders == 0 {
		return fmt.Errorf("no provider specified")
	}
	if numProviders > 1 {
		return fmt.Errorf("multiple providers specified")
	}
	return nil
}

func extractValueFromRollout(r *v1alpha1.Rollout, path string) (string, error) {
	j, _ := json.Marshal(r)
	m := interface{}(nil)
	json.Unmarshal(j, &m)
	sections := regexp.MustCompile("[\\.\\[\\]]+").Split(path, -1)
	for _, section := range sections {
		if section == "" {
			continue // if path ends with a separator char, Split returns an empty last section
		}

		if asArray, ok := m.([]interface{}); ok {
			if i, err := strconv.Atoi(section); err != nil {
				return "", fmt.Errorf("invalid index '%s'", section)
			} else if i >= len(asArray) {
				return "", fmt.Errorf("index %d out of range", i)
			} else {
				m = asArray[i]
			}
		} else if asMap, ok := m.(map[string]interface{}); ok {
			m = asMap[section]
		} else {
			return "", fmt.Errorf("invalid path %s in rollout", path)
		}
	}

	if m == nil {
		return "", fmt.Errorf("invalid path %s in rollout", path)
	}

	var isArray, isMap bool
	_, isArray = m.([]interface{})
	_, isMap = m.(map[string]interface{})
	if isArray || isMap {
		return "", fmt.Errorf("path %s in rollout must terminate in a primitive value", path)
	}

	return fmt.Sprintf("%v", m), nil
}<|MERGE_RESOLUTION|>--- conflicted
+++ resolved
@@ -225,14 +225,12 @@
 	if metric.Provider.Influxdb != nil {
 		numProviders++
 	}
-<<<<<<< HEAD
 	if metric.Provider.SkyWalking != nil {
 		numProviders++
-=======
+	}
 	if metric.Provider.Plugin != nil && len(metric.Provider.Plugin) > 0 {
 		// We allow exactly one plugin to be specified per analysis run template
 		numProviders = numProviders + len(metric.Provider.Plugin)
->>>>>>> d7df8b35
 	}
 	if numProviders == 0 {
 		return fmt.Errorf("no provider specified")
