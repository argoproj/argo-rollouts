module github.com/argoproj/argo-rollouts

go 1.21

<<<<<<< HEAD
toolchain go1.21.8
=======
toolchain go1.21.7
>>>>>>> a9921d22

require (
	github.com/antonmedv/expr v1.15.5
	github.com/argoproj/notifications-engine v0.4.1-0.20240219110818-7a069766e954
	github.com/argoproj/pkg v0.13.6
	github.com/aws/aws-sdk-go-v2 v1.26.0
	github.com/aws/aws-sdk-go-v2/config v1.27.9
	github.com/aws/aws-sdk-go-v2/service/cloudwatch v1.36.3
	github.com/aws/aws-sdk-go-v2/service/elasticloadbalancingv2 v1.30.4
	github.com/aws/smithy-go v1.20.1
	github.com/blang/semver v3.5.1+incompatible
	github.com/bombsimon/logrusr/v4 v4.1.0
	github.com/evanphx/json-patch/v5 v5.9.0
	github.com/gogo/protobuf v1.3.2
	github.com/golang/mock v1.6.0
	github.com/golang/protobuf v1.5.4
	github.com/grpc-ecosystem/grpc-gateway v1.16.0
	github.com/hashicorp/go-plugin v1.6.0
	github.com/influxdata/influxdb-client-go/v2 v2.13.0
	github.com/juju/ansiterm v1.0.0
	github.com/machinebox/graphql v0.2.2
	github.com/mitchellh/mapstructure v1.5.0
	github.com/newrelic/newrelic-client-go v1.1.0
	github.com/pkg/errors v0.9.1
	github.com/prometheus/client_golang v1.16.0
	github.com/prometheus/client_model v0.3.0
	github.com/prometheus/common v0.42.0
	github.com/prometheus/common/sigv4 v0.1.0
	github.com/servicemeshinterface/smi-sdk-go v0.5.0
	github.com/sirupsen/logrus v1.9.3
	github.com/soheilhy/cmux v0.1.5
	github.com/spaceapegames/go-wavefront v1.8.1
	github.com/spf13/cobra v1.8.0
	github.com/stretchr/testify v1.9.0
	github.com/tj/assert v0.0.3
	github.com/valyala/fasttemplate v1.2.2
	golang.org/x/oauth2 v0.18.0
	google.golang.org/genproto/googleapis/api v0.0.0-20240123012728-ef4313101c80
	google.golang.org/grpc v1.62.1
	google.golang.org/protobuf v1.33.0
	gopkg.in/yaml.v2 v2.4.0
	k8s.io/api v0.26.11
	k8s.io/apiextensions-apiserver v0.26.11
	k8s.io/apimachinery v0.26.11
	k8s.io/apiserver v0.26.11
	k8s.io/cli-runtime v0.26.11
	k8s.io/client-go v0.26.11
	k8s.io/code-generator v0.26.11
	k8s.io/component-base v0.26.11
	k8s.io/klog/v2 v2.80.1
	k8s.io/kube-openapi v0.0.0-20221012153701-172d655c2280
	k8s.io/kubectl v0.26.11
	k8s.io/kubernetes v1.26.11
	k8s.io/utils v0.0.0-20230406110748-d93618cff8a2
	sigs.k8s.io/yaml v1.4.0
)

require (
	cloud.google.com/go/compute v1.23.3 // indirect
	cloud.google.com/go/compute/metadata v0.2.3 // indirect
	github.com/PagerDuty/go-pagerduty v1.7.0 // indirect
	github.com/bradleyfalzon/ghinstallation/v2 v2.5.0 // indirect
	github.com/go-telegram-bot-api/telegram-bot-api/v5 v5.5.1 // indirect
	github.com/google/go-github/v41 v41.0.0 // indirect
	github.com/matryer/is v1.4.0 // indirect
)

require (
	github.com/Azure/go-ansiterm v0.0.0-20210617225240-d185dfc1b5a1 // indirect
	github.com/MakeNowJust/heredoc v1.0.0 // indirect
	github.com/Masterminds/goutils v1.1.1 // indirect
	github.com/Masterminds/semver/v3 v3.2.0 // indirect
	github.com/Masterminds/sprig/v3 v3.2.3 // indirect
	github.com/ProtonMail/go-crypto v0.0.0-20230217124315-7d5c6f04bbb8 // indirect
	github.com/RocketChat/Rocket.Chat.Go.SDK v0.0.0-20220708192748-b73dcb041214 // indirect
	github.com/apapsch/go-jsonmerge/v2 v2.0.0 // indirect
	github.com/aws/aws-sdk-go v1.44.116 // indirect
	github.com/aws/aws-sdk-go-v2/credentials v1.17.9 // indirect
	github.com/aws/aws-sdk-go-v2/feature/ec2/imds v1.16.0 // indirect
	github.com/aws/aws-sdk-go-v2/internal/configsources v1.3.4 // indirect
	github.com/aws/aws-sdk-go-v2/internal/endpoints/v2 v2.6.4 // indirect
	github.com/aws/aws-sdk-go-v2/internal/ini v1.8.0 // indirect
	github.com/aws/aws-sdk-go-v2/service/internal/accept-encoding v1.11.1 // indirect
	github.com/aws/aws-sdk-go-v2/service/internal/presigned-url v1.11.6 // indirect
	github.com/aws/aws-sdk-go-v2/service/sqs v1.29.7 // indirect
	github.com/aws/aws-sdk-go-v2/service/sso v1.20.3 // indirect
	github.com/aws/aws-sdk-go-v2/service/ssooidc v1.23.3 // indirect
	github.com/aws/aws-sdk-go-v2/service/sts v1.28.5 // indirect
	github.com/beorn7/perks v1.0.1 // indirect
	github.com/blang/semver/v4 v4.0.0 // indirect
	github.com/cespare/xxhash/v2 v2.2.0 // indirect
	github.com/chai2010/gettext-go v1.0.2 // indirect
	github.com/cloudflare/circl v1.3.3 // indirect
	github.com/davecgh/go-spew v1.1.1 // indirect
	github.com/docker/distribution v2.8.1+incompatible // indirect
	github.com/emicklei/go-restful/v3 v3.10.1 // indirect
	github.com/evanphx/json-patch v5.6.0+incompatible // indirect
	github.com/exponent-io/jsonpath v0.0.0-20210407135951-1de76d718b3f // indirect
	github.com/fatih/color v1.7.0 // indirect
	github.com/felixge/httpsnoop v1.0.3 // indirect
	github.com/ghodss/yaml v1.0.1-0.20190212211648-25d852aebe32 // indirect
	github.com/go-errors/errors v1.4.2 // indirect
	github.com/go-logr/logr v1.2.4 // indirect
	github.com/go-openapi/jsonpointer v0.19.5 // indirect
	github.com/go-openapi/jsonreference v0.20.0 // indirect
	github.com/go-openapi/swag v0.21.1 // indirect
	github.com/golang-jwt/jwt/v4 v4.5.0 // indirect
	github.com/golang/glog v1.2.0 // indirect
	github.com/golang/groupcache v0.0.0-20210331224755-41bb18bfe9da // indirect
	github.com/google/btree v1.1.2 // indirect
	github.com/google/gnostic v0.6.9 // indirect
	github.com/google/go-cmp v0.6.0 // indirect
	github.com/google/go-github/v53 v53.0.0 // indirect
	github.com/google/go-querystring v1.1.0 // indirect
	github.com/google/gofuzz v1.2.0 // indirect
	github.com/google/s2a-go v0.1.7 // indirect
	github.com/google/shlex v0.0.0-20191202100458-e7afc7fbc510 // indirect
	github.com/google/uuid v1.6.0 // indirect
	github.com/googleapis/enterprise-certificate-proxy v0.3.2 // indirect
	github.com/googleapis/gax-go/v2 v2.12.0 // indirect
	github.com/gorilla/websocket v1.5.0 // indirect
	github.com/gregdel/pushover v1.2.1 // indirect
	github.com/gregjones/httpcache v0.0.0-20190611155906-901d90724c79 // indirect
	github.com/hashicorp/go-cleanhttp v0.5.2 // indirect
	github.com/hashicorp/go-hclog v0.14.1 // indirect
	github.com/hashicorp/go-retryablehttp v0.7.1 // indirect
	github.com/hashicorp/yamux v0.1.1 // indirect
	github.com/huandu/xstrings v1.3.3 // indirect
	github.com/imdario/mergo v0.3.13 // indirect
	github.com/inconshreveable/mousetrap v1.1.0 // indirect
	github.com/influxdata/line-protocol v0.0.0-20210922203350-b1ad95c89adf // indirect
	github.com/jmespath/go-jmespath v0.4.0 // indirect
	github.com/josharian/intern v1.0.0 // indirect
	github.com/jpillora/backoff v1.0.0 // indirect
	github.com/json-iterator/go v1.1.12 // indirect
	github.com/liggitt/tabwriter v0.0.0-20181228230101-89fcab3d43de // indirect
	github.com/lunixbochs/vtclean v1.0.0 // indirect
	github.com/mailru/easyjson v0.7.7 // indirect
	github.com/mattn/go-colorable v0.1.13 // indirect
	github.com/mattn/go-isatty v0.0.19 // indirect
	github.com/matttproud/golang_protobuf_extensions v1.0.4 // indirect
	github.com/mitchellh/copystructure v1.2.0 // indirect
	github.com/mitchellh/go-testing-interface v1.0.0 // indirect
	github.com/mitchellh/go-wordwrap v1.0.1 // indirect
	github.com/mitchellh/reflectwalk v1.0.2 // indirect
	github.com/moby/spdystream v0.2.0 // indirect
	github.com/moby/term v0.0.0-20220808134915-39b0c02b01ae // indirect
	github.com/modern-go/concurrent v0.0.0-20180306012644-bacd9c7ef1dd // indirect
	github.com/modern-go/reflect2 v1.0.2 // indirect
	github.com/monochromegane/go-gitignore v0.0.0-20200626010858-205db1a8cc00 // indirect
	github.com/munnerz/goautoneg v0.0.0-20191010083416-a7dc8b61c822 // indirect
	github.com/mwitkow/go-conntrack v0.0.0-20190716064945-2f068394615f // indirect
	github.com/oapi-codegen/runtime v1.0.0 // indirect
	github.com/oklog/run v1.0.0 // indirect
	github.com/opencontainers/go-digest v1.0.0 // indirect
	github.com/opsgenie/opsgenie-go-sdk-v2 v1.2.13 // indirect
	github.com/peterbourgon/diskv v2.0.1+incompatible // indirect
	github.com/pmezard/go-difflib v1.0.0 // indirect
	github.com/prometheus/procfs v0.10.1 // indirect
	github.com/russross/blackfriday/v2 v2.1.0 // indirect
	github.com/shopspring/decimal v1.2.0 // indirect
	github.com/slack-go/slack v0.12.2 // indirect
	github.com/spf13/cast v1.5.1 // indirect
	github.com/spf13/pflag v1.0.5 // indirect
	github.com/stretchr/objx v0.5.2 // indirect
	github.com/tomnomnom/linkheader v0.0.0-20180905144013-02ca5825eb80 // indirect
	github.com/valyala/bytebufferpool v1.0.0 // indirect
	github.com/valyala/fastjson v1.6.3 // indirect
	github.com/whilp/git-urls v0.0.0-20191001220047-6db9661140c0 // indirect
	github.com/xlab/treeprint v1.1.0 // indirect
	go.opencensus.io v0.24.0 // indirect
	go.starlark.net v0.0.0-20200306205701-8dd3e2ee1dd5 // indirect
	golang.org/x/crypto v0.21.0 // indirect
	golang.org/x/mod v0.12.0 // indirect
	golang.org/x/net v0.22.0 // indirect
	golang.org/x/sys v0.18.0 // indirect
	golang.org/x/term v0.18.0 // indirect
	golang.org/x/text v0.14.0 // indirect
	golang.org/x/time v0.3.0 // indirect
	golang.org/x/tools v0.12.0 // indirect
	gomodules.xyz/envconfig v1.3.1-0.20190308184047-426f31af0d45 // indirect
	gomodules.xyz/notify v0.1.1 // indirect
	google.golang.org/api v0.149.0 // indirect
	google.golang.org/appengine v1.6.8 // indirect
	google.golang.org/genproto v0.0.0-20240123012728-ef4313101c80 // indirect
	google.golang.org/genproto/googleapis/rpc v0.0.0-20240123012728-ef4313101c80 // indirect
	gopkg.in/alexcesaro/quotedprintable.v3 v3.0.0-20150716171945-2caba252f4dc // indirect
	gopkg.in/gomail.v2 v2.0.0-20160411212932-81ebce5c23df // indirect
	gopkg.in/inf.v0 v0.9.1 // indirect
	gopkg.in/yaml.v3 v3.0.1 // indirect
	k8s.io/cluster-bootstrap v0.25.8 // indirect
	k8s.io/component-helpers v0.26.11 // indirect
	k8s.io/gengo v0.0.0-20220902162205-c0856e24416d // indirect
	sigs.k8s.io/json v0.0.0-20220713155537-f223a00ba0e2 // indirect
	sigs.k8s.io/kustomize/api v0.12.1 // indirect
	sigs.k8s.io/kustomize/kyaml v0.13.9 // indirect
	sigs.k8s.io/structured-merge-diff/v4 v4.2.3 // indirect
)

replace (
	github.com/go-check/check => github.com/go-check/check v0.0.0-20180628173108-788fd7840127
	github.com/go-telegram-bot-api/telegram-bot-api/v5 => github.com/OvyFlash/telegram-bot-api/v5 v5.0.0-20240108230938-63e5c59035bf
	k8s.io/api v0.0.0 => k8s.io/api v0.26.11
	k8s.io/apiextensions-apiserver v0.0.0 => k8s.io/apiextensions-apiserver v0.26.11
	k8s.io/apimachinery v0.0.0 => k8s.io/apimachinery v0.26.11
	k8s.io/apiserver v0.0.0 => k8s.io/apiserver v0.26.11
	k8s.io/cli-runtime v0.0.0 => k8s.io/cli-runtime v0.26.11
	k8s.io/client-go v0.0.0 => k8s.io/client-go v0.26.11
	k8s.io/cloud-provider v0.0.0 => k8s.io/cloud-provider v0.26.11
	k8s.io/cluster-bootstrap v0.0.0 => k8s.io/cluster-bootstrap v0.26.11
	k8s.io/code-generator v0.0.0 => k8s.io/code-generator v0.26.11
	k8s.io/component-base v0.0.0 => k8s.io/component-base v0.26.11
	k8s.io/component-helpers v0.0.0 => k8s.io/component-helpers v0.26.11
	k8s.io/controller-manager v0.0.0 => k8s.io/controller-manager v0.26.11
	k8s.io/cri-api v0.0.0 => k8s.io/cri-api v0.26.11
	k8s.io/csi-translation-lib v0.0.0 => k8s.io/csi-translation-lib v0.26.11
	k8s.io/kube-aggregator v0.0.0 => k8s.io/kube-aggregator v0.26.11
	k8s.io/kube-controller-manager v0.0.0 => k8s.io/kube-controller-manager v0.26.11
	k8s.io/kube-proxy v0.0.0 => k8s.io/kube-proxy v0.26.11
	k8s.io/kube-scheduler v0.0.0 => k8s.io/kube-scheduler v0.26.11
	k8s.io/kubectl v0.0.0 => k8s.io/kubectl v0.26.11
	k8s.io/kubelet v0.0.0 => k8s.io/kubelet v0.26.11
	k8s.io/legacy-cloud-providers v0.0.0 => k8s.io/legacy-cloud-providers v0.26.11
	k8s.io/metrics v0.0.0 => k8s.io/metrics v0.26.11
	k8s.io/mount-utils v0.0.0 => k8s.io/mount-utils v0.26.11
	k8s.io/pod-security-admission v0.0.0 => k8s.io/pod-security-admission v0.26.11
	k8s.io/sample-apiserver v0.0.0 => k8s.io/sample-apiserver v0.26.11
)<|MERGE_RESOLUTION|>--- conflicted
+++ resolved
@@ -2,11 +2,7 @@
 
 go 1.21
 
-<<<<<<< HEAD
 toolchain go1.21.8
-=======
-toolchain go1.21.7
->>>>>>> a9921d22
 
 require (
 	github.com/antonmedv/expr v1.15.5
